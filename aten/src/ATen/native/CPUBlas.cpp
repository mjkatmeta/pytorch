#define TORCH_ASSERT_ONLY_METHOD_OPERATORS
#include <ATen/native/CPUBlas.h>
#include <ATen/native/mkl/LinearAlgebra.h>
#include <ATen/native/onednn/Matmul.h>
#include <ATen/Config.h>

#include <c10/util/SmallBuffer.h>
#include <c10/util/irange.h>

#include <climits>
#if !defined(__s390x__ ) && !defined(__powerpc__)
#include <cpuinfo.h>
#endif

#if AT_BUILD_WITH_BLAS()
#if C10_IOS
#include <Accelerate/Accelerate.h>
#else
extern "C" void dgemm_(char *transa, char *transb, int *m, int *n, int *k, double *alpha, const double *a, int *lda, const double *b, int *ldb, double *beta, double *c, int *ldc);
extern "C" void sgemm_(char *transa, char *transb, int *m, int *n, int *k, float *alpha, const float *a, int *lda, const float *b, int *ldb, float *beta, float *c, int *ldc);
extern "C" void cgemm_(char *transa, char *transb, int *m, int *n, int *k, void *alpha, const void *a, int *lda, const void *b, int *ldb, void *beta, void *c, int *ldc);
extern "C" void zgemm_(char *transa, char *transb, int *m, int *n, int *k, void *alpha, const void *a, int *lda, const void *b, int *ldb, void *beta, void *c, int *ldc);
#ifdef BLAS_HAS_SBGEMM
extern "C" void sbgemm_(char *transa, char *transb, int *m, int *n, int *k,
                float *alpha,
                const at::BFloat16 *a, int *lda,
                const at::BFloat16 *b, int *ldb,
                float *beta,
                float *c, int *ldc);
#endif  // BLAS_HAS_SBGEMM
extern "C" void cswap_(int *n, const void *x, int *incx, void *y, int *incy);
extern "C" void dcopy_(int *n, const double *x, int *incx, double *y, int *incy);
extern "C" void scopy_(int *n, const float *x, int *incx, float *y, int *incy);
extern "C" void zcopy_(int *n, const void *x, int *incx, void *y, int *incy);
extern "C" void ccopy_(int *n, const void *x, int *incx, void *y, int *incy);
extern "C" void daxpy_(int *n, double *a, const double *x, int *incx, double *y, int *incy);
extern "C" void saxpy_(int *n, float *a, const float *x, int *incx, float *y, int *incy);
extern "C" void caxpy_(int *n, void *a, const void *x, int *incx, void *y, int *incy);
extern "C" void zaxpy_(int *n, void *a, const void *x, int *incx, void *y, int *incy);
#endif  // C10_IOS
#endif  // AT_BUILD_WITH_BLAS

#ifdef USE_FBGEMM
#include <fbgemm/FbgemmI64.h>
#endif  // USE_FBGEMM

#if AT_ONEDNN_ENABLED()
#include <ideep.hpp>
// Add uKernel API versioning to be compatible with different oneDNN versions
// oneDNN 3.6.x updates the ukernel APIs of brgemm and brgemm_pack_B
// brgemm_pack_B is changed to transform and the setting of brgemm beta is changed to set_add_C
#if (IDEEP_VERSION_MAJOR == 3 && IDEEP_VERSION_MINOR == 5)
#define ONEDNN_UKERNEL_1
#elif (IDEEP_VERSION_MAJOR >= 3 && IDEEP_VERSION_MINOR >= 6)
#define ONEDNN_UKERNEL_2
#endif
#if ((defined(ONEDNN_UKERNEL_1) || defined(ONEDNN_UKERNEL_2)) && (defined(__x86_64__) || (defined(_M_X64) && !defined(_M_ARM64EC))))
#define ONEDNN_UKERNEL_ENABLED
#endif
#endif  // AT_ONEDNN_ENABLED()

#if defined(ONEDNN_UKERNEL_ENABLED)
#include <oneapi/dnnl/dnnl_ukernel.hpp>
#include <oneapi/dnnl/dnnl.hpp>
#endif // oneDNN BRGEMM

namespace at::native::cpublas {
namespace internal {

void normalize_last_dims(
    TransposeType transa, TransposeType transb,
    int64_t m, int64_t n, int64_t k,
    int64_t *lda, int64_t *ldb, int64_t *ldc) {
  if (n == 1) {
    *ldc = m;
  }

  if(transa != TransposeType::NoTranspose) {
    if (m == 1) {
      *lda = k;
    }
  } else if(k == 1) {
    *lda = m;
  }

  if(transb != TransposeType::NoTranspose) {
    if (k == 1) {
      *ldb = n;
    }
  } else if (n == 1) {
    *ldb = k;
  }
}
}  // namespace internal

namespace {
C10_DIAGNOSTIC_PUSH_AND_IGNORED_IF_DEFINED("-Wunneeded-internal-declaration")
bool use_blas_gemm(
    TransposeType transa, TransposeType transb,
    int64_t m, int64_t n, int64_t k,
    int64_t lda, int64_t ldb, int64_t ldc) {
  const bool transa_ = transa != TransposeType::NoTranspose;
  const bool transb_ = transb != TransposeType::NoTranspose;
  return (
      (m <= INT_MAX) && (n <= INT_MAX) && (k <= INT_MAX) &&
      (lda <= INT_MAX) && (ldb <= INT_MAX) && (ldc <= INT_MAX) &&
      (lda >= std::max(int64_t{1}, (transa_ ? k : m))) &&
      (ldb >= std::max(int64_t{1}, (transb_ ? n : k))) &&
      (ldc >= std::max(int64_t{1}, m)));
}
C10_DIAGNOSTIC_POP()

#ifdef USE_FBGEMM
fbgemm::matrix_op_t to_fbgemm(TransposeType trans) {
  switch (trans) {
    case TransposeType::Transpose: return fbgemm::matrix_op_t::Transpose;
    case TransposeType::NoTranspose: return fbgemm::matrix_op_t::NoTranspose;
    case TransposeType::ConjTranspose: TORCH_INTERNAL_ASSERT(false, "ConjTranspose type is not supported in fbgemm");
  }
  TORCH_INTERNAL_ASSERT(false, "Invalid transpose type");
}
#endif  // USE_FBGEMM

#if (AT_BUILD_WITH_BLAS() && C10_IOS)
CBLAS_TRANSPOSE to_apple_accelerate_transpose(TransposeType trans) {
  switch (trans) {
    case TransposeType::Transpose: return CblasTrans;
    case TransposeType::NoTranspose: return CblasNoTrans;
    case TransposeType::ConjTranspose: return CblasConjTrans;
  }
  TORCH_INTERNAL_ASSERT(false, "Invalid transpose type");
}
#endif

}  // namespace (anonymous)

DEFINE_DISPATCH(gemm_stub);

void gemm(
    TransposeType transa, TransposeType transb,
    int64_t m, int64_t n, int64_t k,
    const double alpha,
    const double *a, int64_t lda,
    const double *b, int64_t ldb,
    const double beta,
    double *c, int64_t ldc) {
  internal::normalize_last_dims(transa, transb, m, n, k, &lda, &ldb, &ldc);
#if AT_BUILD_WITH_BLAS()
  if (use_blas_gemm(transa, transb, m, n, k, lda, ldb, ldc)) {
    int m_ = m, n_ = n, k_ = k, lda_ = lda, ldb_ = ldb, ldc_ = ldc;
    double alpha_ = alpha, beta_ = beta;
    #if C10_IOS
    CBLAS_TRANSPOSE transa_ = to_apple_accelerate_transpose(transa);
    CBLAS_TRANSPOSE transb_ = to_apple_accelerate_transpose(transb);
    cblas_dgemm(CblasColMajor,
      transa_, transb_,
      m_, n_, k_,
      alpha_,
      a, lda_,
      b, ldb_,
      beta_,
      c, ldc_);
    #else
    char transa_ = to_blas(transa), transb_ = to_blas(transb);
    dgemm_(
        &transa_, &transb_,
        &m_, &n_, &k_,
        &alpha_,
        a, &lda_,
        b, &ldb_,
        &beta_,
        c, &ldc_);
    #endif
    return;
  }
#endif
  gemm_stub(
      at::kCPU, at::kDouble,
      transa, transb, m, n, k, alpha, a, lda, b, ldb, beta, c, ldc);
}

void gemm(
    TransposeType transa, TransposeType transb,
    int64_t m, int64_t n, int64_t k,
    const float alpha,
    const float *a, int64_t lda,
    const float *b, int64_t ldb,
    const float beta,
    float *c, int64_t ldc) {
  internal::normalize_last_dims(transa, transb, m, n, k, &lda, &ldb, &ldc);
#if AT_ONEDNN_ENABLED()
   if (onednn_bf32_gemm(transa, transb, m, n, k, alpha, a, lda, b, ldb, beta, c, ldc)) {
     return;
   }
#endif
#if AT_BUILD_WITH_BLAS()
  if (use_blas_gemm(transa, transb, m, n, k, lda, ldb, ldc)) {
    int m_ = m, n_ = n, k_ = k, lda_ = lda, ldb_ = ldb, ldc_ = ldc;
    float alpha_ = alpha, beta_ = beta;
    #if C10_IOS
    CBLAS_TRANSPOSE transa_ = to_apple_accelerate_transpose(transa);
    CBLAS_TRANSPOSE transb_ = to_apple_accelerate_transpose(transb);
    cblas_sgemm(CblasColMajor,
      transa_, transb_,
      m_, n_, k_,
      alpha_,
      a, lda_,
      b, ldb_,
      beta_,
      c, ldc_);
    #else
    char transa_ = to_blas(transa), transb_ = to_blas(transb);
    sgemm_(
        &transa_, &transb_,
        &m_, &n_, &k_,
        &alpha_,
        a, &lda_,
        b, &ldb_,
        &beta_,
        c, &ldc_);
    #endif
    return;
  }
#endif
  gemm_stub(
      at::kCPU, at::kFloat,
      transa, transb, m, n, k, alpha, a, lda, b, ldb, beta, c, ldc);
}

void gemm(
    TransposeType transa, TransposeType transb,
    int64_t m, int64_t n, int64_t k,
    const c10::complex<double> alpha,
    const c10::complex<double> *a, int64_t lda,
    const c10::complex<double> *b, int64_t ldb,
    const c10::complex<double> beta,
    c10::complex<double> *c, int64_t ldc) {
  internal::normalize_last_dims(transa, transb, m, n, k, &lda, &ldb, &ldc);
#if AT_BUILD_WITH_BLAS()
  if (use_blas_gemm(transa, transb, m, n, k, lda, ldb, ldc)) {
    int m_ = m, n_ = n, k_ = k, lda_ = lda, ldb_ = ldb, ldc_ = ldc;
    c10::complex<double> alpha_ = alpha, beta_ = beta;
    #if C10_IOS
    CBLAS_TRANSPOSE transa_ = to_apple_accelerate_transpose(transa);
    CBLAS_TRANSPOSE transb_ = to_apple_accelerate_transpose(transb);
    cblas_zgemm(CblasColMajor,
      transa_, transb_,
      m_, n_, k_,
      &alpha_,
      a, lda_,
      b, ldb_,
      &beta_,
      c, ldc_);
    #else
    char transa_ = to_blas(transa), transb_ = to_blas(transb);
    zgemm_(
        &transa_, &transb_,
        &m_, &n_, &k_,
        &alpha_,
        a, &lda_,
        b, &ldb_,
        &beta_,
        c, &ldc_);
    #endif
    return;
  }
#endif
  gemm_stub(
      at::kCPU, at::kComplexDouble,
      transa, transb, m, n, k, alpha, a, lda, b, ldb, beta, c, ldc);
}

void gemm(
    TransposeType transa, TransposeType transb,
    int64_t m, int64_t n, int64_t k,
    const c10::complex<float> alpha,
    const c10::complex<float> *a, int64_t lda,
    const c10::complex<float> *b, int64_t ldb,
    const c10::complex<float> beta,
    c10::complex<float> *c, int64_t ldc) {
  internal::normalize_last_dims(transa, transb, m, n, k, &lda, &ldb, &ldc);
#if AT_BUILD_WITH_BLAS()
  if (use_blas_gemm(transa, transb, m, n, k, lda, ldb, ldc)) {
    int m_ = m, n_ = n, k_ = k, lda_ = lda, ldb_ = ldb, ldc_ = ldc;
    c10::complex<float> alpha_ = alpha, beta_ = beta;
    #if C10_IOS
    CBLAS_TRANSPOSE transa_ = to_apple_accelerate_transpose(transa);
    CBLAS_TRANSPOSE transb_ = to_apple_accelerate_transpose(transb);
    cblas_cgemm(CblasColMajor,
      transa_, transb_,
      m_, n_, k_,
      &alpha_,
      a, lda_,
      b, ldb_,
      &beta_,
      c, ldc_);
    #else
    char transa_ = to_blas(transa), transb_ = to_blas(transb);
    cgemm_(
        &transa_, &transb_,
        &m_, &n_, &k_,
        &alpha_,
        a, &lda_,
        b, &ldb_,
        &beta_,
        c, &ldc_);
    #endif
    return;
  }
#endif
  gemm_stub(
      at::kCPU, at::kComplexFloat,
      transa, transb, m, n, k, alpha, a, lda, b, ldb, beta, c, ldc);
}

void gemm(
   TransposeType transa, TransposeType transb,
   int64_t m, int64_t n, int64_t k,
   const float alpha,
   const at::BFloat16 *a, int64_t lda,
   const at::BFloat16 *b, int64_t ldb,
   const float beta,
   at::BFloat16 *c, int64_t ldc) {
   internal::normalize_last_dims(transa, transb, m, n, k, &lda, &ldb, &ldc);
#if AT_BUILD_WITH_BLAS() && defined(BLAS_HAS_SBGEMM)
   if (use_blas_gemm(transa, transb, m, n, k, lda, ldb, ldc)) {
      int m_ = m, n_ = n, k_ = k, lda_ = lda, ldb_ = ldb, ldc_ = ldc;
      char transa_ = to_blas(transa), transb_ = to_blas(transb);
      float alpha_ = alpha, beta_ = beta;
      int c_size = n_ * ldc_;
      // C matrix in OpenBLAS sbgemm are of type "float" so we have to convert, copy and copy back.
      std::vector<float> float_v(c, c + c_size);
      sbgemm_(&transa_, &transb_,
              &m_, &n_, &k_,
              &alpha_,
              a, &lda_,
              b, &ldb_,
              &beta_,
              float_v.data(), &ldc_);
      for (auto cv: float_v) {
        *(c++) = c10::convert<at::BFloat16>(cv);
      }
      return;
   }
#endif
#if AT_ONEDNN_ENABLED()
<<<<<<< HEAD
   if (onednn_bf16_gemm(transa, transb, m, n, k, alpha, a, lda, b, ldb, beta, c, ldc)) {
=======
#ifdef __aarch64__
   // MKLDNN also supports ARM for bf16, and the bypass is only
   // currently intended for x86/x86_64.
   const bool use_bf16_gemv_trans = false;
#else
   const bool bf16_gemv_trans_would_be_faster = cpuinfo_initialize() &&
     !cpuinfo_has_x86_avx512bf16();
   const bool use_bf16_gemv_trans = bf16_gemv_trans_would_be_faster &&
     transa == TransposeType::Transpose &&
     transb == TransposeType::NoTranspose && n == 1 && alpha == 1.0;
#endif
   if (!use_bf16_gemv_trans && mkldnn_bf16_gemm(transa, transb, m, n, k, alpha, a, lda, b, ldb, beta, c, ldc)) {
>>>>>>> 18358fba
     return;
   }
#endif
   gemm_stub(
      at::kCPU, at::kBFloat16,
      transa, transb, m, n, k, alpha, a, lda, b, ldb, beta, c, ldc);
}

void gemm(
   TransposeType transa, TransposeType transb,
   int64_t m, int64_t n, int64_t k,
   const float alpha,
   const at::Half *a, int64_t lda,
   const at::Half *b, int64_t ldb,
   const float beta,
   at::Half *c, int64_t ldc) {
   internal::normalize_last_dims(transa, transb, m, n, k, &lda, &ldb, &ldc);
#if AT_ONEDNN_ENABLED()
<<<<<<< HEAD
   if (onednn_fp16_gemm(transa, transb, m, n, k, alpha, a, lda, b, ldb, beta, c, ldc)) {
=======
   // Per https://github.com/pytorch/pytorch/pull/137918#discussion_r1825460179 ,
   // we should not bother checking for !cpuinfo_has_x86_avx512fp16() here,
   // because "onednn (mkldnn) won't use avx512fp16 to compute gemms by default
   // because the avx512fp16 fma would incur accuracy loss".
   const bool fp16_gemv_trans_would_be_faster = cpuinfo_initialize() &&
     cpuinfo_has_x86_f16c();
   const bool use_fp16_gemv_trans = fp16_gemv_trans_would_be_faster &&
     transa == TransposeType::Transpose &&
     transb == TransposeType::NoTranspose && n == 1 && alpha == 1.0;
   if (!use_fp16_gemv_trans &&
       mkldnn_fp16_gemm(transa, transb, m, n, k, alpha, a, lda, b, ldb, beta, c, ldc)) {
>>>>>>> 18358fba
     return;
   }
#endif
   gemm_stub(
      at::kCPU, at::kHalf,
      transa, transb, m, n, k, alpha, a, lda, b, ldb, beta, c, ldc);
}

void gemm(
    TransposeType transa, TransposeType transb,
    int64_t m, int64_t n, int64_t k,
    const float alpha,
    const at::BFloat16 *a, int64_t lda,
    const at::BFloat16 *b, int64_t ldb,
    const float beta,
    float *c, int64_t ldc) {
  internal::normalize_last_dims(transa, transb, m, n, k, &lda, &ldb, &ldc);
#if AT_BUILD_WITH_BLAS() && defined(BLAS_HAS_SBGEMM)
   if (use_blas_gemm(transa, transb, m, n, k, lda, ldb, ldc)) {
      int m_ = m, n_ = n, k_ = k, lda_ = lda, ldb_ = ldb, ldc_ = ldc;
      char transa_ = to_blas(transa), transb_ = to_blas(transb);
      float alpha_ = alpha, beta_ = beta;
      sbgemm_(&transa_, &transb_,
              &m_, &n_, &k_,
              &alpha_,
              a, &lda_,
              b, &ldb_,
              &beta_,
              c, &ldc_);
      return;
   }
#endif
#ifdef MKL_HAS_SBGEMM
  if (use_blas_gemm(transa, transb, m, n, k, lda, ldb, ldc)) {
    int m_ = m, n_ = n, k_ = k, lda_ = lda, ldb_ = ldb, ldc_ = ldc;
    mkl_gemm_bf16bf16f32(transa, transb, m_, n_, k_, alpha, a, lda_, b, ldb_, beta, c, ldc_);
    return;
  }
#endif
  // for the fallback path, first compute gemm with beta = 0,
  // and then add c in full precision.
  int64_t c_size = n * m;
  std::vector<at::BFloat16> bfloat_c(c_size, 0.f);
  gemm_stub(
      at::kCPU, at::kBFloat16,
      transa, transb, m, n, k, alpha, a, lda, b, ldb, 0.f, bfloat_c.data(), m);
  for (const auto j : c10::irange(n)) {
    for (const auto i : c10::irange(m)) {
      auto offset = j * ldc + i;
      // beta == 0 won't propagate NaN from C
      if (beta == 0.f) {
        c[offset] = c10::convert<float>(bfloat_c[j * m + i]);
      } else {
        c[offset] = beta * c[offset] + c10::convert<float>(bfloat_c[j * m + i]);
      }
    }
  }
}

void gemm(
    TransposeType transa, TransposeType transb,
    int64_t m, int64_t n, int64_t k,
    const float alpha,
    const at::Half *a, int64_t lda,
    const at::Half *b, int64_t ldb,
    const float beta,
    float *c, int64_t ldc) {
  internal::normalize_last_dims(transa, transb, m, n, k, &lda, &ldb, &ldc);
#ifdef MKL_HAS_SHGEMM
  if (use_blas_gemm(transa, transb, m, n, k, lda, ldb, ldc)) {
    int m_ = m, n_ = n, k_ = k, lda_ = lda, ldb_ = ldb, ldc_ = ldc;
    mkl_gemm_f16f16f32(transa, transb, m_, n_, k_, alpha, a, lda_, b, ldb_, beta, c, ldc_);
    return;
  }
#endif
  // for the fallback path, first compute gemm with beta = 0,
  // and then add c in full precision.
  int64_t c_size = n * m;
  std::vector<at::Half> float16_c(c_size, 0.f);
  gemm_stub(
      at::kCPU, at::kHalf,
      transa, transb, m, n, k, alpha, a, lda, b, ldb, 0.f, float16_c.data(), m);
  for (const auto j : c10::irange(n)) {
    for (const auto i : c10::irange(m)) {
      auto offset = j * ldc + i;
      // beta == 0 won't propagate NaN from C
      if (beta == 0.f) {
        c[offset] = c10::convert<float>(float16_c[j * m + i]);
      } else {
        c[offset] = beta * c[offset] + c10::convert<float>(float16_c[j * m + i]);
      }
    }
  }
}

void gemm(
    TransposeType transa, TransposeType transb,
    int64_t m, int64_t n, int64_t k,
    const int64_t alpha,
    const int64_t *a, int64_t lda,
    const int64_t *b, int64_t ldb,
    const int64_t beta,
    int64_t *c, int64_t ldc) {
  internal::normalize_last_dims(transa, transb, m, n, k, &lda, &ldb, &ldc);
#ifdef USE_FBGEMM
  if (alpha == 1 && (beta == 0 || beta == 1)) {
    // In FBGEMM, we assume row-major ordering; However, here we assume the
    // column-major ordering following the FORTRAN tradition in BLAS interface
    // in this function: we can configure the layout (row/column-major ordering)
    // of A and B by changing transa_ and transb_, but we cannot change the
    // layout of C with this FORTRAN-style BLAS interface.
    //
    // The workaround is that we compute
    // C^T (n x m) = B^T (n x k) * A^T (k x m) instead.
    //
    // In this way we view C^T as the row-major ordering when passing to FBGEMM.
    fbgemm::cblas_gemm_i64_i64acc(
        to_fbgemm(transb),
        to_fbgemm(transa),
        n,
        m,
        k,
        b,
        ldb,
        a,
        lda,
        beta == 1,
        c,
        ldc);
    return;
  }
#endif

  gemm_stub(
      kCPU, kLong,
      transa, transb, m, n, k, alpha, a, lda, b, ldb, beta, c, ldc);
}

template <typename scalar_t>
static void gemm_batched_mkl_impl(
      TransposeType transa, TransposeType transb,
      int64_t batch_size, int64_t m, int64_t n, int64_t k,
      scalar_t alpha,
      const scalar_t **a, int64_t lda,
      const scalar_t **b, int64_t ldb,
      scalar_t beta,
      scalar_t **c, int64_t ldc) {
  for (int64_t i = 0; i < batch_size;) {
    int sub_batch = std::min(batch_size - i, int64_t{INT_MAX});
    mkl_gemm_batched(transa, transb, sub_batch, m, n, k, alpha,
                     &a[i], lda, &b[i], ldb, beta, &c[i], ldc);
    i += sub_batch;
  }
}

template <typename scalar_t>
using is_blas_library_type = std::integral_constant<bool,
    std::is_same_v<scalar_t, double> ||
    std::is_same_v<scalar_t, float> ||
    std::is_same_v<scalar_t, c10::complex<double>> ||
    std::is_same_v<scalar_t, c10::complex<float>>>;

template <typename scalar_t>
void gemm_batched_generic(
    TransposeType transa, TransposeType transb,
    int64_t batch_size, int64_t m, int64_t n, int64_t k,
    scalar_t alpha,
    const scalar_t **a, int64_t lda,
    const scalar_t **b, int64_t ldb,
    scalar_t beta,
    scalar_t **c, int64_t ldc) {
  for (const auto batch : c10::irange(batch_size)) {
    gemm(transa, transb, m, n, k, alpha, a[batch], lda, b[batch], ldb, beta, c[batch], ldc);
  }
}

template <typename scalar_t>
void gemm_batched(
    TransposeType transa, TransposeType transb,
    int64_t batch_size, int64_t m, int64_t n, int64_t k,
    scalar_t alpha,
    const scalar_t **a, int64_t lda,
    const scalar_t **b, int64_t ldb,
    scalar_t beta,
    scalar_t **c, int64_t ldc) {
  if (batch_size == 1) {
    return gemm(transa, transb, m, n, k, alpha, a[0], lda, b[0], ldb, beta, c[0], ldc);
  }

  if constexpr (AT_MKL_ENABLED() && is_blas_library_type<scalar_t>::value) {
    internal::normalize_last_dims(transa, transb, m, n, k, &lda, &ldb, &ldc);
    if (use_blas_gemm(transa, transb, m, n, k, lda, ldb, ldc)) {
      gemm_batched_mkl_impl(
          transa, transb, batch_size, m, n, k, alpha, a, lda, b, ldb, beta, c, ldc);
    } else {
      gemm_batched_generic(
          transa, transb, batch_size, m, n, k, alpha, a, lda, b, ldb, beta, c, ldc);
    }
  } else {
    gemm_batched_generic(
        transa, transb, batch_size, m, n, k, alpha, a, lda, b, ldb, beta, c, ldc);
  }
}

template <typename scalar_t>
void gemm_batched_with_stride_generic(
    TransposeType transa, TransposeType transb,
    int64_t batch_size, int64_t m, int64_t n, int64_t k,
    scalar_t alpha,
    const scalar_t *a, int64_t lda, int64_t batch_stride_a,
    const scalar_t *b, int64_t ldb, int64_t batch_stride_b,
    scalar_t beta,
    scalar_t *c, int64_t ldc, int64_t batch_stride_c) {
  for (const auto batch : c10::irange(batch_size)) {
    const auto a_batch = a + batch_stride_a * batch;
    const auto b_batch = b + batch_stride_b * batch;
    const auto c_batch = c + batch_stride_c * batch;
    gemm(transa, transb, m, n, k, alpha, a_batch, lda, b_batch, ldb, beta, c_batch, ldc);
  }
}

template <typename scalar_t>
void gemm_batched_with_stride(
    TransposeType transa, TransposeType transb,
    int64_t batch_size, int64_t m, int64_t n, int64_t k,
    scalar_t alpha,
    const scalar_t *a, int64_t lda, int64_t batch_stride_a,
    const scalar_t *b, int64_t ldb, int64_t batch_stride_b,
    scalar_t beta,
    scalar_t *c, int64_t ldc, int64_t batch_stride_c) {
  if (batch_size == 1) {
    return gemm(transa, transb, m, n, k, alpha, a, lda, b, ldb, beta, c, ldc);
  }

  if constexpr (AT_MKL_ENABLED() && is_blas_library_type<scalar_t>::value) {
    internal::normalize_last_dims(transa, transb, m, n, k, &lda, &ldb, &ldc);
    if (use_blas_gemm(transa, transb, m, n, k, lda, ldb, ldc)) {
      c10::SmallBuffer<const scalar_t*, 16> a_ptrs(batch_size);
      c10::SmallBuffer<const scalar_t*, 16> b_ptrs(batch_size);
      c10::SmallBuffer<scalar_t*, 16> c_ptrs(batch_size);

      for (const auto batch : c10::irange(batch_size)) {
        a_ptrs[batch] = a + batch_stride_a * batch;
        b_ptrs[batch] = b + batch_stride_b * batch;
        c_ptrs[batch] = c + batch_stride_c * batch;
      }
      gemm_batched_mkl_impl(
          transa, transb, batch_size, m, n, k, alpha, a_ptrs.data(), lda,
          b_ptrs.data(), ldb, beta, c_ptrs.data(), ldc);
    } else {
      gemm_batched_with_stride_generic(
          transa, transb, batch_size, m, n, k, alpha, a, lda, batch_stride_a,
          b, ldb, batch_stride_b, beta, c, ldc, batch_stride_c);
    }
  } else {
    gemm_batched_with_stride_generic(transa, transb, batch_size, m, n, k, alpha,
                                     a, lda, batch_stride_a, b, ldb, batch_stride_b,
                                     beta, c, ldc, batch_stride_c);
  }
}

#define INSTANTIATE_BATCHED_GEMM(scalar_t, DType)               \
  template void gemm_batched(                                   \
      TransposeType transa, TransposeType transb,               \
      int64_t batch_size, int64_t m, int64_t n, int64_t k,      \
      scalar_t alpha,                                           \
      const scalar_t **a, int64_t lda,                          \
      const scalar_t **b, int64_t ldb,                          \
      scalar_t beta,                                            \
      scalar_t **c, int64_t ldc);                               \
  template void gemm_batched_with_stride(                       \
      TransposeType transa, TransposeType transb,               \
      int64_t batch_size, int64_t m, int64_t n, int64_t k,      \
      scalar_t alpha,                                           \
      const scalar_t *a, int64_t lda, int64_t batch_stride_a,   \
      const scalar_t *b, int64_t ldb, int64_t batch_stride_b,   \
      scalar_t beta,                                            \
      scalar_t *c, int64_t ldc, int64_t batch_stride_c);

AT_FORALL_SCALAR_TYPES_WITH_COMPLEX_EXCEPT_COMPLEX_HALF_F8NZ(INSTANTIATE_BATCHED_GEMM)

DEFINE_DISPATCH(axpy_stub);

void axpy(int64_t n, double a, const double *x, int64_t incx, double *y, int64_t incy) {
  if(n == 1)
  {
    incx = 1;
    incy = 1;
  }
  #if AT_BUILD_WITH_BLAS()
  if( (n <= INT_MAX) && (incx <= INT_MAX) && (incy <= INT_MAX) )
  {
    int i_n = (int)n;
    int i_incx = (int)incx;
    int i_incy = (int)incy;
    #if C10_IOS
    cblas_daxpy(i_n, a, x, i_incx, y, i_incy);
    #else
    daxpy_(&i_n, &a, x, &i_incx, y, &i_incy);
    #endif
    return;
  }
  #endif
  axpy_stub(
      kCPU, at::kDouble,
      n, a, x, incx, y, incy);
}

void axpy(int64_t n, float a, const float *x, int64_t incx, float *y, int64_t incy) {
  if(n == 1)
  {
    incx = 1;
    incy = 1;
  }
  #if AT_BUILD_WITH_BLAS()
  if( (n <= INT_MAX) && (incx <= INT_MAX) && (incy <= INT_MAX) )
  {
    int i_n = (int)n;
    int i_incx = (int)incx;
    int i_incy = (int)incy;
    #if C10_IOS
    cblas_saxpy(i_n, a, x, i_incx, y, i_incy);
    #else
    saxpy_(&i_n, &a, x, &i_incx, y, &i_incy);
    #endif
    return;
  }
  #endif
  axpy_stub(
      kCPU, at::kFloat,
      n, a, x, incx, y, incy);
}

void axpy(int64_t n, c10::complex<double> a, const c10::complex<double> *x, int64_t incx, c10::complex<double> *y, int64_t incy) {
  if(n == 1)
  {
    incx = 1;
    incy = 1;
  }
  #if AT_BUILD_WITH_BLAS()
  if( (n <= INT_MAX) && (incx <= INT_MAX) && (incy <= INT_MAX) )
  {
    int i_n = (int)n;
    int i_incx = (int)incx;
    int i_incy = (int)incy;
    #if C10_IOS
    cblas_zaxpy(i_n, &a, x, i_incx, y, i_incy);
    #else
    zaxpy_(&i_n, &a, x, &i_incx, y, &i_incy);
    #endif
    return;
  }
  #endif
  axpy_stub(
      kCPU, at::kComplexDouble,
      n, a, x, incx, y, incy);
}

void axpy(int64_t n, c10::complex<float> a, const c10::complex<float> *x, int64_t incx, c10::complex<float> *y, int64_t incy) {
  if(n == 1)
  {
    incx = 1;
    incy = 1;
  }
  #if AT_BUILD_WITH_BLAS()
  if( (n <= INT_MAX) && (incx <= INT_MAX) && (incy <= INT_MAX) )
  {
    int i_n = (int)n;
    int i_incx = (int)incx;
    int i_incy = (int)incy;
    #if C10_IOS
    cblas_caxpy(i_n, &a, x, i_incx, y, i_incy);
    #else
    caxpy_(&i_n, &a, x, &i_incx, y, &i_incy);
    #endif
    return;
  }
  #endif
  axpy_stub(
      kCPU, at::kComplexFloat,
      n, a, x, incx, y, incy);
}

DEFINE_DISPATCH(copy_stub);

void copy(int64_t n, const double *x, int64_t incx, double *y, int64_t incy) {
  if(n == 1)
  {
    incx = 1;
    incy = 1;
  }
  #if AT_BUILD_WITH_BLAS()
  if( (n <= INT_MAX) && (incx <= INT_MAX) && (incy <= INT_MAX) ) {
    int i_n = (int)n;
    int i_incx = (int)incx;
    int i_incy = (int)incy;
    #if C10_IOS
    cblas_dcopy(i_n, x, i_incx, y, i_incy);
    #else
    dcopy_(&i_n, x, &i_incx, y, &i_incy);
    #endif
    return;
  }
  #endif
  copy_stub(
      kCPU, at::kDouble,
      n, x, incx, y, incy);
}

void copy(int64_t n, const float *x, int64_t incx, float *y, int64_t incy) {
  if(n == 1)
  {
    incx = 1;
    incy = 1;
  }
  #if AT_BUILD_WITH_BLAS()
  if( (n <= INT_MAX) && (incx <= INT_MAX) && (incy <= INT_MAX) ) {
    int i_n = (int)n;
    int i_incx = (int)incx;
    int i_incy = (int)incy;
    #if C10_IOS
    cblas_scopy(i_n, x, i_incx, y, i_incy);
    #else
    scopy_(&i_n, x, &i_incx, y, &i_incy);
    #endif
    return;
  }
  #endif
  copy_stub(
      kCPU, at::kFloat,
      n, x, incx, y, incy);
}

void copy(int64_t n, const c10::complex<double> *x, int64_t incx, c10::complex<double> *y, int64_t incy) {
  if(n == 1)
  {
    incx = 1;
    incy = 1;
  }
  #if AT_BUILD_WITH_BLAS()
  if( (n <= INT_MAX) && (incx <= INT_MAX) && (incy <= INT_MAX) ) {
    int i_n = (int)n;
    int i_incx = (int)incx;
    int i_incy = (int)incy;
    #if C10_IOS
    cblas_zcopy(i_n, x, i_incx, y, i_incy);
    #else
    zcopy_(&i_n, x, &i_incx, y, &i_incy);
    #endif
    return;
  }
  #endif
  copy_stub(
      kCPU, at::kComplexDouble,
      n, x, incx, y, incy);
}

void copy(int64_t n, const c10::complex<float> *x, int64_t incx, c10::complex<float> *y, int64_t incy){
  if(n == 1)
  {
    incx = 1;
    incy = 1;
  }
  #if AT_BUILD_WITH_BLAS()
  if( (n <= INT_MAX) && (incx <= INT_MAX) && (incy <= INT_MAX) ) {
    int i_n = (int)n;
    int i_incx = (int)incx;
    int i_incy = (int)incy;
    #if C10_IOS
    cblas_ccopy(i_n, &x, i_incx, y, i_incy);
    #else
    ccopy_(&i_n, x, &i_incx, y, &i_incy);
    #endif
    return;
  }
  #endif
  copy_stub(
      kCPU, at::kComplexFloat,
      n, x, incx, y, incy);
}

// oneDNN BRGEMM
#if defined(ONEDNN_UKERNEL_ENABLED)
struct BrgemmKey {
  int64_t M;
  int64_t N;
  int64_t K;
  int64_t batch_size;
  int64_t lda;
  int64_t ldb;
  int64_t ldc;
  ScalarType dt_a;
  ScalarType dt_b;
  ScalarType dt_c;
  bool add_C;

  BrgemmKey(
      int64_t M,
      int64_t N,
      int64_t K,
      int64_t batch_size,
      int64_t lda,
      int64_t ldb,
      int64_t ldc,
      ScalarType dt_a,
      ScalarType dt_b,
      ScalarType dt_c,
      bool add_C)
      : M(M),
        N(N),
        K(K),
        batch_size(batch_size),
        lda(lda),
        ldb(ldb),
        ldc(ldc),
        dt_a(dt_a),
        dt_b(dt_b),
        dt_c(dt_c),
        add_C(add_C) {}
  bool operator==(const BrgemmKey& other) const {
    return M == other.M && N == other.N && K == other.K &&
        batch_size == other.batch_size && lda == other.lda &&
        ldb == other.ldb && ldc == other.ldc && dt_a == other.dt_a &&
        dt_b == other.dt_b && dt_c == other.dt_c && add_C == other.add_C;
  }
};

struct PackKey {
  int64_t K;
  int64_t N;
  int64_t ld_in;
  int64_t ld_out;
  ScalarType dt_in;
  ScalarType dt_out;
  PackKey(
      int64_t K,
      int64_t N,
      int64_t ld_in,
      int64_t ld_out,
      ScalarType dt_in,
      ScalarType dt_out)
      : K(K),
        N(N),
        ld_in(ld_in),
        ld_out(ld_out),
        dt_in(dt_in),
        dt_out(dt_out) {}
  bool operator==(const PackKey& other) const {
    return N == other.N && K == other.K && ld_in == other.ld_in &&
        ld_out == other.ld_out && dt_in == other.dt_in &&
        dt_out == other.dt_out;
  }
};

inline dnnl::memory::data_type get_dnnl_dtype(ScalarType dtype) {
  if (dtype == ScalarType::Float) {
    return dnnl::memory::data_type::f32;
  } else if (dtype == ScalarType::BFloat16) {
    return dnnl::memory::data_type::bf16;
  } else if (dtype == ScalarType::Half) {
    return dnnl::memory::data_type::f16;
  } else if (dtype == ScalarType::Byte) {
    return dnnl::memory::data_type::u8;
  } else if (dtype == ScalarType::Char) {
    return dnnl::memory::data_type::s8;
  } else {
    TORCH_CHECK(false, "get_dnnl_dtype expects float/bfloat16/half/int8 tensor input");
  }
}

template<typename key_t>
struct UnsafeUkernelKeyHasher {
  std::size_t operator()(const key_t& key) const;
};

template<>
std::size_t UnsafeUkernelKeyHasher<BrgemmKey>::operator()(const BrgemmKey& key) const {
  // Use M, N, K add_C, and ldc to compute hash to reduce the overhead as
  // batch size and data types are unlikely to change within the same kernel and
  // lda/ldb are likely to be related to M, K, N or use fixed values.
  std::size_t h = std::hash<int64_t>()(key.M);
  h = std::hash<int64_t>()(key.N) ^ (h << 1);
  h = std::hash<int64_t>()(key.K) ^ (h << 1);
  h = std::hash<bool>()(key.add_C) ^ (h << 1);
  h = std::hash<int64_t>()(key.ldc) ^ (h << 1);
  return h;
}

template<>
std::size_t UnsafeUkernelKeyHasher<PackKey>::operator()(const PackKey& key) const {
  // Use K and N to compute hash to reduce the overhead as
  // data types are unlikely to change and
  // ld_in/ld_out is likely to be related to K, N or use fixed values
  std::size_t h = std::hash<int64_t>()(key.K);
  h = std::hash<int64_t>()(key.N) ^ (h << 1);
  return h;
}

template <typename key_t, typename value_t>
struct KernelCache  {
  using kstore_t = std::unordered_map<key_t, std::shared_ptr<value_t>, UnsafeUkernelKeyHasher<key_t>>;
  static inline std::shared_ptr<value_t>&& fetch_or_create(
      const key_t& key,
      const std::function<std::shared_ptr<value_t>()>& callback) {
    auto&& search = get_store().find(key);
    if (search != get_store().end()) {
      return std::move(search->second);
    } else {
      get_store().insert({key, callback()});
      return std::move(get_store()[key]);
    }
  }

  static inline kstore_t& get_store() {
    static thread_local kstore_t cache_kernels;
    return cache_kernels;
  }
};

// Helper struct for convenient brgemm configuration
struct GemmHelper {
  GemmHelper(
      int64_t M,
      int64_t N,
      int64_t K,
      int64_t bs,
      int64_t ld_a,
      int64_t ld_b,
      int64_t ld_c,
      ScalarType dt_a,
      ScalarType dt_b,
      ScalarType dt_c,
      const bool add_C) {
    // Create brgemm
#if defined(ONEDNN_UKERNEL_1)
    brg = dnnl::ukernel::brgemm(
        M,
        N,
        K,
        bs,
        ld_a,
        ld_b,
        ld_c,
        get_dnnl_dtype(dt_a),
        get_dnnl_dtype(dt_b),
        get_dnnl_dtype(dt_c),
        1,
        add_C ? 1 : 0);
#elif defined(ONEDNN_UKERNEL_2)
    brg = dnnl::ukernel::brgemm(
        M,
        N,
        K,
        bs,
        ld_a,
        ld_b,
        ld_c,
        get_dnnl_dtype(dt_a),
        get_dnnl_dtype(dt_b),
        get_dnnl_dtype(dt_c));
    brg.set_add_C(add_C);
    brg.finalize();
#endif
    // Create a scratchpad buffer for the brgemm execution
    scratchpad = std::vector<uint8_t>(brg.get_scratchpad_size());
    // Prepare default vector of pairs of tensors A and B offsets for each batch.
    A_B_offsets.reserve(1);
    A_B_offsets[0] = std::make_pair(0, 0);
  }
  dnnl::ukernel::brgemm brg;
  std::vector<uint8_t> scratchpad;
  std::vector<std::pair<int64_t, int64_t>> A_B_offsets;
};

struct Brgemm : public KernelCache <BrgemmKey, GemmHelper> {
  // Fetch/create GemmHelper object and execute brgemm with batch size = 1
  template <typename scalar_t_a, typename scalar_t_b, typename scalar_t_c>
  static inline void call(
      int64_t M,
      int64_t N,
      int64_t K,
      int64_t ld_a,
      int64_t ld_b,
      int64_t ld_c,
      const bool add_C,
      const scalar_t_a* A,
      const scalar_t_b* B,
      scalar_t_c* C) {
    auto&& key = BrgemmKey(
        M,
        N,
        K,
        int64_t(1),
        ld_a,
        ld_b,
        ld_c,
        c10::CppTypeToScalarType<scalar_t_a>::value,
        c10::CppTypeToScalarType<scalar_t_b>::value,
        c10::CppTypeToScalarType<scalar_t_c>::value,
        add_C);
    // Fetch/create GemmHelper object
    auto&& value = fetch_or_create(key, [&]() {
      auto&& v = std::make_shared<GemmHelper>(
          M,
          N,
          K,
          1,
          ld_a,
          ld_b,
          ld_c,
          c10::CppTypeToScalarType<scalar_t_a>::value,
          c10::CppTypeToScalarType<scalar_t_b>::value,
          c10::CppTypeToScalarType<scalar_t_c>::value,
          add_C);
      (*v).brg.generate();
      return std::move(v);
    });
    if (get_current() != value) {
#if defined(ONEDNN_UKERNEL_1)
      dnnl::ukernel::brgemm::release_hw_context();
#endif
      ((*value).brg).set_hw_context();
      get_current() = value;
    }
    ((*value).brg)
        .execute(A, B, (*value).A_B_offsets, C, (*value).scratchpad.data());
  }

  static inline std::shared_ptr<GemmHelper>& get_current() {
    static thread_local std::shared_ptr<GemmHelper> current;
    return current;
  }

  static inline bool device_check(ScalarType dtype) {
    if (!at::globalContext().userEnabledOnednn()) {
      return false;
    }
    if (dtype == ScalarType::Half) {
      static bool fp16_support = dnnl::get_effective_cpu_isa() >= dnnl::cpu_isa::avx512_core_fp16;
      return fp16_support;
    } else if (dtype == ScalarType::Float) {
      static bool fp32_support = dnnl::get_effective_cpu_isa() >= dnnl::cpu_isa::avx2;
      return fp32_support;
    } else if (dtype == ScalarType::BFloat16) {
      static bool bf16_support = dnnl::get_effective_cpu_isa() >= dnnl::cpu_isa::avx512_core;
      return bf16_support;
    }
    return false;
  }
};

#if defined(ONEDNN_UKERNEL_1)
using pack_t = dnnl::ukernel::brgemm_pack_B;
#elif defined(ONEDNN_UKERNEL_2)
using pack_t = dnnl::ukernel::transform;
#endif
struct Pack : public KernelCache <PackKey, pack_t> {
  static inline void call(
      int64_t K,
      int64_t N,
      int64_t ld_in,
      int64_t ld_out,
      ScalarType dt_in,
      ScalarType dt_out,
      const void* in,
      void* out) {
    auto&& key = PackKey(K, N, ld_in, ld_out, dt_in, dt_out);
    auto&& pack = fetch_or_create(key, [&]() {
      auto&& p = std::make_shared<pack_t>(
#if defined(ONEDNN_UKERNEL_1)
          K, N, ld_in, ld_out, get_dnnl_dtype(dt_in), get_dnnl_dtype(dt_out));
#elif defined(ONEDNN_UKERNEL_2)
          K, N, dnnl::ukernel::pack_type::no_trans, ld_in, ld_out, get_dnnl_dtype(dt_in), get_dnnl_dtype(dt_out));
#endif
      if (could_pack(dt_in)) {
        (*p).generate();
      }
      return std::move(p);
    });
    if (could_pack(dt_in)) {
      (*pack).execute(in, out);
    } else {
      TORCH_CHECK(false, "No need to pack");
    }
  }

<<<<<<< HEAD
  static inline bool need_pack(ScalarType dtype) {
    if (!at::globalContext().userEnabledOnednn()) {
=======
  static inline bool could_pack(ScalarType dtype) {
    if (!at::globalContext().userEnabledMkldnn()) {
>>>>>>> 18358fba
      return false;
    }
    if (dtype == ScalarType::Half) {
      static bool fp16_pack = dnnl::get_effective_cpu_isa() >= dnnl::cpu_isa::avx512_core_amx_fp16;
      return fp16_pack;
    } else if (dtype == ScalarType::BFloat16) {
      static bool bf16_pack = dnnl::get_effective_cpu_isa() >= dnnl::cpu_isa::avx512_core_amx;
      return bf16_pack;
    }
    return false;
  }
};
#endif

void brgemm(
    int64_t M,
    int64_t N,
    int64_t K,
    int64_t ld_a,
    int64_t ld_b,
    int64_t ld_c,
    const bool add_C,
    const float* A,
    const float* B,
    float* C,
    bool is_vnni) {

  TORCH_CHECK(!is_vnni,
    "Float Brgemm does not support vnni layout.");

#if defined(ONEDNN_UKERNEL_ENABLED)
  if (Brgemm::device_check(ScalarType::Float)) {
    Brgemm::call<float, float, float>(
      M, N, K, ld_a, ld_b, ld_c, add_C, A, B, C);
    return;
  }
#endif
  // fallback path
  auto beta = add_C ? 1 : 0;
  gemm(
    at::native::TransposeType::NoTranspose,
    at::native::TransposeType::NoTranspose,
    N, M, K, 1,
    B, ld_b, A, ld_a,
    beta, C, ld_c);
}

void brgemm(
    int64_t M,
    int64_t N,
    int64_t K,
    int64_t ld_a,
    int64_t ld_b,
    int64_t ld_c,
    const bool add_C,
    const at::BFloat16* A,
    const at::BFloat16* B,
    float* C,
    bool is_vnni) {
#if defined(ONEDNN_UKERNEL_ENABLED)
  if (is_vnni && Brgemm::device_check(ScalarType::BFloat16)) {
    Brgemm::call<at::BFloat16, at::BFloat16, float>(
      M, N, K, ld_a, ld_b, ld_c, add_C, A, B, C);
    return;
  }
#endif
  // fallback path
  TORCH_CHECK(!is_vnni,
    "BFloat16 Brgemm VNNI format is only supported on X64 when oneDNN ukernel is enabled and `amx` is supported");
  auto beta = add_C ? 1 : 0;
  gemm(
    at::native::TransposeType::NoTranspose,
    at::native::TransposeType::NoTranspose,
    N, M, K, 1,
    B, ld_b, A, ld_a,
    beta, C, ld_c);
}

void brgemm(
    int64_t M,
    int64_t N,
    int64_t K,
    int64_t ld_a,
    int64_t ld_b,
    int64_t ld_c,
    const bool add_C,
    const at::Half* A,
    const at::Half* B,
    float* C,
    bool is_vnni) {
#if defined(ONEDNN_UKERNEL_ENABLED)
  if (is_vnni && Brgemm::device_check(ScalarType::Half)) {
    Brgemm::call<at::Half, at::Half, float>(
      M, N, K, ld_a, ld_b, ld_c, add_C, A, B, C);
    return;
  }
#endif
  // fallback path
  TORCH_CHECK(!is_vnni,
    "Half Brgemm VNNI format is only supported on X64 when oneDNN ukernel is enabled and `amx_fp16` is supported");
  auto beta = add_C ? 1 : 0;
  gemm(
    at::native::TransposeType::NoTranspose,
    at::native::TransposeType::NoTranspose,
    N, M, K, 1,
    B, ld_b, A, ld_a,
    beta, C, ld_c);
}

void brgemm_release(bool is_vnni) {
#if defined(ONEDNN_UKERNEL_ENABLED)
  if (is_vnni) {
    dnnl::ukernel::brgemm::release_hw_context();
    Brgemm::get_current() = nullptr;
  }
#endif
}

void pack(
    int64_t K,
    int64_t N,
    int64_t ld_in,
    int64_t ld_out,
    ScalarType dt_in,
    ScalarType dt_out,
    const void* in,
    void* out) {
#if defined(ONEDNN_UKERNEL_ENABLED)
  Pack::call(K, N, ld_in, ld_out, dt_in, dt_out, in, out);
#else
  TORCH_CHECK(false, "pack is only supported on X64 with oneDNN ukernel enabled");
#endif
}

bool could_pack(ScalarType dt_in) {
#if defined(ONEDNN_UKERNEL_ENABLED)
  return Pack::could_pack(dt_in);
#else
  return false;
#endif
}

} // namespace at::native::cpublas<|MERGE_RESOLUTION|>--- conflicted
+++ resolved
@@ -344,9 +344,6 @@
    }
 #endif
 #if AT_ONEDNN_ENABLED()
-<<<<<<< HEAD
-   if (onednn_bf16_gemm(transa, transb, m, n, k, alpha, a, lda, b, ldb, beta, c, ldc)) {
-=======
 #ifdef __aarch64__
    // MKLDNN also supports ARM for bf16, and the bypass is only
    // currently intended for x86/x86_64.
@@ -358,8 +355,7 @@
      transa == TransposeType::Transpose &&
      transb == TransposeType::NoTranspose && n == 1 && alpha == 1.0;
 #endif
-   if (!use_bf16_gemv_trans && mkldnn_bf16_gemm(transa, transb, m, n, k, alpha, a, lda, b, ldb, beta, c, ldc)) {
->>>>>>> 18358fba
+   if (!use_bf16_gemv_trans && onednn_bf16_gemm(transa, transb, m, n, k, alpha, a, lda, b, ldb, beta, c, ldc)) {
      return;
    }
 #endif
@@ -378,9 +374,6 @@
    at::Half *c, int64_t ldc) {
    internal::normalize_last_dims(transa, transb, m, n, k, &lda, &ldb, &ldc);
 #if AT_ONEDNN_ENABLED()
-<<<<<<< HEAD
-   if (onednn_fp16_gemm(transa, transb, m, n, k, alpha, a, lda, b, ldb, beta, c, ldc)) {
-=======
    // Per https://github.com/pytorch/pytorch/pull/137918#discussion_r1825460179 ,
    // we should not bother checking for !cpuinfo_has_x86_avx512fp16() here,
    // because "onednn (mkldnn) won't use avx512fp16 to compute gemms by default
@@ -391,8 +384,7 @@
      transa == TransposeType::Transpose &&
      transb == TransposeType::NoTranspose && n == 1 && alpha == 1.0;
    if (!use_fp16_gemv_trans &&
-       mkldnn_fp16_gemm(transa, transb, m, n, k, alpha, a, lda, b, ldb, beta, c, ldc)) {
->>>>>>> 18358fba
+       onednn_fp16_gemm(transa, transb, m, n, k, alpha, a, lda, b, ldb, beta, c, ldc)) {
      return;
    }
 #endif
@@ -1179,13 +1171,8 @@
     }
   }
 
-<<<<<<< HEAD
-  static inline bool need_pack(ScalarType dtype) {
+  static inline bool could_pack(ScalarType dtype) {
     if (!at::globalContext().userEnabledOnednn()) {
-=======
-  static inline bool could_pack(ScalarType dtype) {
-    if (!at::globalContext().userEnabledMkldnn()) {
->>>>>>> 18358fba
       return false;
     }
     if (dtype == ScalarType::Half) {
