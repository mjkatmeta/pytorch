--- conflicted
+++ resolved
@@ -494,16 +494,12 @@
         [encoder setBytes:&val length:sizeof(val) atIndex:idx];
         return;
       }
-<<<<<<< HEAD
-      [encoder setBytes:t.storage().mutable_data() length:t.element_size() atIndex:idx];
-=======
       if (C10_UNLIKELY(t.scalar_type() == kComplexDouble)) {
         auto val = static_cast<c10::complex<float>>(*reinterpret_cast<const c10::complex<double>*>(t.const_data_ptr()));
         [encoder setBytes:&val length:sizeof(val) atIndex:idx];
         return;
       }
-      [encoder setBytes:t.storage().data() length:t.element_size() atIndex:idx];
->>>>>>> 259a3724
+      [encoder setBytes:t.storage().mutable_data() length:t.element_size() atIndex:idx];
     } else {
       TORCH_CHECK(false, "Passed CPU tensor to MPS op");
     }
