--- conflicted
+++ resolved
@@ -559,7 +559,6 @@
       params.divisor_override);
 }
 
-<<<<<<< HEAD
 template <typename T>
 kernel void avg_pool_backward(
     device AtomicType_t<T>* grad_input [[buffer(0)]],
@@ -611,19 +610,6 @@
       params.divisor_override);
 }
 
-#define REGISTER_POOL_OP(DTYPE)                                           \
-  template [[host_name("max_pool_" #DTYPE)]] kernel void max_pool<DTYPE>( \
-      constant DTYPE * input [[buffer(0)]],                               \
-      device DTYPE * output [[buffer(1)]],                                \
-      device int64_t* indices [[buffer(2)]],                              \
-      constant PoolingParams<5>& params [[buffer(3)]],                    \
-      uint tid [[thread_position_in_grid]]);                              \
-                                                                          \
-  template [[host_name("avg_pool_" #DTYPE)]] kernel void avg_pool<DTYPE>( \
-      constant DTYPE * input [[buffer(0)]],                               \
-      device DTYPE * output [[buffer(1)]],                                \
-      constant AvgPoolingParams<5> & params [[buffer(2)]],                \
-=======
 #define REGISTER_POOL_OP(DTYPE)                                               \
   template [[host_name("max_pool_" #DTYPE)]] kernel void max_pool<DTYPE>(     \
       constant DTYPE * input [[buffer(0)]],                                   \
@@ -643,7 +629,6 @@
       constant DTYPE * input [[buffer(0)]],                                   \
       device DTYPE * output [[buffer(1)]],                                    \
       constant AvgPoolingParams<5> & params [[buffer(2)]],                    \
->>>>>>> 22ad498e
       uint tid [[thread_position_in_grid]]);
 
 #define REGISTER_POOL_BACKWARD_OP(DTYPE)                       \
@@ -672,16 +657,6 @@
 REGISTER_POOL_OP(uchar);
 REGISTER_POOL_OP(bool);
 
-<<<<<<< HEAD
 REGISTER_POOL_BACKWARD_OP(float);
 REGISTER_POOL_BACKWARD_OP(half);
-
-#if __METAL_VERSION__ >= 310
-REGISTER_POOL_OP(bfloat);
-REGISTER_POOL_BACKWARD_OP(bfloat);
-#endif
-=======
-REGISTER_MAX_POOL_BACKWARD_OP(float);
-REGISTER_MAX_POOL_BACKWARD_OP(half);
-REGISTER_MAX_POOL_BACKWARD_OP(bfloat);
->>>>>>> 22ad498e
+REGISTER_POOL_BACKWARD_OP(bfloat);