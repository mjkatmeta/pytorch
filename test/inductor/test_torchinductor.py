# Owner(s): ["module: inductor"]
import contextlib
import copy
import dataclasses
import functools
import gc
import importlib
import itertools
import math
import operator
import os
import random
import re
import subprocess
import sys
import threading
import time
import typing
import unittest
import weakref
from typing import Tuple
from unittest.mock import patch

import numpy as np

import torch

import torch._dynamo.config as dynamo_config
import torch.nn as nn
from torch._dispatch.python import enable_python_dispatcher
from torch._dynamo.debug_utils import aot_graph_input_parser
from torch._dynamo.testing import (
    CompileCounterWithBackend,
    expectedFailureCodegenDynamic,
    rand_strided,
    same,
)
from torch._inductor.codegen.common import DataTypePropagation, OptimizationContext
from torch._inductor.fx_passes import pad_mm
from torch._inductor.test_case import TestCase as InductorTestCase
from torch._inductor.utils import (
    add_scheduler_init_hook,
    run_and_get_code,
    run_and_get_triton_code,
)
from torch._inductor.virtualized import V
from torch._prims_common import is_integer_dtype
from torch.fx.experimental.proxy_tensor import make_fx
from torch.nn import functional as F
from torch.testing import FileCheck, make_tensor
from torch.testing._internal.common_cuda import (
    PLATFORM_SUPPORTS_FLASH_ATTENTION,
    PLATFORM_SUPPORTS_MEM_EFF_ATTENTION,
    SM80OrLater,
    TEST_CUDNN,
    with_tf32_off,
)

from torch.testing._internal.common_device_type import (
    _has_sufficient_memory,
    get_desired_device_type_test_bases,
)
from torch.testing._internal.common_dtype import all_types, get_all_dtypes
from torch.testing._internal.common_utils import (
    DeterministicGuard,
    instantiate_parametrized_tests,
    IS_CI,
    IS_FBCODE,
    IS_MACOS,
    IS_WINDOWS,
    IS_X86,
    parametrize,
<<<<<<< HEAD
=======
    serialTest,
>>>>>>> f34905f6
    skipIfRocm,
    subtest,
    TEST_WITH_ASAN,
    TEST_WITH_ROCM,
)
from torch.utils import _pytree as pytree
from torch.utils._python_dispatch import TorchDispatchMode
from torch.utils._pytree import tree_flatten, tree_unflatten
from torch.utils._triton import has_triton
from torch.utils.weak import WeakTensorKeyDictionary

DO_PERF_TEST = os.environ.get("DO_PERF_TEST") == "1"

if IS_WINDOWS and IS_CI:
    sys.stderr.write(
        "Windows CI does not have necessary dependencies for test_torchinductor yet\n"
    )
    if __name__ == "__main__":
        sys.exit(0)
    raise unittest.SkipTest("requires sympy/functorch/filelock")

importlib.import_module("functorch")
importlib.import_module("filelock")

from torch._inductor import config, test_operators

from torch._inductor.compile_fx import (
    compile_fx,
    compile_fx_inner,
    complex_memory_overlap,
)
from torch._inductor.utils import has_torchvision_roi_align

from torch.testing._internal.common_utils import slowTest
from torch.testing._internal.inductor_utils import (
    GPU_TYPE,
    HAS_CPU,
    HAS_GPU,
    HAS_MULTIGPU,
    skipCPUIf,
    skipCUDAIf,
)

HAS_AVX2 = "fbgemm" in torch.backends.quantized.supported_engines
_desired_test_bases = get_desired_device_type_test_bases()
RUN_CPU = any(getattr(x, "device_type", "") == "cpu" for x in _desired_test_bases)
RUN_GPU = any(getattr(x, "device_type", "") == GPU_TYPE for x in _desired_test_bases)

aten = torch.ops.aten
requires_gpu = functools.partial(unittest.skipIf, not HAS_GPU, "requires gpu")

requires_multigpu = functools.partial(
    unittest.skipIf, not HAS_MULTIGPU, f"requires multiple {GPU_TYPE} devices"
)
skip_if_x86_mac = functools.partial(
    unittest.skipIf, IS_MACOS and IS_X86, "Does not work on x86 Mac"
)
vec_dtypes = [torch.float, torch.bfloat16, torch.float16]

libtest = torch.library.Library("test", "FRAGMENT")  # noqa: TOR901
ids = set()

f32 = torch.float32
i64 = torch.int64
i32 = torch.int32


def _large_cumprod_input(shape, dim, dtype, device):
    # Construct a cumprod input which guaruntees not to overflow or underflow
    if is_integer_dtype(dtype):
        # Large products don't fit in integers, the best we can do
        # is random +/-1 values to test the sign of the result
        x = torch.randint(0, 1, shape, dtype=dtype, device=device)
        return x * 2 - 1

    comp_dtype = torch._prims_common.get_computation_dtype(dtype)
    batch_size = 256
    if comp_dtype != dtype:
        batch_size = math.floor(math.log2(torch.finfo(dtype).max) / 3)

    # Create random values with a uniform magnitude and uniform exponent
    num_batches = (shape[dim] + 2 * batch_size - 1) // (2 * batch_size)
    batch_shape = (
        shape[:dim]
        + (
            num_batches,
            batch_size,
        )
        + shape[dim + 1 :]
    )
    magnitude = 1 + torch.rand(batch_shape, dtype=comp_dtype, device=device)
    exponent = torch.randint(-1, 1, batch_shape, device=device).to(comp_dtype)
    batch = magnitude * exponent.exp2()

    # Alternate each batch of values with their reciprocals so the product
    # never gets too far away from 1
    t = torch.cat((batch, batch.reciprocal()), dim=dim + 1)
    t = t.flatten(dim, dim + 1)
    t = aten.slice(t, dim=dim, start=0, end=shape[dim])

    # Randomize sign
    sign = torch.randint(0, 1, shape, device=device) * 2 - 1
    return (t * sign).to(dtype)


def define_custom_op_for_test(id_, fn_cpu, fn_cuda, fn_meta, tags=()):
    global libtest
    global ids
    if id_ not in ids:
        libtest.define(f"{id_}(Tensor self) -> Tensor", tags=tags)
        libtest.impl(id_, fn_cpu, "CPU")
        libtest.impl(id_, fn_cuda, "CUDA")
        libtest.impl(id_, fn_meta, "Meta")
        ids.add(id_)

<<<<<<< HEAD
=======

def define_custom_op_2_for_test(id_, fn_cpu, fn_cuda, fn_meta, tags=()):
    global libtest
    global ids
    if id_ not in ids:
        libtest.define(
            f"{id_}(Tensor self, float scale) -> (Tensor, Tensor)", tags=tags
        )
        libtest.impl(id_, fn_cpu, "CPU")
        libtest.impl(id_, fn_cuda, "CUDA")
        libtest.impl(id_, fn_meta, "Meta")
        ids.add(id_)


def define_custom_op_3_for_test(id_, fn_cpu, fn_cuda, fn_meta, tags=()):
    global libtest
    global ids
    if id_ not in ids:
        libtest.define(f"{id_}(Tensor[] x) -> Tensor", tags=tags)
        libtest.impl(id_, fn_cpu, "CPU")
        libtest.impl(id_, fn_cuda, "CUDA")
        libtest.impl(id_, fn_meta, "Meta")
        ids.add(id_)

>>>>>>> f34905f6

f32 = torch.float32


def run_fw_bw_and_get_code(fn):
    def run_with_backward():
        result = fn()
        result.sum().backward()
        return result

    return run_and_get_code(run_with_backward)


class TestCase(InductorTestCase):
    @classmethod
    def setUpClass(cls):
        super().setUpClass()
        cls._stack = contextlib.ExitStack()
        cls._stack.enter_context(
            config.patch(
                {
                    "debug": True,
                    "debug_index_asserts": True,
                    "cpp.min_chunk_size": 1,
                    "triton.autotune_pointwise": False,  # too slow
                    "implicit_fallbacks": False,
                    "generate_intermediate_hooks": True,
                }
            )
        )

    @classmethod
    def tearDownClass(cls):
        cls._stack.close()
        super().tearDownClass()

    def setUp(self):
        torch._dynamo.reset()
        torch._inductor.metrics.reset()
        super().setUp()
        self._start = time.perf_counter()

    def tearDown(self):
        super().tearDown()
        torch._dynamo.reset()
        if os.environ.get("ERROR_ON_SLOW") == "1":
            elapsed = time.perf_counter() - self._start
            assert elapsed < 120


class ToTuple(torch.nn.Module):
    def forward(self, x):
        return (x,)


@dataclasses.dataclass
class InputGen:
    n: int
    device: str

    def dense(self):
        return torch.randn((self.n, self.n), device=self.device)

    def transposed(self):
        return self.dense().transpose(0, 1)

    def strided(self):
        return torch.randn((self.n * 2, self.n * 3), device=self.device)[
            self.n :, self.n :: 2
        ]

    def broadcast1(self):
        return torch.randn((self.n,), device=self.device)

    def broadcast2(self):
        return torch.randn((1, self.n, 1), device=self.device)

    def broadcast3(self):
        return torch.randn((1,), device=self.device)

    def double(self):
        return torch.randn((self.n, self.n), device=self.device, dtype=torch.double)

    def int(self):
        return torch.arange(self.n, device=self.device, dtype=torch.int32)


def compute_grads(args, kwrags, results, grads):
    def gather_leaf_tensors(args, kwargs):
        args = pytree.arg_tree_leaves(*args, **kwargs)
        leaf_tensors = [
            arg for arg in args if isinstance(arg, torch.Tensor) and arg.requires_grad
        ]
        return leaf_tensors

    flat_results = pytree.tree_leaves(results)
    flat_diff_results = [
        r for r in flat_results if isinstance(r, torch.Tensor) and r.requires_grad
    ]
    assert len(flat_diff_results) > 0

    leaf_tensors = gather_leaf_tensors(args, kwrags)
    assert len(leaf_tensors) > 0
    return torch.autograd.grad(
        flat_diff_results,
        leaf_tensors,
        grads,
        allow_unused=True,
        retain_graph=True,
    )


def clone_preserve_strides(x, device=None):
    if not isinstance(x, torch.Tensor):
        return x
    buffer = torch.as_strided(
        x, (x.untyped_storage().size() // x.element_size(),), (1,), 0
    )
    if not device:
        buffer = buffer.clone()
    else:
        buffer = buffer.to(device, copy=True)
    out = torch.as_strided(buffer, x.size(), x.stride(), x.storage_offset())
    return out


def run_and_get_cpp_code(fn, *args, **kwargs):
    # We use the patch context manager instead of using it as a decorator.
    # In this way, we can ensure that the attribute is patched and unpatched correctly
    # even if this run_and_get_cpp_code function is called multiple times.
    with patch.object(config, "debug", True):
        torch._dynamo.reset()
        import io
        import logging

        log_capture_string = io.StringIO()
        ch = logging.StreamHandler(log_capture_string)
        from torch._inductor.graph import output_code_log

        output_code_log.addHandler(ch)
        prev_level = output_code_log.level
        output_code_log.setLevel(logging.DEBUG)
        result = fn(*args, **kwargs)
        s = log_capture_string.getvalue()
        output_code_log.setLevel(prev_level)
        output_code_log.removeHandler(ch)
    return result, s


def check_model(
    self: TestCase,
    model,
    example_inputs,
    kwargs=None,
    *,
    atol=None,
    rtol=None,
    grad_atol=None,
    grad_rtol=None,
    check_lowp=True,
    exact_dtype=True,
    nopython=True,
    copy_to_gpu=True,
    reference_in_float=True,
    assert_equal=True,
    check_gradient=False,
    check_has_compiled=True,
    output_process_fn_grad=lambda x: x,
):
    kwargs = kwargs or {}
    torch._dynamo.reset()

    ref_inputs = [clone_preserve_strides(x) for x in example_inputs]
    ref_kwargs = kwargs
    has_lowp_args = False

    if reference_in_float and exact_dtype:
        # Store expected dtypes so we can check actual result gives the correct types
        torch.manual_seed(0)
        try:
            eager_result = model(*ref_inputs, **ref_kwargs)
        except RuntimeError:
            # Eager model may fail if the dtype is not supported
            eager_result = None

        ref_inputs = [clone_preserve_strides(x) for x in example_inputs]
        expect_dtypes = [
            x.dtype if isinstance(x, torch.Tensor) else None
            for x in pytree.tree_leaves(eager_result)
        ]
        del eager_result

    ref_model = model
    if reference_in_float:
        # check_lowp is ignored here, it's kept just to be able to call `common` with extra arg
        def upcast_fn(x):
            nonlocal has_lowp_args
            if isinstance(x, torch.Tensor) and (
                x.dtype == torch.float16 or x.dtype == torch.bfloat16
            ):
                has_lowp_args = True
                return x.float()
            else:
                return x

        ref_inputs = list(map(upcast_fn, example_inputs))
        ref_kwargs = {k: upcast_fn(v) for k, v in kwargs.items()}
        if has_lowp_args and hasattr(model, "to"):
            ref_model = copy.deepcopy(model).to(torch.float)

    torch.manual_seed(0)

    correct = ref_model(*ref_inputs, **ref_kwargs)

    torch._inductor.metrics.reset()

    called = False

    def compile_fx_wrapper(model_, example_inputs_):
        nonlocal called
        called = True
        return compile_fx(model_, example_inputs_)

    def run(*ex, **kwargs):
        return model(*ex, **kwargs)

    run = torch._dynamo.optimize(compile_fx_wrapper, nopython=nopython)(run)

    torch.manual_seed(0)
    actual = run(*example_inputs, **kwargs)
    # if not called:
    #     exp = torch._dynamo.explain(run)(*example_inputs)
    #     print("Explain:", exp[0])
    #     for graph in exp[2]:
    #         print("Graph", graph)
    if check_has_compiled:
        assert called, "Ran graph without calling compile_fx"
    assert type(actual) == type(correct)
    if isinstance(actual, (tuple, list)):
        assert len(actual) == len(correct)
        assert all(
            type(actual_item) == type(correct_item)
            for actual_item, correct_item in zip(actual, correct)
        )

    correct_flat, correct_spec = tree_flatten(correct)
    actual_flat = pytree.tree_leaves(actual)

    def reference_to_expect(actual_flat, correct_flat):
        return tuple(
            (
                y.to(x.dtype)
                if isinstance(y, torch.Tensor) and y.dtype.is_floating_point
                else y
            )
            for x, y in zip(actual_flat, correct_flat)
        )

    if reference_in_float and exact_dtype:
        for expect_dtype, actual_result in zip(expect_dtypes, actual_flat):
            if expect_dtype is not None:
                assert (
                    actual_result.dtype == expect_dtype
                ), f"dtype mismatch, expected {expect_dtype} but got {actual_result.dtype}"

    if reference_in_float:
        correct_flat = reference_to_expect(actual_flat, correct_flat)
        correct = tree_unflatten(correct_flat, correct_spec)

    if assert_equal:
        self.assertEqual(
            actual,
            correct,
            atol=atol,
            rtol=rtol,
            equal_nan=True,
            exact_dtype=exact_dtype,
        )
        # In case of input mutations, check that inputs are the same
        self.assertEqual(
            ref_inputs,
            example_inputs,
            atol=atol,
            rtol=rtol,
            equal_nan=True,
            # our testing sometimes uses higher precision inputs for the reference
            exact_dtype=False,
        )
    else:
        for correct_val, actual_val in zip(correct_flat, actual_flat):
            if isinstance(correct_val, torch.Tensor):
                assert correct_val.device == actual_val.device
                assert correct_val.size() == actual_val.size()
                strides_equal, _ = torch._prims_common.check_significant_strides(
                    correct_val, actual_val
                )
                assert strides_equal
                assert correct_val.layout == actual_val.layout
                if exact_dtype:
                    assert correct_val.dtype == actual_val.dtype

    if check_gradient:
        actual = output_process_fn_grad(actual)
        correct = output_process_fn_grad(correct)
        actual_flat = pytree.tree_leaves(actual)
        correct_flat = pytree.tree_leaves(correct)

        # generate random unit norm gradients
        grads = [
            torch.rand(r.shape, device=r.device, dtype=r.dtype)
            for r in correct_flat
            if isinstance(r, torch.Tensor) and r.requires_grad
        ]
        for g in grads:
            g /= g.norm()

        correct_grad = compute_grads(ref_inputs, ref_kwargs, correct, grads)
        all_none_grads = all(x is None for x in correct_grad)
        if all_none_grads:
            # See Note [Detaching inputs that never need gradients]
            # There are a handful of ops that can return None gradients, into of zero gradients.
            # If all inputs to an AOTAutograd graph are supposed to get None gradients,
            # AOTAutograd will end up forcing all of the outputs of the forward to not require grad.
            # There's no easy fix to this (see the note above), although one option is to
            # force any derivative formulas in core to return tensors of zeros instead of None.
            flat_results = pytree.tree_leaves(actual)
            results_that_require_grad = [
                x
                for x in flat_results
                if isinstance(x, torch.Tensor) and x.requires_grad
            ]
            self.assertEqual(len(results_that_require_grad), 0)
        else:
            actual_grad = compute_grads(example_inputs, kwargs, actual, grads)

            if reference_in_float:
                expect_grad = reference_to_expect(actual_grad, correct_grad)
            else:
                expect_grad = correct_grad

            self.assertEqual(
                actual_grad,
                expect_grad,
                atol=grad_atol or atol,
                rtol=grad_rtol or rtol,
                equal_nan=True,
                exact_dtype=exact_dtype,
            )

    torch._dynamo.reset()


@torch._inductor.config.patch("triton.cudagraphs", False)
def check_model_gpu(
    self: TestCase,
    model,
    example_inputs,
    kwargs=None,
    *,
    atol=None,
    rtol=None,
    grad_atol=None,
    grad_rtol=None,
    check_lowp=True,
    exact_dtype=True,
    nopython=True,
    copy_to_gpu=True,
    reference_in_float=True,
    assert_equal=True,
    check_gradient=False,
    check_has_compiled=True,
    output_process_fn_grad=lambda x: x,
):
    kwargs = kwargs or {}
    if hasattr(model, "to"):
        model = model.to(device=GPU_TYPE)

    if copy_to_gpu:
        example_inputs = tuple(
            clone_preserve_strides(x, device=GPU_TYPE) for x in example_inputs
        )

    check_model(
        self,
        model,
        example_inputs,
        kwargs,
        atol=atol,
        rtol=rtol,
        grad_atol=grad_atol,
        grad_rtol=grad_rtol,
        exact_dtype=exact_dtype,
        nopython=nopython,
        reference_in_float=reference_in_float,
        assert_equal=assert_equal,
        check_gradient=check_gradient,
        check_has_compiled=check_has_compiled,
        output_process_fn_grad=output_process_fn_grad,
    )

    if check_lowp:

        def downcast_fn(x):
            if not isinstance(x, torch.Tensor) or not x.dtype == torch.float:
                return x
            return torch.empty_strided(
                x.size(), x.stride(), device=GPU_TYPE, dtype=torch.half
            ).copy_(x)

        example_inputs = list(map(downcast_fn, example_inputs))
        if hasattr(model, "to"):
            model = model.to(torch.half)
        if rtol is not None:
            rtol = max(2e-3, rtol)
        check_model(
            self,
            model,
            example_inputs,
            kwargs,
            atol=atol,
            rtol=rtol,
            grad_atol=grad_atol,
            grad_rtol=grad_rtol,
            exact_dtype=exact_dtype,
            nopython=nopython,
            reference_in_float=reference_in_float,
            assert_equal=assert_equal,
            check_gradient=check_gradient,
            check_has_compiled=check_has_compiled,
            output_process_fn_grad=output_process_fn_grad,
        )


check_model_cuda = check_model_gpu


def _run_and_assert_no_indirect_indexing(
    test_case, func, *args, has_wrapping=None, **kwargs
):
    result, source_codes = run_and_get_code(func, *args, **kwargs)

    for code in source_codes:
        for line in code.split("\n"):
            stmt = None
            # Find indexing expressions
            if ".load(" in line:
                stmt = line.split(".load")[-1]
            elif "tl.store" in line:
                stmt = line.split(".store")[-1]
                stmt = ",".join(stmt.split(",")[:-2])  # Remove store value and mask
            elif ".store" in line:
                stmt = line.split(".store")[-1]
            elif "[" in line:
                stmt = line.split("[")[-1].split("]")[0]
            if "tl.make_block_ptr(" in line:
                continue

            if stmt is None:
                continue

            # indirect indexing involves a `tmp` variable
            test_case.assertTrue(
                "tmp" not in stmt,
                msg=f"Found indirect indexing in statement '{stmt}' from code:\n{code}",
            )
        if has_wrapping is not None:
            test_case.assertTrue(
                ("where" in code or "?" in code) is has_wrapping,
                msg=f"Wanted {has_wrapping=} but got\n{code}",
            )

    return result


def assertGeneratedKernelCountEqual(self: TestCase, expected: int):
    if config.triton.multi_kernel:
        # when multi_kernel is enabled, we generated both persistent reduction
        # and non-persistent reduction kernels for the same node schedule.
        # That will mess up with the kernel count. Just don't check it.
        return
    if config.cpp_wrapper:
        expected *= 2
    self.assertEqual(torch._inductor.metrics.generated_kernel_count, expected)


class SweepInputs2:
    input_gen_types1 = [
        "dense",
        "transposed",
        "strided",
        "broadcast1",
        "broadcast2",
        "broadcast3",
        "double",
        "int",
    ]
    input_gen_types2 = input_gen_types1
    gen = None

    @staticmethod
    def kernel(a, b):
        return (a + b,)

    @classmethod
    def gen_template(cls, name1, name2):
        def test(self):
            check_model(
                self,
                cls.kernel,
                (
                    getattr(cls.gen, name1)(),
                    getattr(cls.gen, name2)(),
                ),
            )

        test.__name__ = f"test_{cls.gen.device}_{name1}_{name2}"
        setattr(cls, test.__name__, test)

    @classmethod
    def populate(cls):
        for name1 in cls.input_gen_types1:
            for name2 in cls.input_gen_types2:
                cls.gen_template(name1, name2)


@instantiate_parametrized_tests
class CommonTemplate:
    def test_bool(self):
        def fn(a, b):
            return (
                a + b,
                a * b,
                a & b,
                a | b,
                a ^ b,
                torch.logical_and(a, b),
                torch.logical_or(a, b),
                torch.logical_not(a),
                torch.sign(b),
            )

        self.common(
            fn,
            (
                torch.tensor([True, False, True, False]),
                torch.tensor([False, False, True, True]),
            ),
        )

    def test_add_const_int(self):
        def fn(a):
            return (a + 1, torch.add(a, 1, alpha=2))

        for dtype in [torch.float32, torch.int32, torch.int64]:
            self.common(fn, (torch.arange(32, dtype=dtype),))

    def test_add_const_float(self):
        def fn(a):
            return (a + 1.5,)

        self.common(fn, (torch.randn(32),))

    def test_add_inplace_permuted(self):
        def fn(x, y):
            return x.add_(y)

        x = torch.ones([2, 12, 13, 17]).transpose(1, 2)
        y = torch.randn([2, 13, 1, 17])

        self.common(fn, (x, y))

    def test_add_complex(self):
        def fn(a, b, alpha):
            return torch.add(a, b, alpha=alpha)

        x = torch.tensor([1 + 1j, -1 + 1j, -2 + 2j, 3 - 3j, 0, 1j, 1, -1])
        y = torch.tensor([1 + 1j, -1 + 1j, -2 + 2j, 3 - 3j, 0, 1j, 1, -1])

        self.common(fn, (x, y, 2))

    def test_add_complex3(self):
        # fix https://github.com/pytorch/pytorch/issues/115071
        @torch.compile
        def fn(*args):
            a = torch.neg(args[0])
            b = torch.add(args[0], args[0])
            return (a, b)

        x = torch.randn(41, dtype=torch.complex64)
        y = x.clone()
        # should not inplace write to the input
        fn(x)
        self.assertEqual(x, y)

    def test_add_complex4(self):
        @torch.compile
        def fn(a, b):
            c = a + b
            d = a + b
            return c + d

        for dtype in [torch.complex32, torch.complex64, torch.complex128]:
            x = torch.tensor(
                [1 + 1j, -1 + 1j, -2 + 2j, 3 - 3j, 0, 1j, 1, -1],
                dtype=dtype,
                device=self.device,
            )
            y = torch.tensor(
                [1 + 1j, -1 + 1j, -2 + 2j, 3 - 3j, 0, 1j, 1, -1],
                dtype=dtype,
                device=self.device,
            )
            _, code = run_and_get_code(fn, x, y)
            self.assertEqual(
                " ".join(code).count(
                    "view_dtype" if config.cpp_wrapper else "aten.view"
                ),
                3,
            )

    def test_concat_add_inplace(self):
        def fn(x, y, z):
            return torch.cat([x, y], dim=1).add_(z)

        x = torch.randn([2, 12, 14, 14])
        y = torch.randn([2, 12, 14, 14])
        z = torch.randn([2, 24, 14, 14])

        self.common(fn, (x, y, z))

    def test_abs(self):
        def fn(a):
            return (a / (torch.abs(a) + 1),)

        self.common(fn, (torch.randn(17),))

    def test_angle(self):
        def fn(a, b, c):
            return torch.angle(a), torch.angle(b), torch.angle(c)

        complex_input = torch.tensor(
            [1 + 1j, -1 + 1j, -2 + 2j, 3 - 3j, 0, 1j, 1, -1, float("nan")]
        )
        real_input = torch.tensor([-1.0, 0.0, 1.0, float("nan")])
        interger_real_input = torch.tensor([-1, 0, 1])
        self.common(fn, (complex_input, real_input, interger_real_input))

    def test_sgn(self):
        def fn(a):
            return torch.sgn(a), torch.sgn(a + 1) - 1

        self.common(fn, [torch.linspace(-10, 10, 41)])

    @skipCUDAIf(not SM80OrLater, "uses bfloat16 which requires SM >= 80")
    def test_scatter_bf16(self):
        def fn(inp, src, index):
            return inp.scatter_add(0, index, src)

        for dtype in [torch.int64, torch.bool, torch.bfloat16]:
            self.common(
                fn,
                [
                    torch.zeros(3, 5, dtype=dtype),
                    torch.ones((2, 5), dtype=dtype),
                    torch.tensor([[0, 1, 2, 0, 0]]),
                ],
            )

    def test_randn_generator(self):
        def fn(a, generator):
            return torch.randn([20, 20], generator=generator, device=a.device)

        self.common(fn, (torch.linspace(-10, 10, 41), None), assert_equal=False)

        # generator not yet supported in dynamo
        with self.assertRaisesRegex(torch._dynamo.exc.Unsupported, "Generator"):
            self.common(fn, (torch.linspace(-10, 10, 41), torch.Generator(self.device)))

    def test_sgn_extremal(self):
        def fn(a):
            return (torch.sgn(a),)

        self.common(fn, [torch.tensor([np.nan, np.inf, -np.inf, 0])])

    def test_max_min(self):
        def fn(a, b):
            return (torch.maximum(a, b), torch.minimum(a, b))

        self.common(fn, (torch.randn(8), torch.randn(8)))
        t1 = torch.randn(8)
        t1[0] = float("nan")
        t2 = torch.randn(8)
        t2[1] = float("nan")
        self.common(fn, (t1, t2))

    def test_neg_max_uint8(self):
        # https://github.com/pytorch/pytorch/issues/93380
        def fn(a, b):
            c = torch.neg(a)
            return torch.maximum(b, c)

        a = torch.randint(256, (1,), dtype=torch.uint8)
        b = torch.randint(256, (8390,), dtype=torch.uint8)
        self.common(fn, (a, b))

    def test_compar(self):
        def fn(x):
            return x.gt(3.5), x.ge(3.5), x.eq(3.5), x.le(2.5), x.lt(3.5), x.ne(3.5)

        a = torch.tensor([3])
        self.common(fn, (a,))

    def test_horizonal_fusion1(self):
        def fn(a, b, c):
            return (a + b, a - c, b * c)

        self.common(
            fn, (torch.randn(8, 16, 16), torch.randn(8, 16, 16), torch.randn(1, 16, 1))
        )

    def test_horizonal_fusion2(self):
        def fn(a, b, c):
            return a + 1, b + 2, c + 3

        self.common(fn, (torch.randn(8, 16, 8), torch.randn(8, 16), torch.randn(16, 8)))

    def test_vertical_fusion1(self):
        def fn(sa, ct, p):
            # From torchbench.pyhpc_equation_of_state
            v17 = -3.087032500374211e-7
            v18 = -1.988366587925593e-8
            v19 = -1.061519070296458e-11
            v20 = 1.550932729220080e-10
            t15 = v19 * ct
            t19 = v17 + ct * (v18 + t15) + v20 * sa
            t20 = 1.0 / t19
            t128 = t19 * p
            return t20 + t128

        self.common(
            fn,
            (
                torch.randn(204, 204, 26),
                torch.randn(204, 204, 26),
                torch.randn(26),
            ),
        )
        assertGeneratedKernelCountEqual(self, 1)

    @config.patch({"fx_graph_cache": False})
    def test_forced_buffer_realize(self):
        # Test torch._test_inductor_realize forces a buffer to be realized
        def fn(a):
            b = test_operators.realize(a * 2)
            return (b * 2,)

        self.common(fn, (torch.randn(10),))
        self.assertEqual(torch._inductor.metrics.ir_nodes_pre_fusion, 2)

    @config.patch({"fx_graph_cache": False})
    def test_scheduler_vertical_fusion1(self):
        realize = test_operators.realize

        def fn(sa, ct, p):
            # From torchbench.pyhpc_equation_of_state
            v17 = -3.087032500374211e-7
            v18 = -1.988366587925593e-8
            v19 = -1.061519070296458e-11
            v20 = 1.550932729220080e-10
            t15 = realize(v19 * ct)
            t19 = realize(v17 + ct * (v18 + t15) + v20 * sa)
            t20 = realize(1.0 / t19)
            t128 = realize(t19 * p)
            return t20 + t128

        self.common(
            fn,
            (
                torch.randn(204, 204, 26),
                torch.randn(204, 204, 26),
                torch.randn(26),
            ),
        )
        self.assertEqual(torch._inductor.metrics.ir_nodes_pre_fusion, 5)
        assertGeneratedKernelCountEqual(self, 1 if self.device == GPU_TYPE else 2)

    def test_index_propagation(self):
        def flip(x):
            i = torch.arange(x.size(0) - 1, -1, -1, device=x.device)
            return x[i]

        x = torch.randn(8, device=self.device)
        flip_opt = torch._dynamo.optimize("inductor")(flip)

        expect = flip(x)
        actual = _run_and_assert_no_indirect_indexing(self, flip_opt, x)
        self.assertEqual(expect, actual)

    def test_index_propagation_floordiv(self):
        def repeat_interleave(x, n):
            # e.g. x=[1, 2, 3], n=2 => returns [1, 1, 2, 2, 3, 3]
            i = torch.arange(x.shape[0] * n, device=x.device)
            return x[i // n]

        x = torch.randn(8, device=self.device)
        repeat_interleave_opt = torch._dynamo.optimize("inductor")(repeat_interleave)
        # this should be collapsed to direct indexing
        actual = _run_and_assert_no_indirect_indexing(self, repeat_interleave_opt, x, 3)
        expect = torch.repeat_interleave(x, 3)
        self.assertEqual(expect, actual)
        self.assertEqual(actual, repeat_interleave(x, 3))

    def test_index_propagation_remainder(self):
        def repeat(x, n):
            # e.g. x=[1, 2, 3], n=2 => returns [1, 2, 3, 1, 2, 3]
            i = torch.arange(x.shape[0] * n, device=x.device)
            return x[i % x.shape[0]]

        x = torch.randn(8, device=self.device)
        repeat_opt = torch._dynamo.optimize("inductor")(repeat)

        # this should be collapsed to direct indexing
        actual = _run_and_assert_no_indirect_indexing(
            self, repeat_opt, x, 3, has_wrapping=False
        )
        expect = x.repeat(3)
        self.assertEqual(expect, actual)
        self.assertEqual(actual, repeat(x, 3))

    @skipIfRocm
    @config.patch(debug_index_asserts=False)
    def test_neg_index(self):
        def test(fn, inps, has_assert: bool, has_wrapping: bool):
            for dynamic in (True, False):
                fn_opt = torch.compile(dynamic=dynamic)(fn)
                if self.device == "cpu":
                    _, code = run_and_get_cpp_code(fn_opt, *inps)
                    found = False
                    # match ternary operator for scalar or blendv for vector
                    if re.findall(r"\?.*:", code) or re.findall("blendv", code):
                        found = True
                    self.assertTrue(found is has_wrapping)
                    self.assertTrue(("TORCH_CHECK" in code) is has_assert)
                else:
                    code = run_and_get_triton_code(fn_opt, *inps)
                    self.assertTrue(("tl.where" in code) is has_wrapping)
                    self.assertTrue(("device_assert" in code) is has_assert)
                self.assertEqual(fn(*inps), fn_opt(*inps))

        def indirect(a, b):
            return a[b - 1]

        a = torch.rand(1024, device=self.device)
        b = torch.zeros(4, dtype=torch.long, device=self.device)
        test(indirect, (a, b), has_assert=True, has_wrapping=True)

        def direct(x):
            return x[:, -1]

        a = torch.rand(1, 64, 32, device=self.device)
        test(direct, (a,), has_assert=False, has_wrapping=False)

        def flip(a, b):
            return a[b]

        a = torch.rand(1024, device=self.device)
        b = torch.arange(start=-1, end=-a.numel() - 1, step=-1, device=self.device)
        test(flip, (a, b), has_assert=True, has_wrapping=True)

        # Constant propagate a constant that's negative
        def flip_with_index_constant(a):
            b = torch.arange(start=-1, end=-a.numel() - 1, step=-1, device=self.device)
            return a[b]

        # Wrapping is constant-folded
        test(flip_with_index_constant, (a,), has_assert=False, has_wrapping=False)

        # Operation where we can't prove that the index is always positive or negative
        def pos_and_neg(a):
            b = torch.arange(start=1, end=-a.numel() - 1, step=-1, device=self.device)
            return a[b]

        # It has wrapping but no assert
        test(pos_and_neg, (a,), has_assert=False, has_wrapping=True)

        # We currently don't do constant propagation with float constants
        def flip_with_index(a):
            b = 1.0 * torch.arange(
                start=-1, end=-a.numel() - 1, step=-1, device=self.device
            )
            b = b.int()
            return a[b]

        # Constant is propagated as we can prove that the result is always negative.
        test(flip_with_index_constant, (a,), has_assert=False, has_wrapping=False)

        def unsafe_index(a, b):
            return aten._unsafe_index(a, (b,))

        test(unsafe_index, (a, b), has_assert=False, has_wrapping=True)

    def test_computed_buffer_inlining(self):
        def flip(x):
            idx = torch.arange(x.size(0) - 1, -1, -1, device=x.device)
            return x[idx], idx

        flip_opt = torch._dynamo.optimize("inductor")(flip)
        x = torch.randn(8, device=self.device)

        expect = flip(x)
        actual = _run_and_assert_no_indirect_indexing(self, flip_opt, x)
        self.assertEqual(expect, actual)

    def test_sum1(self):
        def fn(a, b):
            return ((a + b).sum(-1),)

        self.common(fn, (torch.randn(8, 8), torch.randn(8, 8)))

    def test_sum2(self):
        def fn(a, b):
            return ((a + b).sum([1, 2]), (a + b).sum(-1))

        self.common(fn, (torch.randn(8, 9, 3, 21), torch.randn(8, 9, 3, 21)))

    def test_sum3(self):
        def fn(a, b):
            r1 = a + b
            r2 = r1.sum(-1)
            r3 = torch.squeeze(b) + 10
            return (r1, r2, r3)

        # Mismatched elements: 2 / 10 (20.0%)
        # Greatest absolute difference: 0.0029296875 at index (8,) (up to 1e-05 allowed)
        # Greatest relative difference: 0.0017482517482517483 at index (6,) (up to 0.001 allowed)
        self.common(fn, (torch.randn(10, 10), torch.randn(1, 10)), atol=1e-5, rtol=2e-3)

    def test_sum4(self):
        def fn(a):
            b = a + 1
            c = b.sum(-1)
            d = c + 3
            e = d.sum(-1)
            f = e + 5
            return (f, e, d, c, b)

        self.common(fn, (torch.randn(1, 16, 8, 8),))

    def test_sum5(self):
        def fn(a):
            b = a + 1
            c = b.sum(-1)
            d = c + 3
            e = d.sum(-1)
            f = e + 5
            return (f,)

        self.common(fn, (torch.randn(1, 17, 8, 9),))

    def test_reduction1(self):
        def fn(a):
            return (a.sum(), a.max(), a.min(), a.argmax(), a.argmin())

        self.common(fn, (torch.tensor([float("-inf"), 0.0, float("inf")]),))

    @skip_if_x86_mac()
    def test_reduction2(self):
        def fn(a):
            # FIXME: a.argmax
            return (a.sum(), a.max(), a.min(), a.argmin())

        self.common(fn, (torch.full((4,), float("inf")),))

    @skip_if_x86_mac()
    def test_reduction3(self):
        def fn(a):
            # FIXME: a.argmin
            return (a.sum(), a.max(), a.min(), a.argmax())

        self.common(fn, (torch.full((4,), float("-inf")),))

    def test_reduction4(self):
        if self.device == "cpu":
            raise unittest.SkipTest("Non-deterministic CPU results")

        def fn(a):
            return (a.argmax(-1), a.argmin(-1))

        inputs = (torch.ones(128), torch.ones(4, 4, 1))
        for i in inputs:
            self.common(fn, (i,))

    @config.patch(unroll_reductions_threshold=1)
    def test_reduction5(self):
        if self.device == "cpu":
            raise unittest.SkipTest("Non-deterministic CPU results")

        def fn(a):
            return (a.sum(), a.max(), a.min(), a.argmax())

        self.common(fn, (torch.full((4,), float("-inf")),))

    def test_prod(self):
        def fn(a):
            return a.prod(0), a.prod(1), a.prod()

        self.common(fn, (torch.rand((10, 10)),))
        self.common(fn, (torch.rand((1, 2050)),))

    def test_unroll_small_reduction(self):
        def fn(x):
            val1, index1 = x.min(-1)
            val2, index2 = x.max(-1)
            return (
                val1,
                index1,
                val2,
                index2,
                x.sum(-1),
                (x > 1).any(-1),
                (x > 0).all(-1),
                x.argmin(-1),
                x.argmax(-1),
                x.amin(-1),
                x.amax(-1),
                x.aminmax(),
            )

        with config.patch(unroll_reductions_threshold=8):
            # small sized reductions will get unrolled
            self.common(fn, (torch.randn(8, 3),))
        torch._dynamo.reset()
        with config.patch(unroll_reductions_threshold=1):
            # make sure things also work if they aren't unrolled
            self.common(fn, (torch.randn(8, 3),))

    def test_multilayer_sum_low_prec(self):
        # fp16 nyi for cpu
        if self.device == "cpu":
            raise unittest.SkipTest(f"requires {GPU_TYPE}")

        def fn(a):
            return torch.mean(a)

        self.common(fn, ((torch.rand((10, 3, 352, 352), dtype=torch.float16),)))

    def test_multilayer_prime_size(self):
        def fn(a):
            return torch.max(a), torch.sum(a)

        # Requires masked loading for the intermediate reduction
        sample = torch.full((3999971,), 0, dtype=torch.int64)
        sample[-1] = 1
        self.common(fn, (sample,))

    def test_multilayer_var(self):
        def fn(a):
            return torch.var(a)

        self.common(fn, ((torch.rand((10, 3, 352, 352), dtype=torch.float32),)))
        self.common(fn, ((torch.rand((14923), dtype=torch.float32),)))

    @skipCPUIf(IS_MACOS, "fails on macos")
    def test_multilayer_var_lowp(self):
        def fn(a):
            return torch.var(a)

        self.common(fn, (torch.rand((16, 16, 352, 352), dtype=torch.float16),))
        self.common(fn, (torch.rand((14923), dtype=torch.float16),))

    def test_split_cumsum(self):
        def fn(a):
            return torch.cumsum(a, -1)

        for dtype in get_all_dtypes(
            include_bfloat16=False,
            include_bool=True,
            include_complex=False,
            include_half=False,
        ):
            # Use low=0 since when the mean value is 0, cumsum at all points
            # tends towards zero which makes the relative error term blow up
            inp = make_tensor(10, 3, 352, 352, low=0, dtype=dtype, device=self.device)
            self.common(fn, (inp.view(-1),), rtol=1e-5, atol=1e-5, check_lowp=False)
            self.common(fn, (inp.view(10, -1),), rtol=1e-5, atol=1e-5, check_lowp=False)

    @skipCUDAIf(not SM80OrLater, "Requires sm80")
    @skipCUDAIf(TEST_WITH_ROCM, "Computation not done in float on ROCm")
    def test_split_cumsum_low_prec(self):
        if self.device == "cpu":
            raise unittest.SkipTest("ir.Scan nyi on CPU")

        def fn(a):
            return torch.cumsum(a.view(-1), 0)

        self.common(
            fn,
            (torch.rand((10, 3, 352, 352), dtype=torch.float16),),
            reference_in_float=True,
            check_lowp=False,
        )

    def test_consecutive_split_cumsum(self):
        def fn(a, b):
            a = a.view(-1)
            b = b.view(-1)
            return torch.cumsum(a, 0) + torch.cumsum(b, 0)

        a = make_tensor(10, 3, 352, 352, low=0, dtype=torch.float32, device=self.device)
        b = make_tensor(10, 3, 352, 352, low=0, dtype=torch.float64, device=self.device)
        self.common(fn, (a, b), rtol=1e-5, atol=1e-5, check_lowp=False)

    def test_split_cumprod(self):
        def fn(a):
            return torch.cumprod(a, -1)

        for dtype in [torch.float32, torch.float64, torch.int32, torch.int64]:
            inp = _large_cumprod_input(
                (10, 10000), dim=1, dtype=dtype, device=self.device
            )
            self.common(fn, (inp,), atol=1e-5, rtol=1e-4, check_lowp=False)

    @skipCUDAIf(not SM80OrLater, "Requires sm80")
    @skipCUDAIf(TEST_WITH_ROCM, "Computation not done in float on ROCm")
    def test_split_cumprod_low_prec(self):
        if self.device == "cpu":
            raise unittest.SkipTest("ir.Scan nyi on CPU")

        def fn(a):
            return torch.cumprod(a.view(-1), 0)

        for dtype in [torch.float16, torch.bfloat16]:
            inp = _large_cumprod_input(
                (10, 10000), dim=1, dtype=dtype, device=self.device
            )
            self.common(
                fn,
                (inp,),
                reference_in_float=True,
                check_lowp=False,
            )

    def test_consecutive_split_cumprod(self):
        def fn(a, b):
            return torch.cumprod(a, 0) + torch.cumprod(b, 0)

        a = _large_cumprod_input(
            (10000,), dim=0, dtype=torch.float32, device=self.device
        )
        b = _large_cumprod_input(
            (10000,), dim=0, dtype=torch.float64, device=self.device
        )
        self.common(fn, (a, b), atol=1e-5, rtol=1e-5, check_lowp=False)

    def test_embedding_bag_byte_unpack(self):
        if self.device != "cpu":
            raise unittest.SkipTest(f"No {GPU_TYPE} implementation (it returns empty)")

        def fn(a):
            return torch.ops.quantized.embedding_bag_byte_unpack(a)

        M, N = 32, 64
        scales = torch.randn(M, 1).view(torch.uint8)
        offsets = torch.randn(M, 1).view(torch.uint8)
        data = torch.randint(0, 255, (M, N), dtype=torch.uint8)
        packed = torch.cat([data, scales, offsets], dim=-1)
        self.common(fn, [packed])

    def test_expanded_reduction(self):
        def fn(x, y):
            z = x * y
            return z.sum((0, 1))

        atol = None
        rtol = None

        # By default, inductor generate non-persistent reduction kernels in this
        # case. But when multi-kernel is enabled, inductor will pick the faster
        # of persistent reduction and non-persistent-reduction kernel.
        # In this case, inductor picked the persistent-reduction kernel.
        # The persistent reduction kernel happens to need looser tolerance.
        if config.triton.multi_kernel:
            atol = 1e-5
            rtol = 1e-5
        self.common(
            fn, (torch.randn(2, 197, 256), torch.randn(2, 1, 256)), atol=atol, rtol=rtol
        )

    def test_min_max_reduction(self):
        def fn(a, b):
            return (
                (a + b).max(),
                (a + b).min(),
                torch.amax(a + 1, keepdim=True),
                torch.amin(b + 1, keepdim=True),
            )

        dtypes = [torch.float, torch.float16]
        if not (self.device == "cuda" and not SM80OrLater):
            dtypes += [torch.bfloat16]
        for dtype in dtypes:
            self.common(fn, (torch.randn(8, 8).to(dtype), torch.randn(8, 8).to(dtype)))

    def test_min_max_reduction_nan(self):
        def fn(a):
            return (torch.max(a), torch.min(a))

        t1 = torch.randn(32)
        t1[16] = float("nan")
        self.common(fn, (t1,))

    def test_fmin_fmax(self):
        def fn(a, b):
            return (
                torch.fmin(a, b),
                torch.fmax(a, b),
                torch.fmax(a + 1, torch.tensor(0.0)),
            )

        self.common(
            fn,
            (
                torch.tensor(
                    [-10.0, 10.0, float("nan"), float("nan"), float("nan"), 3, 4]
                ),
                torch.tensor(
                    [float("nan"), float("nan"), -10.0, 10.0, float("nan"), 4, 3]
                ),
            ),
        )

    def test_sum_int(self):
        def fn(x):
            return 2 * x.sum(-1) + x.sum()

        dtypes = torch.bool, torch.uint8, torch.int
        inps = [torch.randint(2, (64,), dtype=dtype) for dtype in dtypes]
        for i in inps:
            self.common(fn, (i,), check_lowp=False)

    def test_sum_dtype(self):
        def fn(x):
            return x * x.sum(-1, dtype=torch.double) + x.sum(dtype=torch.double)

        self.common(fn, (torch.ones(32, 32) * 70,))

    def test_cumsum(self):
        def fn(x):
            return x.cumsum(0), x.cumsum(1)

        # Persistent reductions
        self.common(fn, (torch.rand(16, 32),), check_lowp=True)
        self.common(fn, (torch.rand(20, 30),), check_lowp=True)

        # Non-persistent reduction
        self.common(fn, (torch.rand(100, 4000),), check_lowp=True)

    def test_cumsum_zero_dim(self):
        def fn(x):
            return x.cumsum(0), x.cumsum(-1)

        a = torch.rand(())
        self.common(fn, (a,))

    def test_cumsum_no_mask(self):
        def fn(x):
            return x.cumsum(-1)

        # Persistent reduction
        a = torch.rand((1, 1024))
        self.common(fn, (a,), check_lowp=not TEST_WITH_ROCM)

        # Non-persistent reduction
        b = torch.rand((1, 8192))
        self.common(fn, (b,), check_lowp=not TEST_WITH_ROCM)

    def test_cumprod_zero_dim(self):
        def fn(x):
            return x.cumprod(0), x.cumprod(-1)

        a = torch.rand(())
        self.common(fn, (a,))

    def test_logcumsumexp(self):
        def fn(x):
            return x.logcumsumexp(0), x.logcumsumexp(1)

        # Persistent reductions
        self.common(fn, (torch.rand(16, 32),), check_lowp=not TEST_WITH_ROCM)
        self.common(fn, (torch.rand(20, 30),), check_lowp=not TEST_WITH_ROCM)

        # Non-persistent reduction
        self.common(fn, (torch.rand(100, 4000),), check_lowp=not TEST_WITH_ROCM)

    def test_logcumsumexp_zero_dim(self):
        def fn(x):
            return x.logcumsumexp(0), x.logcumsumexp(-1)

        a = torch.rand(())
        self.common(fn, (a,))

    def test_clamp(self):
        def fn(a, b):
            return (a.clamp(-0.1, 0.1), b.clamp(0), torch.clamp(a + b, max=0))

        self.common(fn, (torch.randn(8, 8), torch.randn(8, 8)))

    def test_clamp_type_promotion(self):
        def fn(a):
            b = torch.tensor(1.0, dtype=torch.double, device=self.device)
            c = torch.full((4,), 2, device=self.device)
            return a.clamp(min=b, max=c)

        self.common(fn, (torch.randint(4, (4,)),))

    def test_dist(self):
        def fn(a, b):
            return (
                torch.dist(a, b),
                torch.dist(a, b, p=1.2),
            )

        self.common(fn, (torch.randn(4, 4), torch.randn(4, 4)))

    @skipCUDAIf(not SM80OrLater, "Requires sm80")
    def test_dist_bf16(self):
        def fn(a, b):
            return torch.dist(a.to(torch.bfloat16), b.to(torch.bfloat16))

        self.common(fn, (torch.randn(4, 4), torch.randn(4, 4)))

    def test_arange1(self):
        def fn(x):
            rng1 = torch.arange(8 * 8, dtype=torch.float32, device=x.device).view(8, 8)
            rng2 = torch.arange(10, 18, device=x.device)
            tmp = x * rng1
            return tmp, tmp + rng2

        self.common(fn, (torch.randn(8, 8),))

    def test_arange2(self):
        def fn(x):
            rng1 = torch.arange(8, device=x.device)
            return (x + rng1,)

        self.common(fn, (torch.randint(4, (8, 8)),), check_lowp=False)

    def test_arange3(self):
        def fn(x):
            return x + torch.ops.aten.arange.start_step(
                0, 53, 4, dtype=torch.int64, device=x.device
            )

        self.common(fn, (torch.randn(14),))

    def test_arange4(self):
        def fn(x):
            return x - torch.arange(512, -512, -1.0, device=x.device)

        self.common(fn, (torch.randn(1024),))

    def test_arange5(self):
        def fn(step, device):
            return torch.arange(512, -512, step, device=device)

        compiled_fn = torch._dynamo.optimize()(fn)

        # NOTE: use assertEqual to check dtypes which self.common doesn't do
        for step in (-1, -1.0):
            expect = fn(step, self.device)
            actual = compiled_fn(step, self.device)
            self.assertEqual(expect, actual)
        self.assertEqual(expect, actual)

    def test_arange6(self):
        def fn(x):
            return torch.arange(0.1, 8.0001, 1, dtype=x.dtype, device=x.device)

        # Test that float arguments are truncated to int when dtype is set explicitly
        make_arg = functools.partial(
            make_tensor, device=self.device, requires_grad=False
        )
        self.common(fn, (make_arg(1, dtype=torch.float32),))
        self.common(fn, (make_arg(1, dtype=torch.int64),))

    def test_linspace1(self):
        def fn(x):
            return torch.linspace(0.125, 0.875, 7, device=x.device) + x

        self.common(fn, (torch.randn(1, 7),))

    def test_linspace2(self):
        def fn(x):
            return torch.linspace(0, 2, 1, device=x.device) + x

        self.common(fn, (torch.randn(1, 1),))

    def test_linspace3(self):
        def fn(x):
            return torch.linspace(0, 2, 0, device=x.device)

        self.common(fn, (torch.Tensor([]),))

    def test_tensor1(self):
        def fn(x):
            return torch.tensor([1], device=x.device) + x, torch.tensor(
                5, device=x.device
            )

        self.common(fn, (torch.randn(10),))

    def test_tensor2(self):
        def fn(x):
            return torch.tensor(list(range(2, 40, 2)), device=x.device) + x

        self.common(fn, (torch.randn(1),))

    def test_tensor3(self):
        def fn(x):
            return (
                torch.tensor([], device=x.device),
                torch.tensor([1, 2], device=x.device) + 1,
                torch.tensor([1, 2, 3], device=x.device) + 2,
                torch.tensor([1, 2, 3, 4], device=x.device) + x,
            )

        self.common(fn, [torch.randn(4)])

    def test_views1(self):
        def fn1(x, y):
            return (x.view(size2) + y,)

        def fn2(x, y):
            return ((x + 1).view(size2) + y,)

        views = [
            ([5 * 7], [5, 7]),
            ([2 * 3 * 4 * 5 * 6 * 7], [2, 3, 4, 5, 6, 7]),
            ([2 * 3, 4, 5, 6 * 7], [2, 3, 4, 5, 6, 7]),
            ([10 * 5, 20], [10, 5, 20]),
            ([1, 10, 1], [10]),
            ([10, 1, 10, 1, 10], [10, 100]),
            ([2, 2, 2, 2], [4, 4]),
        ]
        for size1, size2 in views:
            self.common(fn1, (torch.randn(size1), torch.randn(size2)))
            self.common(fn2, (torch.randn(size1), torch.randn(size2)))

        for size2, size1 in views:
            self.common(fn1, (torch.randn(size1), torch.randn(size2)))
            self.common(fn2, (torch.randn(size1), torch.randn(size2)))

    def test_views2(self):
        def fn1(x):
            return (x.view(size2) + 1,)

        def fn2(x):
            return ((x * 2).view(size2) + 1,)

        for size1, size2 in [
            ([2, 2, 2, 2], [4, -1]),
            ([10, 1, 10, 1, 10], [-1, 100]),
            ([10 * 5, 20], [10, -1, 20]),
        ]:
            self.common(fn1, (torch.randn(size1),))
            self.common(fn2, (torch.randn(size1),))

    def test_views3(self):
        # example taken from hf_BigBird
        def forward(arg1, arg2):
            index = torch.ops.aten.index(arg1, [arg2])
            view_1 = torch.ops.aten.view(index, [1, 2232, 64])
            view_2 = torch.ops.aten.view(view_1, [1, 12, 62, 192])
            return view_2

        self.common(
            forward,
            (
                rand_strided((64, 64), (64, 1), torch.float32),
                rand_strided((2232,), (1,), torch.int64),
            ),
        )

    def test_views4(self):
        # example taken from hf_BigBird
        def forward(arg1, arg2):
            arg1 = arg1.index_select(0, arg2)
            arg1 = torch.ops.aten.view(arg1, [2, 3, 4, 5, 5])
            arg1 = torch.ops.aten.view(arg1, [2, 3, 2, 10, -1])
            return arg1

        self.common(
            forward,
            (
                torch.randn(12, 5, 5),
                torch.randint(0, 11, (24,)),
            ),
        )

    def test_views5(self):
        # tensor with shape 0 in any dimension
        def forward(x):
            y = x[:, 4:]
            return y.view(len(y), -1, 4)

        self.common(
            forward,
            (torch.randn(4, 4, 4, 4),),
        )

    def test_views6(self):
        def forward(x):
            x = torch.ops.aten.relu(x)
            s = torch.ops.aten.slice(x, 0, 0, 9223372036854775807)
            s = torch.ops.aten.slice(s, 1, 0, 9223372036854775807)
            s = torch.ops.aten.slice(s, 3, 0, 0)
            y = torch.ops.aten.view(s, [4, 2, -1])
            return y

        self.common(
            forward,
            (torch.randn(4, 2, 4, 4),),
        )

    def test_views7(self):
        # x.view(dtype)
        def forward(x, y):
            x = (x + 1).to(torch.float32)
            y = (y + 1).to(torch.int32)
            return x.view(torch.int32), y.view(torch.float32)

        self.common(
            forward,
            (
                torch.rand(2, 3, dtype=torch.float32),
                torch.randint(10, (2, 3), dtype=torch.int32),
            ),
        )

    def test_relu(self):
        def fn(a, b):
            return (torch.relu(a), torch.relu(a + b) / 10)

        self.common(fn, (torch.randn(8, 8), torch.randn(8, 8)))

    def test_exp(self):
        def fn(a, b):
            return (torch.exp(a), torch.exp(a + b))

        self.common(fn, (torch.randn(8, 8), torch.randn(8, 8)))

    def test_exp2(self):
        def fn(a, b):
            return (torch.exp2(a), torch.exp2(a + b), torch.pow(2, -torch.abs(a - b)))

        self.common(fn, (torch.randn(8, 8), torch.randn(8, 8)))

    def test_sigmoid(self):
        def fn(a, b):
            return (torch.sigmoid(a), torch.sigmoid(a + b))

        self.common(fn, (torch.randn(8, 8), torch.randn(8, 8)))

    def test_round(self):
        def fn(a, b):
            return torch.round(a), torch.round(b + 1), torch.round(a, decimals=2)

        # without manual_seed, there is some chance this test fails due to:
        # https://github.com/openai/triton/issues/530
        torch.manual_seed(0)

        # with *100 we are always getting a number exactly at .5 which we don't do right in half
        self.common(fn, (torch.randn(8, 8) * 100, torch.randn(8, 8) * 10))

    def test_round_correctness(self):
        if self.device == "cuda":
            raise unittest.SkipTest("need to debug tl.libdevice on A100/V100")

        def fn(a):
            return torch.round(a)

        self.common(
            fn,
            [torch.arange(-10, 10, 0.1, dtype=torch.float64)],
            check_lowp=False,
        )

    def test_builtins_round(self):
        def fn(x, i):
            return x[: round(i / 2 + 1)] + round(i / 2)

        cfn = torch.compile(fullgraph=True, dynamic=True)(fn)

        x = torch.zeros(5, dtype=torch.int, device=self.device)
        with torch.no_grad():
            for i in range(1, 6):
                self.assertEqual(cfn(x, i), fn(x, i))

    def test_builtins_round_float_ndigits_pos(self):
        def fn(x, i):
            return x + round(i / 2 * 123.4567, 1)

        cfn = torch.compile(fullgraph=True, dynamic=True)(fn)

        x = torch.zeros(2, device=self.device)
        i = 2

        with torch.no_grad():
            self.assertEqual(cfn(x, i), fn(x, i))

    def test_builtins_round_float_ndigits_zero(self):
        def fn(x, i):
            return x + round(i / 2 * 123.4567, 0)

        cfn = torch.compile(fullgraph=True, dynamic=True)(fn)

        x = torch.zeros(2, device=self.device)
        i = 2

        with torch.no_grad():
            self.assertEqual(cfn(x, i), fn(x, i))

    def test_builtins_round_float_ndigits_neg(self):
        def fn(x, i):
            return x + round(i / 2 * 123.4567, -1)

        cfn = torch.compile(fullgraph=True, dynamic=True)(fn)

        x = torch.zeros(2, device=self.device)
        i = 2

        with torch.no_grad():
            self.assertEqual(cfn(x, i), fn(x, i))

    def test_builtins_round_int_ndigits_pos(self):
        def fn(x, i):
            return x + round(i, 1)

        cfn = torch.compile(fullgraph=True, dynamic=True)(fn)

        x = torch.zeros(2, device=self.device)
        i = 123

        with torch.no_grad():
            self.assertEqual(cfn(x, i), fn(x, i))

    def test_builtins_round_int_ndigits_zero(self):
        def fn(x, i):
            return x + round(i, 0)

        cfn = torch.compile(fullgraph=True, dynamic=True)(fn)

        x = torch.zeros(2, device=self.device)
        i = 123

        with torch.no_grad():
            self.assertEqual(cfn(x, i), fn(x, i))

    def test_silu(self):
        def fn(a):
            return (torch.nn.functional.silu(a),)

        self.common(fn, (torch.randn(8, 8),))

    def test_nan_to_num(self):
        def fn(a):
            return (
                torch.nan_to_num(a),
                torch.nan_to_num(a, nan=3.0),
                torch.nan_to_num(a, nan=None),
                torch.nan_to_num(a, posinf=4.0),
                torch.nan_to_num(a, neginf=5.0),
                torch.nan_to_num(a, nan=3.0, posinf=4.0, neginf=5.0),
            )

        self.common(
            fn,
            (torch.tensor((float("nan"), float("inf"), float("-inf"), 1.0)),),
            check_lowp=False,  # a much more elaborate test is required to match finfo max's for float and half
        )

    def test_one_hot(self):
        def fn(a):
            return torch.nn.functional.one_hot(a, 8) + 1

        self.common(
            fn,
            (torch.arange(100).view(4, 5, 5) % 8,),
            check_lowp=False,
        )

    def test_div1(self):
        def fn(a, b):
            return (
                aten.div(a, b, rounding_mode=None),
                aten.div(a, b, rounding_mode="floor"),
                aten.div(a, b, rounding_mode="trunc"),
                a / b,
                a // b,
            )

        self.common(fn, (torch.randn(8, 8) * 100, torch.randn(8, 8) * 100))

    def test_div2(self):
        def fn(a, b):
            return (
                aten.div(a, b, rounding_mode=None),
                aten.div(a, b, rounding_mode="floor"),
                aten.div(a, b, rounding_mode="trunc"),
                a / b,
                a // b,
            )

        self.common(fn, (torch.randint(-100, 100, [8, 8]), 100 * torch.randn(8, 8)))

    def test_div3(self):
        def fn(a, b):
            return (
                aten.div(a, b, rounding_mode=None),
                aten.div(a, b, rounding_mode="floor"),
                aten.div(a, b, rounding_mode="trunc"),
                a / b,
                a // b,
            )

        a = torch.randint(1, 100, [8, 8])
        self.common(fn, (a * 2, a))

    def test_div4(self):
        def fn(a, b):
            return (
                aten.div(a, b, rounding_mode=None),
                aten.div(a, b, rounding_mode="floor"),
                aten.div(a, b, rounding_mode="trunc"),
                a / b,
                a // b,
            )

        self.common(
            fn,
            (torch.randint(-100, 0, [8, 8]), torch.randint(1, 10, [8, 8])),
        )

    def test_div5(self):
        def fn(a, b):
            return (
                aten.div(a, b, rounding_mode=None),
                aten.div(a, b, rounding_mode="floor"),
                aten.div(a, b, rounding_mode="trunc"),
                a / b,
                a // b,
            )

        # divide a scalar
        self.common(fn, (torch.randint(-100, 0, [8, 8]), 16))

    def test_div6(self):
        def fn(a, b):
            return (
                aten.div(a, b, rounding_mode=None),
                aten.div(a, b, rounding_mode="floor"),
                aten.div(a, b, rounding_mode="trunc"),
                a / b,
                a // b,
            )

        # treat boolean as integer
        self.common(
            fn,
            (torch.ones([8, 8], dtype=torch.bool), torch.randint(-100, -1, [8, 8])),
        )

    def test_div7(self):
        def fn(a, b):
            return (
                aten.div(a, b, rounding_mode=None),
                aten.div(a, b, rounding_mode="floor"),
                aten.div(a, b, rounding_mode="trunc"),
                a / b,
                a // b,
            )

        self.common(
            fn,
            (
                torch.randint(2**32, 2**40, [100, 100]),
                torch.randint(-10, -1, [100, 100]),
            ),
        )

    def test_div8(self):
        def fn(a, b):
            return (
                aten.div(a, b, rounding_mode=None),
                aten.div(a * 0.5, b, rounding_mode=None),
                aten.div(a, b * 1.0, rounding_mode=None),
                aten.div(a, b, rounding_mode="floor"),
                aten.div(a, b, rounding_mode="trunc"),
                a / b,
                a // b,
            )

        self.common(fn, (1024, 100))

    def test_div9(self):
        def fn(x):
            return (torch.div(42, x), aten.true_divide(42, x), aten.div.Tensor(42, x))

        self.common(fn, (torch.randn(8),))

    def test_div_zero_dim(self):
        def fn(a, b):
            return (
                aten.div(a, b, rounding_mode=None),
                aten.div(a, b, rounding_mode="floor"),
                aten.div(a, b, rounding_mode="trunc"),
                a / b,
                a // b,
            )

        for dtype in (torch.float32, torch.int64):
            self.common(
                fn,
                (
                    make_tensor(10, device=self.device, dtype=dtype),
                    make_tensor((), device=self.device, dtype=dtype, exclude_zero=True),
                ),
            )
            self.common(
                fn,
                (
                    make_tensor((), device=self.device, dtype=dtype),
                    make_tensor(10, device=self.device, dtype=dtype, exclude_zero=True),
                ),
            )

    def test_div_prim(self):
        def fn(a, b):
            return (torch.ops.prims.div(a, b),)

        for dtype in (torch.float32, torch.int64):
            self.common(
                fn,
                (
                    make_tensor(100, device=self.device, dtype=dtype),
                    make_tensor(
                        100, device=self.device, dtype=dtype, exclude_zero=True
                    ),
                ),
            )

    def test_floordiv(self):
        def fn_floor_input(a, i):
            n = (i * 1.234) // 8.234
            return a + n

        self.common(
            fn_floor_input,
            (make_tensor(10, device=self.device, dtype=torch.float32), 33),
        )

        def fn_int_input(a, i):
            n = i // 8
            return a + n

        self.common(
            fn_int_input, (make_tensor(10, device=self.device, dtype=torch.float32), 33)
        )

    def test_div_precision(self):
        # Reproducer for https://github.com/pytorch/pytorch/issues/101039

        def forward(y):
            z = y.div(1e-06)
            return F.softmax(z, dim=-1)

        query = torch.randn(1, 10, 40)
        key = torch.randn(1, 2, 40)
        y = torch.matmul(query, key.transpose(-2, -1))
        self.common(forward, (y,))

    def test_div_by_zero(self):
        def fn(x, runtime_zero, runtime_neg_zero):
            zero = torch.zeros_like(x)
            return (
                x / 0.0,
                x / -0.0,
                zero / 0.0,
                x / zero,
                x / -zero,
                zero / zero,
                x / runtime_zero,
                # NOTE: -runtime_zero doesn't work as -(0.0) is broken in triton
                x / runtime_neg_zero,
                runtime_zero / runtime_neg_zero,
            )

        a = torch.randn(10)
        zero = torch.zeros(10)
        neg_zero = -zero
        self.common(fn, (a, zero, neg_zero))

    def test_both_scalars(self):
        def fn(a, b):
            return (
                aten.add(a, b),
                aten.add(b, a),
                aten.sub(a, b),
                aten.sub(b, a),
                aten.mul(a, b),
                aten.mul(b, a),
            )

        self.common(fn, (4, 3.3), reference_in_float=False)

    def test_sum_keepdims(self):
        def fn(a, b):
            return (torch.sum(a + b, -1, keepdim=True),)

        self.common(fn, (torch.randn(8, 8), torch.randn(8, 8)))

    def test_large_tensor_reduction(self):
        if not _has_sufficient_memory(self.device, 4.5 * 1024**3):  # 4.5 GiB
            raise unittest.SkipTest("insufficient memory")

        if self.device == "cpu":
            raise unittest.SkipTest("Fails on CPU")

        # Test 64-bit indexing works correctly
        def fn(a):
            return torch.max(a)

        t = torch.ones(2**32, dtype=torch.int8, device=self.device)
        t[-1] = 2

        # self.common OOMs here because it copies inputs to check for mutations
        compiled_fn = torch._dynamo.optimize()(fn)
        actual = compiled_fn(t)
        expect = torch.tensor(2, dtype=torch.int8, device=self.device)
        self.assertEqual(actual, expect)

    def test_large_broadcast_reduction(self):
        if self.device == "cpu":
            raise unittest.SkipTest("Fails on CPU")

        # Test 64-bit indexing works correctly when inputs are less than 32-bit
        # but intermediate tensors require 64-bit indexing
        def fn(a, b):
            return torch.max(a + b)

        t1 = torch.ones(1, 2**16, dtype=torch.int8, device=self.device)
        t2 = torch.ones(2**16, 1, dtype=torch.int8, device=self.device)

        t1[-1, -1] = 2
        t2[-1, -1] = 2

        # self.common OOMs here because it copies inputs to check for mutations
        compiled_fn = torch._dynamo.optimize()(fn)
        actual = compiled_fn(t1, t2)
        expect = torch.tensor(4, dtype=torch.int8, device=self.device)
        self.assertEqual(actual, expect)

    def test_large_pointwise(self):
        if not _has_sufficient_memory(self.device, 2 * (2**31 + 1)):
            raise unittest.SkipTest("insufficient memory")

        def fn(a):
            return a + 1

        t = torch.ones(2**31 + 1, dtype=torch.int8, device=self.device)
        compiled_fn = torch._dynamo.optimize()(fn)
        actual = compiled_fn(t)

        # Can't use assertEqual as it expands broadcasted inputs
        del t
        if torch.device(self.device).type == "cuda":
            torch.cuda.empty_cache()
        self.assertTrue((actual == 2).all())

    def test_large_offset_pointwise(self):
        # Test 64-bit indexing is used when input views a tensor that can be
        # indexed with 32-bit strides but the storage offset pushes it over
        # INT_MAX
        if not _has_sufficient_memory(self.device, (2**31 + 1) + (2**30 + 1)):
            raise unittest.SkipTest("insufficient memory")

        def fn(a):
            return a + 4

        t = torch.ones(2**31 + 1, dtype=torch.int8, device=self.device)
        t[2**30 :] = 0
        compiled_fn = torch._dynamo.optimize()(fn)
        actual = compiled_fn(t[2**30 :])
        self.assertTrue((actual == 4).all())

    def test_large_strided_reduction(self):
        # Test 64-bit indexing is used when input numel is less than INT_MAX
        # but stride calculations go above INT_MAX
        if not _has_sufficient_memory(self.device, 2**31 + 2):
            raise unittest.SkipTest("insufficient memory")

        def fn(a):
            return torch.max(a)

        storage = torch.ones(2**31 + 1, dtype=torch.int8, device=self.device)
        view = storage[::32]
        view[-1] = 2

        compiled_fn = torch._dynamo.optimize()(fn)
        actual = compiled_fn(view)
        expect = torch.tensor(2, dtype=torch.int8, device=self.device)
        self.assertEqual(actual, expect)

    def test_softmax(self):
        def fn(a, b):
            return (torch.softmax(a + b, -1), torch.softmax(a, 0), torch.softmax(b, 1))

        self.common(fn, (torch.randn(8, 8), torch.randn(8, 8)))

    def test_log_softmax(self):
        def fn(a, b):
            return (F.log_softmax(a + b, -1), F.log_softmax(a, 0), F.log_softmax(b, 1))

        self.common(fn, (torch.randn(8, 8), torch.randn(8, 8)))

    def test_transpose(self):
        def fn(a, b):
            return (
                torch.t(a) + b,
                torch.transpose(b * 2, 0, 1) + 10,
            )

        self.common(fn, (torch.randn(8, 8), torch.randn(8, 8)))

    def test_permute1(self):
        def fn(a):
            return (
                torch.permute(a + 1, [2, 1, 4, 0, 3]) + 2,
                torch.permute(a, [2, 1, 4, 0, 3]) + 2,
            )

        self.common(fn, (torch.randn(2, 2, 2, 2, 2),))

    def test_permute2(self):
        def fn(a):
            a = a.unfold(0, 2, 1)
            a = torch.unsqueeze(a, 1)
            a = torch.permute(a, [0, 2, 3, -3])
            return (a,)

        self.common(fn, (torch.randn(4, 4),))

    def test_expand(self):
        def fn(a):
            return (
                (a + 1).expand(3, 4, 2, 3, 2) + 2,
                a.expand(2, 1, 2, 3, 2) + 2,
            ), a.expand(2, -1, 5, -1)

        self.common(fn, (torch.randn(2, 1, 2),))

    def test_squeeze1(self):
        def fn(a):
            return ((a + 1).squeeze() + 2, a.squeeze() + 2)

        self.common(fn, (torch.randn(1, 2, 1, 2, 2, 1, 1),))

    def test_squeeze2(self):
        def fn(a):
            return ((a + 1).squeeze(-1).squeeze(2) + 2, a.squeeze(0) + 2)

        self.common(fn, (torch.randn(1, 2, 1, 2, 2, 2, 1),))

    def test_squeeze_varargs(self):
        def fn(x):
            return x.squeeze(1, 2).clone()

        a = torch.randn(1024, 1, 1)
        self.common(fn, (a,))

    def test_simplify_loops(self):
        def fn(a, b):
            return a + b

        self.common(
            fn,
            (
                torch.randn(2, 3, 4, 5, 6),
                torch.randn(4, 2, 3, 5, 6).permute(1, 2, 0, 3, 4),
            ),
        )

    def test_unsqueeze(self):
        def fn(a):
            return (
                torch.unsqueeze(a + 1, -1) + 2,
                torch.unsqueeze(a, 2) + 2,
                torch.unsqueeze(a + 1, 0) + 2,
                torch.unsqueeze(a, -2) + 2,
            )

        self.common(
            fn,
            (
                torch.randn(
                    2,
                    2,
                    2,
                    2,
                ),
            ),
        )

    def test_unsqueeze_inplace(self):
        def fn(a):
            tmp1 = a + 1
            aten.unsqueeze_(tmp1, 2)
            tmp2 = aten.unsqueeze_(a + 1, 0) + 2
            return (tmp1, tmp2)

        self.common(
            fn,
            (
                torch.randn(
                    2,
                    2,
                    2,
                    2,
                ),
            ),
        )

    def test_addmm(self):
        def fn(a, b, c):
            return (torch.addmm(a + 1, b + 2, c + 3) + 4,)

        self.common(
            fn,
            (
                torch.randn(8, 8),
                torch.randn(8, 8),
                torch.randn(8, 8),
            ),
        )

    # https://github.com/pytorch/pytorch/issues/98979
    @skipCUDAIf(True, "cuda failed for float64 linear")
    def test_linear_float64(self):
        mod = torch.nn.Sequential(torch.nn.Linear(8, 16).to(torch.float64)).eval()
        with torch.no_grad():
            self.common(mod, (torch.randn(2, 8).to(torch.float64),))

    def test_linear1(self):
        mod = torch.nn.Sequential(
            torch.nn.Linear(8, 16),
            torch.nn.Sigmoid(),
            ToTuple(),
        )
        self.common(mod, (torch.randn(2, 8),))

    def test_linear2(self):
        mod = torch.nn.Sequential(
            torch.nn.Linear(8, 8),
            torch.nn.ReLU(),
            torch.nn.Linear(8, 8),
            torch.nn.ReLU(),
            torch.nn.Linear(8, 8),
            torch.nn.ReLU(),
            torch.nn.Linear(8, 8),
            torch.nn.ReLU(),
        )
        self.common(
            mod,
            (torch.randn(2, 8),),
            atol=1e-3,
            rtol=0.01,
        )

    def test_bmm1(self):
        def fn(a, b):
            return (
                torch.bmm(a, b),
                torch.bmm(a + 1, b + 2) + 3,
            )

        self.common(
            fn,
            (
                torch.randn(2, 8, 8),
                torch.randn(2, 8, 8),
            ),
            check_lowp=False,
        )
        self.common(
            fn,
            (
                torch.randn(1, 16, 8),
                torch.randn(1, 8, 10),
            ),
            check_lowp=False,
        )

    def test_bmm2(self):
        def fn(a, b):
            return torch.bmm(a.permute(0, 2, 1), b)

        self.common(
            fn,
            (
                torch.randn(1, 8, 8),
                torch.randn(1, 8, 8),
            ),
            check_lowp=False,
        )

    @config.patch(force_mixed_mm=True)
    def test_mixed_mm(self):
        def fn(a, b):
            return torch.mm(a, b.to(a.dtype))

        self.common(
            fn,
            (
                torch.randn(8, 8),
                torch.randint(-128, 127, (8, 8), dtype=torch.int8),
            ),
            check_lowp=True,
        )

    @config.patch(force_mixed_mm=True)
    def test_mixed_mm2(self):
        def fn(a, b, scale, bias):
            return torch.mm(a, b.to(a.dtype)) * scale + bias

        self.common(
            fn,
            (
                torch.randn(8, 8),
                torch.randint(-128, 127, (8, 8), dtype=torch.int8),
                torch.randn(8),
                torch.randn(8),
            ),
            check_lowp=True,
        )

    @with_tf32_off
    @config.patch(use_mixed_mm=True)
    def test_uint4x2_mixed_mm(self):
        def fn(a, b):
            return torch.mm(
                a,
                torch.cat((b & 0xF, b >> 4), 1)
                .reshape(-1, b.shape[1])
                .to(a.dtype)
                .sub(8),
            )

        self.common(
            fn,
            (
                torch.randn(8, 8),
                torch.randint(0, 255, (4, 8), dtype=torch.uint8),
            ),
            check_lowp=True,
        )

    def test_mm_mixed_dtype(self):
        def fn(a, b):
            return torch.mm(a, b)

        t1 = torch.arange(6, dtype=torch.float, device=self.device).view(2, 3)
        t2 = torch.arange(9, dtype=torch.int64, device=self.device).view(3, 3)

        msg = "expected .* and .* to have the same dtype, but got: .* != .*"
        with self.assertRaisesRegex(RuntimeError, msg):
            torch.compile(fn)(t1, t2)
        with self.assertRaisesRegex(RuntimeError, msg):
            fn(t1, t2)

    def test_linear_mixed_dtype(self):
        class Net(nn.Module):
            def __init__(self):
                super(Net, self).__init__()  # noqa: UP008
                self.fc1 = nn.Linear(3, 3)

            def forward(self, x):
                x = self.fc1(x.permute(1, 2, 0))
                return x

        fn = Net().to(self.device)
        t = torch.arange(27, device=self.device).view(3, 3, 3)

        msg = "expected .* and .* to have the same dtype, but got: .* != .*"
        with self.assertRaisesRegex(RuntimeError, msg):
            fn(t)
        with self.assertRaisesRegex(RuntimeError, msg):
            with torch.no_grad():
                torch.compile(fn)(t)
        # TODO: Autograd internal assertion
        msg = "Failed running call_module .*"
        with self.assertRaisesRegex(RuntimeError, msg):
            torch.compile(fn)(t)

    def test_scalar_input(self):
        def fn(x, y):
            a = torch.div(x, y, rounding_mode="floor")
            return a

        self.common(fn, [torch.randint(5, (1, 8)), 5400])

    @torch._dynamo.config.patch(dynamic_shapes=True)
    @torch._dynamo.config.patch(assume_static_by_default=False)
    def test_scalar_output(self):
        def fn(arg0_1, arg2_1):
            arg1_1 = arg2_1.size(1)
            view = torch.ops.aten.view.default(arg2_1, [-1, arg1_1])
            embedding = torch.ops.aten.embedding.default(arg0_1, view)
            full = torch.ops.aten.full.default([1, arg1_1], 1, dtype=torch.float32)
            return (full, arg1_1, embedding)

        arg0_1 = rand_strided((32128, 768), (768, 1), device="cpu", dtype=torch.float32)
        arg2_1 = rand_strided((1, 22), (22, 1), device="cpu", dtype=torch.int64)
        self.common(fn, [arg0_1, arg2_1])

    def test_shape_prop_torch_ones(self):
        class Model(torch.nn.Module):
            def forward(self, attention_scores):
                extended_attention_mask = torch.ones(
                    8, 1, 1, 512, device=attention_scores.device
                )
                attention_scores = attention_scores + extended_attention_mask

                return attention_scores

        mod = Model().eval()
        with torch.no_grad():
            self.common(
                mod,
                (torch.randn(8, 12, 512, 512),),
            )

    @slowTest
    @expectedFailureCodegenDynamic
    @config.patch({"freezing": True})
    def test_conv_bn_fuse(self):
        # For gpu path, there is an accuracy issue
        if self.device == GPU_TYPE:
            raise unittest.SkipTest("only support cpu conv bn test")

        # fails dynamic check which bn is fused, and there will not have loops vars.
        input_shapes = {1: (112,), 2: (112, 112), 3: (55, 55, 55)}
        conv_modules = {1: torch.nn.Conv1d, 2: torch.nn.Conv2d, 3: torch.nn.Conv3d}
        bn_modules = {
            1: torch.nn.BatchNorm1d,
            2: torch.nn.BatchNorm2d,
            3: torch.nn.BatchNorm3d,
        }
        options = itertools.product(
            [1, 2, 3],
            [True, False],
            [1, 3],
            [1, 2],
            [1, 4],
        )

        for (
            dim,
            bias,
            kernel_size,
            dilation,
            groups,
        ) in options:
            oC = 32 * groups
            iC = 3 * groups
            x_shape = (1, iC) + input_shapes[dim]
            mod = torch.nn.Sequential(
                conv_modules[dim](
                    iC,
                    oC,
                    kernel_size=kernel_size,
                    dilation=dilation,
                    groups=groups,
                    bias=bias,
                ),
                bn_modules[dim](oC),
            ).eval()
            test_memory_format = [torch.contiguous_format]
            # TODO: GPU path doesn't support channels_last now.
            if not HAS_GPU and dim > 1:
                channels_last = (
                    torch.channels_last if dim == 2 else torch.channels_last_3d
                )
                test_memory_format.append(channels_last)
            for memory_format in test_memory_format:
                v = torch.randn(x_shape, dtype=torch.float32).to(
                    memory_format=memory_format
                )
                with torch.no_grad():
                    self.common(
                        mod,
                        (v,),
                    )

    def test_conv_functional_bn_fuse(self):
        # For gpu path, there is an accuracy issue
        if self.device == GPU_TYPE:
            raise unittest.SkipTest("only support cpu conv bn test")

        # Define a BatchNorm using functional BN.
        class BatchNorm(torch.nn.BatchNorm2d):
            def __init__(
                self,
                num_features,
                eps=1e-5,
                momentum=0.1,
                affine=True,
                track_running_stats=True,
                device=None,
                dtype=None,
            ):
                factory_kwargs = {"device": device, "dtype": dtype}
                super().__init__(
                    num_features,
                    eps=eps,
                    momentum=momentum,
                    affine=affine,
                    track_running_stats=track_running_stats,
                    **factory_kwargs,
                )

            def forward(self, x):
                if self.momentum is None:
                    exponential_average_factor = 0.0
                else:
                    exponential_average_factor = self.momentum

                if self.training and self.track_running_stats:
                    # TODO: if statement only here to tell the jit to skip emitting this when it is None
                    if self.num_batches_tracked is not None:  # type: ignore[has-type]
                        self.num_batches_tracked = self.num_batches_tracked + 1  # type: ignore[has-type]
                        if self.momentum is None:  # use cumulative moving average
                            exponential_average_factor = 1.0 / float(
                                self.num_batches_tracked
                            )
                        else:  # use exponential moving average
                            exponential_average_factor = self.momentum
                if self.training:
                    bn_training = True
                else:
                    bn_training = (self.running_mean is None) and (
                        self.running_var is None
                    )
                x = F.batch_norm(
                    x,
                    # If buffers are not to be tracked, ensure that they won't be updated
                    (
                        self.running_mean
                        if not self.training or self.track_running_stats
                        else None
                    ),
                    (
                        self.running_var
                        if not self.training or self.track_running_stats
                        else None
                    ),
                    self.weight,
                    self.bias,
                    bn_training,
                    exponential_average_factor,
                    self.eps,
                )
                return x

        v = torch.randn(1, 3, 556, 56, dtype=torch.float32)
        mod = torch.nn.Sequential(
            torch.nn.Conv2d(
                3,
                64,
                kernel_size=3,
                dilation=1,
                groups=1,
                bias=True,
            ),
            BatchNorm(64),
        ).eval()
        with torch.no_grad():
            self.common(
                mod,
                (v,),
            )

    @skipIfRocm
    def test_conv_inference_heuristics(self):
        if self.device != GPU_TYPE:
            raise unittest.SkipTest(f"{GPU_TYPE} only test")

        in_channels = 6
        out_channels = 6
        kernel_size = 3
        groups = 3

        grouped_conv = nn.Conv2d(
            in_channels, out_channels, kernel_size, groups=groups
        ).to(self.device)

        input_tensor = torch.randn(1, in_channels, 10, 10).to(self.device)

        # Perform the forward pass
        @torch.compile()
        def foo(m, inp):
            return m(inp)

        with torch.no_grad():
            _, code = run_and_get_code(foo, grouped_conv, input_tensor)
            # no to channels last permuting before kernel
            FileCheck().check_not(".run(").check(".convolution(").run(code[0])

        # in out should do channels last in inference
        in_channels = 8
        out_channels = 4
        kernel_size = 3

        # Create the convolution layer
        conv_layer = nn.Conv2d(in_channels, out_channels, kernel_size).to(self.device)

        input_tensor = torch.randn(1, in_channels, 10, 10).to(self.device)

        with torch.no_grad():
            _, code = run_and_get_code(foo, conv_layer, input_tensor)
            # should be channels last permuting before kernel
            FileCheck().check(".run(").check(".convolution(").run(code[0])

    def test_upsample_cat_conv(self):
        if self.device == GPU_TYPE:
            raise unittest.SkipTest("only support cpu upsample_cat_conv test")

        class M(torch.nn.Module):
            def __init__(
                self,
                **kwargs,
            ):
                super().__init__()
                self.upsample = torch.nn.UpsamplingNearest2d(scale_factor=2)
                self.conv = torch.nn.Conv2d(
                    8,
                    5,
                    kernel_size=1,
                    padding=0,
                    stride=1,
                    dilation=1,
                    **kwargs,
                )

            def forward(self, x, y):
                x = self.upsample(x)
                z = torch.cat([x, y], dim=1)
                z = self.conv(z)
                return z

        v1 = torch.randn([8, 2, 12, 26])
        v2 = torch.randn([8, 6, 24, 52])

        with torch.no_grad():
            self.common(
                M().eval(),
                (v1, v2),
            )

    def test_aliased_buffer_reuse(self):
        def fn(x, y):
            x = 2 * x
            y = 2 * y
            c = torch.cat([x, y], dim=-1)
            d = 1 + c
            m = torch.mm(d, d)
            return m[:, :2] + x

        self.common(fn, (torch.randn(4, 2), torch.randn(4, 2)), check_lowp=False)

    def test_slice_view_with_graph_break(self):
        def fn():
            a = torch.tensor([1], device=self.device)
            a = a[0:1]
            b = a.squeeze()
            a[0] = 0
            if a[0] < 1e5:
                pass
            a[0] = 2
            return b

        expect = fn()
        opt_fn = torch.compile(fn)
        actual = opt_fn()
        self.assertEqual(expect, actual)

    def test_view_detach(self):
        def fn(a):
            return a[0].detach()

        self.common(
            fn,
            (torch.randn([4, 4], requires_grad=True),),
        )

    def test_gather1(self):
        def fn(a, b):
            return (
                torch.gather(a.expand([4, 5, 10, 6]), 3, b + 1),
                torch.gather(a.expand([4, 5, 10, 6]), -1, b + 1),
            )

        self.common(
            fn,
            (
                torch.randn([1, 1, 10, 6]),
                torch.randint(5, [4, 5, 10, 1], dtype=torch.int64),
            ),
        )

    def test_gather2(self):
        # 0d tensor
        def fn(a, b):
            return torch.gather(a, 0, b) + torch.gather(a, -1, b)

        x = torch.tensor(123)
        y = torch.tensor(0)
        self.assertEqual(fn(x, y), x + x)

    def test_gather3(self):
        def fn(a, b):
            return torch.gather(a, 1, b, sparse_grad=True)

        self.common(
            fn,
            (
                torch.randn([4, 5, 10, 6], requires_grad=True),
                torch.randint(5, [4, 5, 10, 1], dtype=torch.int64),
            ),
        )

    def test_slice1(self):
        def fn(a):
            return (
                a[:, :10, 0] + a[:, 10:, 0],
                (a + 1)[:, :10, 0] + (a + 1)[:, 10:, 0],
                a[:, -30:, 0],  # negative index out of range
                a[:, :-30, 0],  # negative index out of range
            )

        self.common(
            fn,
            (torch.randn([2, 20, 2]),),
        )

    def test_slice2(self):
        def fn(a):
            return (
                a[:-1, ::2, -1] + a[-1:, 1::2, -2],
                (a + 1)[:-1, ::2, -1] + (a + 2)[-1:, 1::2, -2],
            )

        self.common(
            fn,
            (torch.randn([2, 20, 2]),),
        )

    # It's a view so it doens't generate a kernel
    @expectedFailureCodegenDynamic
    def test_slice3(self):
        def fn(a, b):
            return torch.ops.aten.slice.Tensor(a, 0, 0, -b)

        x = torch.rand(48, 3, 512, 512)
        self.common(fn, (x, 2))

    @expectedFailureCodegenDynamic
    def test_slice4(self):
        # empty slices that require clamping the start or end
        def fn(a):
            return (
                aten.slice.Tensor(a, 0, 2, 0, 1),
                aten.slice.Tensor(a, 0, a.shape[0], a.shape[0] + 10, 1),
                aten.slice.Tensor(a, 0, -20, 0, 1),
                aten.slice.Tensor(a, 0, -20, -16, 1),
            )

        x = torch.rand(10)
        self.common(fn, (x,))

    def test_split_with_list(self):
        def fn(a, sizes):
            return [t + 1.0 for t in torch.split(a * 2.0, sizes, -1)]

        self.common(fn, (torch.randn(2, 2, 10), [3, 3, 4]))
        self.common(fn, (torch.randn(2, 2, 10), [4, 3, 3]))
        self.common(fn, (torch.randn(2, 2, 10), [1, 2, 3, 4]))

    def test_split_with_integer(self):
        # argument `split_size_or_sections` is integer
        @torch.compile(dynamic=True)
        def f(x, sizes):
            return torch.split(x, sizes, -1)

        # split into equally sized chunks, 10 = 5 + 5
        r1, r2 = f(torch.randn(2, 10), 5)
        self.assertTrue(r1.size() == (2, 5))
        self.assertTrue(r2.size() == (2, 5))

        # split into equally sized chunks, 12 = 4 + 4 + 4
        r1, r2, r3 = f(torch.randn(2, 12), 4)
        self.assertTrue(r1.size() == (2, 4))
        self.assertTrue(r2.size() == (2, 4))
        self.assertTrue(r3.size() == (2, 4))

        # split unevenly, 10 = 3 + 3 + 3 + 1
        r1, r2, r3, r4 = f(torch.randn(2, 10), 3)
        self.assertTrue(r1.size() == (2, 3))
        self.assertTrue(r2.size() == (2, 3))
        self.assertTrue(r3.size() == (2, 3))
        self.assertTrue(r4.size() == (2, 1))

    def test_split_failed(self):
        @torch._dynamo.optimize("inductor")
        def fn(a):
            return torch.split(a, [2, 1, 1], dim=1)

        with self.assertRaisesRegex(RuntimeError, ""):
            fn(torch.randn(1, 5))

    def test_inductor_assert(self):
        @torch._dynamo.optimize("inductor", dynamic=True)
        def fn(a):
            assert a.shape[0] >= 2 and a.shape[1] >= 4
            return a.cos()

        inp = torch.randn(2, 4, 6)
        torch._dynamo.mark_dynamic(inp, 0)
        torch._dynamo.mark_dynamic(inp, 1)
        self.assertEqual(fn(inp), inp.cos())

    def test_split(self):
        def fn(a):
            t = torch.split(a, 3, -1)
            return (t[0], t[1], t[2], t[3])

        def fn2(a):
            return fn(a + 1)

        self.common(
            fn,
            (torch.randn([2, 2, 10]),),
        )

        self.common(
            fn2,
            (torch.randn([2, 2, 10]),),
        )

    def test_to_dtype(self):
        def fn(a, b):
            return (
                aten._to_copy(a, dtype=6),
                aten._to_copy(b + 1, dtype=6),
                aten.to(b, torch.float64),
                aten.to(b, torch.bool),
            )

        self.common(
            fn,
            (
                torch.randn([2, 2, 10]),
                torch.randn([2, 2, 10], dtype=torch.float64),
            ),
        )

    @requires_gpu()
    def test_to_device(self):
        def fn(a):
            if a.device.type == "cpu":
                return aten._to_copy(
                    a, device=torch.device(GPU_TYPE), dtype=6, layout=0
                )
            else:
                return aten._to_copy(a, device=torch.device("cpu"), dtype=6, layout=0)

        self.common(
            fn,
            (torch.randn([2, 2, 10]),),
        )

    def test_to_memory_format(self):
        def fn(a, memory_format):
            return a.to(memory_format=memory_format)

        self.common(
            fn,
            (torch.randn([2, 2, 10, 10]), torch.channels_last),
        )
        self.common(
            fn,
            (
                torch.randn([2, 2, 10, 10]).to(memory_format=torch.channels_last),
                torch.contiguous_format,
            ),
        )

    @requires_gpu()
    def test_to_device_constant(self):
        def fn(a):
            d1 = a.device.type
            if d1 == "cpu":
                d2 = GPU_TYPE
            else:
                d2 = "cpu"

            const1 = torch.as_tensor(list(range(64)), device=d2)
            return (
                torch.arange(10, device=d2).to(d1) + a,
                const1.to(d1),
                (const1 + 1).to(d1),
            )

        self.common(
            fn,
            (torch.randn([10]),),
        )

    @requires_gpu()
    def test_multi_device(self):
        def fn(x):
            x = x + 1
            x = x + 2
            x = x.to(device=GPU_TYPE)
            x = x + 3
            x = x + 4
            x = x.cpu()
            x = x + 5
            x = x + 6
            x = x.to(device=GPU_TYPE)
            x = x + 7
            x = x + 8
            x = x.cpu()
            x = x + 9
            x = x + 10
            return x

        self.common(
            fn,
            (torch.randn([2, 2, 10]),),
            check_lowp=False,  # cpu doesn't understand fp16, and there are explicit .cpu() calls
        )

    @skipIfRocm
    @requires_multigpu()
    def test_multi_gpu_device(self):
        # TODO: https://github.com/pytorch/pytorch/issues/92627
        x = torch.rand([4], device=GPU_TYPE)

        def fn(x, y):
            r = torch.ops.aten.div(x, y)
            r = r.to(f"{GPU_TYPE}:1")
            return 2 * r

        self.common(fn, (torch.randn(4), torch.randn(4)), check_lowp=False)

    @requires_multigpu()
    def test_multi_gpu_recompile_on_index(self):
        torch.set_float32_matmul_precision("high")

        def gemm(x, y):
            return x @ y

        failed_guard = None

        def fail(guard):
            nonlocal failed_guard
            failed_guard = guard

        gemm_opt = torch._dynamo.optimize("inductor", guard_fail_fn=fail)(gemm)

        x0 = torch.randn(1024, 1024, device=f"{GPU_TYPE}:0")
        y0 = torch.randn(1024, 1024, device=f"{GPU_TYPE}:0")

        gemm_opt(x0, y0)

        x1 = torch.randn(1024, 1024, device=f"{GPU_TYPE}:1")
        y1 = torch.randn(1024, 1024, device=f"{GPU_TYPE}:1")

        gemm_opt(x1, y1)
        self.assertTrue(failed_guard is not None)
        self.assertTrue(
            "tensor 'L['x']' Tensor device index mismatch. Expected device index to be"
            in failed_guard.reason
        )

    def test_unbind(self):
        def fn(a):
            return torch.unbind(a), torch.unbind(a, -1)

        self.common(
            fn,
            (torch.randn([4, 4, 4]),),
        )

    @skipIfRocm
    def test_convolution1(self):
        m = torch.nn.Sequential(
            torch.nn.Conv2d(5, 6, [3, 3]),
            torch.nn.ReLU(),
            ToTuple(),
        )

        self.common(
            m,
            (torch.randn([2, 5, 16, 16]),),
            # Mismatched elements: 10 / 2352 (0.4%)
            # Greatest absolute difference: 5.7220458984375e-05 at index (0, 3, 12, 12) (up to 1e-05 allowed)
            # Greatest relative difference: 0.06512477175897748 at index (0, 4, 11, 9) (up to 0.001 allowed)
            atol=6e-5,
            rtol=0.001,
        )

    def test_convolution2(self):
        def fn(x, w, b):
            # transposed conv
            return (aten.convolution(x, w, b, [4], [0], [1], True, [0], 1),)

        self.common(
            fn,
            (
                torch.randn([2, 32, 90]),
                torch.randn([32, 16, 8]),
                torch.randn([16]),
            ),
            check_lowp=False,
        )

    @skipIfRocm
    def test_convolution3(self):
        # Test stride or padding or dilation is 1 element list.
        m = torch.nn.Sequential(
            torch.nn.Conv2d(5, 6, [3, 3], stride=[1], padding=[0], dilation=[1]),
            torch.nn.ReLU(),
            ToTuple(),
        )

        self.common(
            m,
            (torch.randn([2, 5, 16, 16]),),
            atol=6e-5,
            rtol=0.001,
        )

    @skipIfRocm
    def test_convolution4(self):
        def fn(x, w):
            x = F.conv2d(x, w, groups=w.shape[0])
            return x.sum()

        self.common(
            fn,
            (
                torch.randn([2, 3, 16, 20]),
                torch.randn([3, 1, 5, 5]),
            ),
        )

    def test_conv2d_channels_last(self):
        if self.device == GPU_TYPE:
            raise unittest.SkipTest("only support cpu conv2d channels_last")

        m = torch.nn.Sequential(
            torch.nn.Conv2d(3, 3, 1, 1),
            ToTuple(),
        )
        # only weight is channels_last
        self.common(
            m.to(memory_format=torch.channels_last),
            (torch.randn([2, 3, 16, 16]),),
            check_lowp=False,
        )
        # only activation is channels_last
        self.common(
            m,
            (torch.randn([2, 3, 16, 16]).to(memory_format=torch.channels_last),),
            check_lowp=False,
        )
        # activation and weight are all channels_last
        self.common(
            m.to(memory_format=torch.channels_last),
            (torch.randn([2, 3, 16, 16]).to(memory_format=torch.channels_last),),
            check_lowp=False,
        )

    def test_conv2d_backward_channels_last(self):
        def fn(grad_output, inp, weight):
            convolution_backward_8 = torch.ops.aten.convolution_backward.default(
                grad_output,
                inp,
                weight,
                [320],
                [1, 1],
                [0, 0],
                [1, 1],
                False,
                [0, 0],
                1,
                [True, True, True],
            )
            return convolution_backward_8

        # only weight is channels_last
        self.common(
            fn,
            (
                torch.randn([2, 320, 8, 8]),
                torch.randn([2, 2048, 8, 8]),
                torch.randn([320, 2048, 1, 1]).to(memory_format=torch.channels_last),
            ),
            check_lowp=False,
        )

    def test_conv3d_channels_last(self):
        if self.device == GPU_TYPE:
            raise unittest.SkipTest("only support cpu conv3d channels_last")

        m = torch.nn.Sequential(
            torch.nn.Conv3d(3, 3, 1, 1),
            ToTuple(),
        )
        # only weight is channels_last
        self.common(
            m.to(memory_format=torch.channels_last_3d),
            (torch.randn([2, 3, 16, 16, 16]),),
        )
        # only activation is channels_last
        self.common(
            m,
            (torch.randn([2, 3, 16, 16, 16]).to(memory_format=torch.channels_last_3d),),
        )
        # activation and weight are all channels_last
        self.common(
            m.to(memory_format=torch.channels_last_3d),
            (torch.randn([2, 3, 16, 16, 16]).to(memory_format=torch.channels_last_3d),),
        )

    def test_adaptive_avg_pool2d1(self):
        def fn(x):
            return aten._adaptive_avg_pool2d(x, (6, 6)), aten._adaptive_avg_pool2d(
                x + 1, (2, 5)
            )

        self.common(
            fn,
            (torch.randn(2, 4, 16, 16),),
            check_lowp=False,
        )

        # lowering to avg_pool2d case
        self.common(
            fn,
            (torch.randn(2, 4, 3, 3),),
        )

        # no-op case
        self.common(
            fn,
            (torch.randn(2, 4, 6, 6),),
        )

    def test_adaptive_avg_pool2d2(self):
        # Big kernel size, use fallback
        def fn(x):
            return aten._adaptive_avg_pool2d(x, (4, 4))

        torch._inductor.metrics.generated_kernel_count = 0
        self.common(
            fn,
            (torch.randn(2, 4, 21, 21),),
            check_lowp=False,
        )
        assertGeneratedKernelCountEqual(self, 0)

    def test_adaptive_max_pool2d1(self):
        def fn(x):
            return aten.adaptive_max_pool2d(x, (6, 6))

        self.common(
            fn,
            (torch.randn(2, 4, 16, 16),),
            check_lowp=False,
        )

        # lowering to max_pool2d case
        self.common(
            fn,
            (torch.randn(2, 4, 3, 3),),
        )

        # no-op case
        self.common(
            fn,
            (torch.randn(2, 4, 6, 6),),
        )

    def test_adaptive_max_pool2d2(self):
        # Big kernel size, use fallback
        def fn(x):
            return aten.adaptive_max_pool2d(x, (4, 4))

        torch._inductor.metrics.generated_kernel_count = 0
        self.common(
            fn,
            (torch.randn(2, 4, 21, 21),),
            check_lowp=False,
        )
        assertGeneratedKernelCountEqual(self, 0)

    def test_fractional_max_pool2d1(self):
        def fn(x, samples):
            return aten.fractional_max_pool2d(x, (3, 3), (2, 2), samples)

        self.common(
            fn, (torch.randn(1, 4, 16, 16), torch.rand(1, 4, 2)), check_lowp=False
        )

    def test_fractional_max_pool2d2(self):
        # fallback for larger kernel size

        def fn(x, samples):
            return aten.fractional_max_pool2d(x, (6, 5), (3, 3), samples)

        torch._inductor.metrics.generated_kernel_count = 0
        self.common(
            fn,
            (torch.randn(2, 4, 36, 36), torch.rand(2, 4, 2)),
            check_lowp=False,
        )
        assertGeneratedKernelCountEqual(self, 0)

    def test_fractional_max_pool2d3(self):
        def fn(x, samples):
            return aten.fractional_max_pool2d(x, (1, 1), (16, 16), samples)

        self.common(
            fn, (torch.randn(2, 4, 16, 16), torch.rand(2, 4, 2)), check_lowp=False
        )

    @config.patch(fallback_random=True)
    def test_fractional_max_pool2d4(self):
        random.seed(1234)
        torch.manual_seed(1234)

        # check rectangular kernel/output size

        def fn(x):
            return torch.nn.functional.fractional_max_pool2d_with_indices(
                x, (4, 3), (3, 2)
            )

        self.common(fn, (torch.randn(1, 4, 16, 16),), check_lowp=False)

    def test_multi_threading(self):
        model = torch.nn.Linear(2, 3).eval()
        inp = torch.randn(4, 2)

        num_run = 3

        def run_weights_sharing_model(m, inp):
            with torch.no_grad():
                for i in range(num_run):
                    y = m(inp)

        numb_instance = 2
        threads = []
        compiled_m = torch.compile(model)
        for i in range(1, numb_instance + 1):
            thread = threading.Thread(
                target=run_weights_sharing_model, args=(compiled_m, inp)
            )
            threads.append(thread)
            thread.start()
        for thread in threads:
            thread.join()

    @unittest.skipIf(config.is_fbcode(), "fbcode triton error, needs debugging")
    def test_adaptive_avg_pool2d_low_prec(self):
        class Model(torch.nn.Module):
            def __init__(self):
                super().__init__()
                self.avgpool = torch.nn.AdaptiveAvgPool2d((1, 1))

            def forward(self, x):
                x = self.avgpool(x)
                return x

        mod = Model()
        for dtype in [torch.half, torch.bfloat16]:
            x = torch.randn(4, 3, 7, 7).to(dtype=dtype)
            opt_mod = torch.compile(mod)
            res = opt_mod(x)
            expected = mod(x)
            self.assertTrue(torch.allclose(res, expected))

    def test_buffer_copied_in_graph(self):
        class MyModel(torch.nn.Module):
            def __init__(self):
                super().__init__()
                self.register_buffer("buf", torch.zeros(1))
                self.w1 = torch.nn.Parameter(torch.zeros(1))
                self.w2 = torch.nn.Parameter(torch.zeros(1))

            def forward(self, x):
                self.buf.add_(1)
                return (self.w1 * x * self.w2).sum() + self.buf.sum()

        model_for_eager = MyModel()
        model_for_compile = copy.deepcopy(model_for_eager)

        eager_version_counters = [
            buffer._version for _, buffer in model_for_eager.named_buffers()
        ]
        compile_version_counters = [
            buffer._version for _, buffer in model_for_compile.named_buffers()
        ]

        compiled_f = torch.compile(model_for_compile, backend="inductor")

        inp_ref = torch.ones(1, requires_grad=True)
        inp_test = torch.ones(1, requires_grad=True)

        out_ref = model_for_eager(inp_ref.clone())
        out_test = compiled_f(inp_test.clone())

        eager_version_counters_after = [
            buffer._version for _, buffer in model_for_eager.named_buffers()
        ]
        compile_version_counters_after = [
            buffer._version for _, buffer in model_for_compile.named_buffers()
        ]

        eager_delta = list(
            map(operator.sub, eager_version_counters_after, eager_version_counters)
        )
        compile_delta = list(
            map(operator.sub, compile_version_counters_after, compile_version_counters)
        )

        self.assertEqual(eager_delta, compile_delta)

    def test_buffer_copied_in_graph_with_different_shapes(self):
        class MyModel(torch.nn.Module):
            def __init__(self):
                super().__init__()
                self.register_buffer("buf", torch.ones(4, 4))
                self.w = torch.nn.Parameter(
                    torch.Tensor([[4, 5], [1, 2], [6, 7], [8, 9]])
                )

            def forward(self, x):
                self.buf.add_(1)
                return (self.w @ x).sum() + self.buf.sum()

        model_for_eager = MyModel()
        model_for_compile = copy.deepcopy(model_for_eager)

        eager_version_counters = [
            buffer._version for _, buffer in model_for_eager.named_buffers()
        ]
        compile_version_counters = [
            buffer._version for _, buffer in model_for_compile.named_buffers()
        ]

        compiled_f = torch.compile(model_for_compile, backend="inductor")

        inp_ref = torch.ones(2, 4, requires_grad=True)
        inp_test = torch.ones(2, 4, requires_grad=True)

        out_ref = model_for_eager(inp_ref.clone())
        out_test = compiled_f(inp_test.clone())

        eager_version_counters_after = [
            buffer._version for _, buffer in model_for_eager.named_buffers()
        ]
        compile_version_counters_after = [
            buffer._version for _, buffer in model_for_compile.named_buffers()
        ]

        eager_delta = list(
            map(operator.sub, eager_version_counters_after, eager_version_counters)
        )
        compile_delta = list(
            map(operator.sub, compile_version_counters_after, compile_version_counters)
        )

        self.assertEqual(eager_delta, compile_delta)

    def test_buffer_batch_norm(self):
        class MyModel(torch.nn.Module):
            def __init__(self):
                super().__init__()
                self.m = torch.nn.BatchNorm1d(100)

            def forward(self, x):
                return self.m(x)

        model_for_eager = MyModel()
        model_for_compile = copy.deepcopy(model_for_eager)

        eager_version_counters = [
            buffer._version for _, buffer in model_for_eager.named_buffers()
        ]
        compile_version_counters = [
            buffer._version for _, buffer in model_for_compile.named_buffers()
        ]

        compiled_f = torch.compile(model_for_compile, backend="inductor")

        inp_ref = torch.ones(20, 100, requires_grad=True)
        inp_test = torch.ones(20, 100, requires_grad=True)

        out_ref = model_for_eager(inp_ref.clone())
        out_test = compiled_f(inp_test.clone())

        eager_version_counters_after = [
            buffer._version for _, buffer in model_for_eager.named_buffers()
        ]
        compile_version_counters_after = [
            buffer._version for _, buffer in model_for_compile.named_buffers()
        ]

        eager_delta = list(
            map(operator.sub, eager_version_counters_after, eager_version_counters)
        )
        compile_delta = list(
            map(operator.sub, compile_version_counters_after, compile_version_counters)
        )

        self.assertEqual(eager_delta, compile_delta)

    def test_adaptive_avg_pool_with_output_size_0(self):
        m1 = nn.AdaptiveAvgPool1d(0)
        self.common(m1, (torch.randn(1, 2),))
        m2 = nn.AdaptiveAvgPool2d(0)
        self.common(m2, (torch.randn(1, 2, 3),))

    def test_max_pool2d1(self):
        def fn(x):
            return aten.max_pool2d_with_indices(x, [3, 3], [2, 2])

        self.common(
            fn,
            (torch.randn(2, 4, 16, 16),),
        )

    def test_max_pool2d2(self):
        def fn(x):
            return aten.max_pool2d_with_indices(x, [3, 3], [2, 2])

        self.common(
            fn,
            (torch.randn([16, 64, 55, 55]),),
        )

    def test_max_pool2d3(self):
        def fn(x):
            # with padding
            return (
                aten.max_pool2d_with_indices(x, [3, 3], [2, 2], [1, 1]),
                aten.max_pool2d_with_indices(
                    x,
                    [
                        3,
                    ],
                    [
                        2,
                    ],
                    [
                        1,
                    ],
                ),
            )

        self.common(
            fn,
            (-torch.arange(1 * 8 * 8, dtype=torch.float32).view(1, 1, 8, 8),),
        )

    def test_max_pool2d4(self):
        def fn(x):
            # with padding
            return aten.max_pool2d_with_indices(x, [3, 3], [2, 2], [0, 0], [1, 1], True)

        self.common(
            fn,
            (torch.randn([2, 8, 111, 111]),),
        )

    def test_max_pool2d5(self):
        def fn(x):
            return aten.max_pool2d_with_indices(x, [3, 3], [])

        self.common(
            fn,
            (torch.randn([16, 64, 55, 55]),),
        )

    def test_max_pool2d6(self):
        # Too big kernel size, use fallback
        def fn(x):
            return aten.max_pool2d_with_indices(x, [13, 13], [])

        torch._inductor.metrics.generated_kernel_count = 0
        self.common(
            fn,
            (torch.randn([16, 64, 55, 55]),),
        )
        assertGeneratedKernelCountEqual(self, 0)

    # From https://github.com/pytorch/pytorch/issues/94775
    def test_max_pool2d7(self):
        # ceil mode turns on
        def fn(x):
            return torch.nn.functional.max_pool2d(
                x, 1, stride=(2, 2), padding=0, ceil_mode=True
            )

        self.common(
            fn,
            (torch.randn([1, 1, 6, 7]),),
        )

    # From https://github.com/pytorch/pytorch/issues/93384
    def test_max_pool2d8(self):
        # dialtion is not 1, use fallback
        def fn(x):
            return aten.max_pool2d_with_indices(x, [3, 2], [2, 1], [1, 1], [1, 2])

        torch._inductor.metrics.generated_kernel_count = 0
        self.common(
            fn,
            (torch.randn([2, 2, 3, 6]),),
        )
        assertGeneratedKernelCountEqual(self, 0)

    def test_avg_pool2d1(self):
        def fn(x):
            return aten.avg_pool2d(x, [3, 3], [2, 2])

        self.common(
            fn,
            (torch.randn(2, 4, 16, 16),),
        )

    def test_avg_pool2d2(self):
        def fn(x):
            return aten.avg_pool2d(x, [3, 3], [2, 2])

        self.common(
            fn,
            (torch.randn([16, 64, 55, 55]),),
        )

    def test_avg_pool2d3(self):
        def fn(x):
            return (
                aten.avg_pool2d(x, [3, 3], [2, 2], [1, 1]),
                aten.avg_pool2d(
                    x,
                    [
                        3,
                    ],
                    [
                        2,
                    ],
                    [
                        1,
                    ],
                ),
            )

        self.common(
            fn,
            (-torch.arange(1 * 8 * 8, dtype=torch.float32).view(1, 1, 8, 8),),
        )

    def test_avg_pool2d4(self):
        def fn(x):
            return aten.avg_pool2d(x, [3, 3], [2, 2], [0, 0], True)

        self.common(
            fn,
            (torch.randn([2, 8, 111, 111]),),
        )

    def test_avg_pool2d5(self):
        def fn(x):
            return aten.avg_pool2d(x, [3, 3], [2, 2], [1, 1], count_include_pad=False)

        self.common(
            fn,
            (-torch.arange(1 * 8 * 8, dtype=torch.float32).view(1, 1, 8, 8),),
        )

    def test_avg_pool2d6(self):
        def fn(x):
            return aten.avg_pool2d(x, [3, 3], [2, 2], [1, 1], divisor_override=3)

        self.common(
            fn,
            (-torch.arange(1 * 8 * 8, dtype=torch.float32).view(1, 1, 8, 8),),
        )

    def test_avg_pool2d7(self):
        # Large kernel size, use fallback
        def fn(x):
            return aten.avg_pool2d(x, [13, 13], [1, 1], [0, 0])

        torch._inductor.metrics.generated_kernel_count = 0
        self.common(
            fn,
            (-torch.arange(1 * 24 * 24, dtype=torch.float32).view(1, 1, 24, 24),),
        )
        assertGeneratedKernelCountEqual(self, 0)

    def test_avg_pool2d8(self):
        # https://github.com/pytorch/pytorch/issues/100987
        def fn(x):
            return aten.avg_pool2d(
                x, kernel_size=3, stride=2, padding=1, ceil_mode=True
            )

        self.common(
            fn,
            (torch.randn(1, 3, 6, 6),),
        )

    def test_alexnet_prefix(self):
        def forward(arg6, arg7, arg16):
            convolution = torch.ops.aten.convolution(
                arg16, arg7, arg6, [4, 4], [2, 2], [1, 1], False, [0, 0], 1
            )
            relu = torch.ops.aten.relu(convolution)
            max_pool2d_with_indices = torch.ops.aten.max_pool2d_with_indices(
                relu, [3, 3], [2, 2]
            )
            getitem = max_pool2d_with_indices[0]
            return (getitem,)

        self.common(
            forward,
            (
                rand_strided((64,), (1,), torch.float32, "cpu"),
                rand_strided((64, 3, 11, 11), (363, 121, 11, 1), torch.float32, "cpu"),
                rand_strided(
                    (16, 3, 224, 224), (150528, 50176, 224, 1), torch.float32, "cpu"
                ),
            ),
            # Mismatched elements: 127 / 746496 (0.0%)
            # Greatest absolute difference: 0.0009765625 at index (1, 62, 7, 16) (up to 1e-05 allowed)
            # Greatest relative difference: 0.05187467899332306 at index (14, 18, 11, 0) (up to 0.001 allowed)
            atol=3e-3,
            rtol=2,
        )

    def test_elu(self):
        def fn(x):
            return aten.elu(x, 1.6732632423543772, 1.0507009873554805) + 2, aten.elu(
                x + 1, 2, 3, 4
            )

        self.common(
            fn,
            (torch.randn([16, 16]),),
        )

    def test_tan(self):
        def fn(x):
            return aten.tan(x) + 2, aten.tan(x + 1)

        self.common(
            fn,
            (torch.randn([16, 16]),),
        )

    def test_tanh(self):
        def fn(x):
            return aten.tanh(x) + 2, aten.tanh(x + 1)

        self.common(
            fn,
            (torch.randn([16, 16]),),
        )

    def test_lgamma(self):
        def fn(x):
            return aten.lgamma(x) + 2, aten.cos(x + 1)

        self.common(
            fn,
            (torch.randn([16, 16]),),
        )

    def test_cos(self):
        def fn(x):
            return aten.cos(x) + 2, aten.cos(x + 1)

        self.common(
            fn,
            (torch.randn([16, 16]),),
        )

    def test_sin(self):
        def fn(x):
            return aten.sin(x) + 2, aten.sin(x + 1)

        self.common(
            fn,
            (torch.randn([16, 16]),),
        )

    def test_repeat(self):
        def fn(x):
            return (
                x.repeat(0, 1, 1, 1),
                x.repeat(2, 2, 3, 1),
                x.repeat(8, 1, 1, 1),
                x.repeat(2, 1, 1, 1, 1, 1),
            )

        self.common(
            fn,
            (torch.randn([1, 2, 4, 8]),),
        )

    def test_repeat_interleave(self):
        def fn(x):
            return (
                x.repeat_interleave(2),
                x.repeat_interleave(3, dim=0),
                x.repeat_interleave(x.size(1), dim=1),
            )

        self.common(
            fn,
            (torch.randn([1, 2, 4, 8]),),
        )

    @config.patch(implicit_fallbacks=True)
    def test_repeat_interleave_2(self):
        def fn(x):
            return torch.ops.aten.repeat_interleave.Tensor(x, output_size=12)

        self.common(
            fn,
            (torch.tensor([2, 4, 6]),),
        )

    @config.patch(fallback_random=True)
    def test_randn_with_dtype_and_device(self):
        if self.device == GPU_TYPE:
            raise unittest.SkipTest("only support cpu randn_with_dtype_and_device test")

        def fn(vectors):
            rotations_shape = (12, vectors.shape[-1], 1, 64)
            random_rotations = torch.randn(
                rotations_shape, device=vectors.device, dtype=vectors.dtype
            )
            random_rotations += 1
            return random_rotations

        self.common(
            fn,
            (torch.randn([4, 12, 2, 64]),),
        )

    def test_embedding(self):
        m = torch.nn.Sequential(
            torch.nn.Embedding(10, 4, padding_idx=0),
            torch.nn.ReLU(),
            ToTuple(),
        )

        self.common(
            m,
            (torch.randint(10, [2, 8]),),
        )

    def test_mean(self):
        def fn(x):
            return (
                x.mean(),
                x.mean(-1),
                torch.mean(x, -2, keepdim=True),
                x.mean([0, 1]),
            )

        self.common(
            fn,
            (torch.randn([1, 2, 4, 8]),),
        )

    def test_var_mean(self):
        def fn(x):
            return (
                *torch.var_mean(x, -1),
                *torch.var_mean(x, [1, 3]),
            )

        self.common(
            fn,
            (torch.randn([1, 2, 4, 8]),),
        )

    def test_var_correction(self):
        def fn(x):
            dim = -1
            return (
                torch.var(x, dim=dim, correction=1.3),
                torch.var(x, dim=dim, correction=3),
                torch.var(x, dim=dim, correction=10),
            )

        self.common(fn, (torch.randn([2, 8]),))
        # Unrolled reduction
        self.common(fn, (torch.randn([2, 4]),))

    @config.patch(pick_loop_orders=True)
    def test_transposed_propagates(self):
        @torch._dynamo.optimize("inductor", nopython=True)
        def fn(x, y):
            return x + y

        a = torch.randn(1, 4, 4, 4, device=self.device).permute(0, 2, 3, 1)
        b = torch.randn(4, 4, 4, device=self.device).permute(1, 2, 0)
        c = fn(a, b)
        self.assertEqual(a.stride(), c.stride())
        self.assertEqual(c.stride()[2], 1)

    def test_std(self):
        def fn(x):
            return (
                torch.var(x, True),
                torch.var(x, False),
                torch.var(x, -1, True),
                torch.var(x, -1, False),
                torch.std(x, False),
                torch.std(x, [0, 1], True),
                torch.std(x, [0, 1], False),
                torch.std(x, -2, True, keepdim=True),
            )

        self.common(
            fn,
            (torch.randn([2, 4, 4, 8]),),
        )

    def test_embedding_bag(self):
        def fn(w, i, o):
            return aten._embedding_bag(w, i, o, False, 0, False, None)

        self.common(
            fn,
            (torch.randn([10, 4]), torch.randint(10, [8]), torch.tensor([0, 2, 6])),
        )

    def test_batch_norm_2d(self):
        m = torch.nn.Sequential(
            torch.nn.BatchNorm2d(10),
            torch.nn.ReLU(),
        )
        m.eval()
        self.common(m, (torch.randn([2, 10, 8, 8]),), check_lowp=False)
        self.common(
            m,
            (torch.randn([3, 10, 16, 16]),),
            check_lowp=False,  # too painful to match types of bn model
        )

    # From yolov3
    @with_tf32_off
    def test_batch_norm_2d_2(self):
        if self.device == "cpu":
            raise unittest.SkipTest(f"requires {GPU_TYPE}")

        class Repro(torch.nn.Module):
            def __init__(self):
                super().__init__()
                self.self_0 = torch.nn.Conv2d(
                    64,
                    128,
                    kernel_size=(3, 3),
                    stride=(2, 2),
                    padding=(1, 1),
                    bias=False,
                )
                self.self_1 = torch.nn.BatchNorm2d(
                    128,
                    eps=0.0001,
                    momentum=0.03,
                    affine=True,
                    track_running_stats=True,
                )
                self.self_2 = torch.nn.LeakyReLU(negative_slope=0.1, inplace=True)

            def forward(self, l_input_: torch.Tensor):
                self_0 = self.self_0(l_input_)
                self_1 = self.self_1(self_0)
                self_2 = self.self_2(self_1)
                return (self_2,)

        inp = torch.randn((4, 64, 192, 256), dtype=torch.float32, device=GPU_TYPE)
        mod = Repro().to(device=GPU_TYPE)
        o1 = mod(inp)
        o2 = torch.compile(mod)(inp)
        self.assertEqual(o1, o2)

    @patch.object(config.trace, "enabled", True)
    def test_layer_norm(self):
        m = torch.nn.Sequential(
            torch.nn.LayerNorm(32),
            torch.nn.ReLU(),
        )
        m.eval()
        with torch.no_grad():
            self.common(m, (torch.randn([16, 32]),), check_lowp=False)
        if self.device != "cpu":
            assertGeneratedKernelCountEqual(self, 1)

    def test_transpose_add(self):
        def fn(a, b):
            return a.t() + b

        self.common(
            fn, (torch.randn([16, 32]), torch.randn([32, 16])), check_lowp=False
        )
        if self.device != "cpu":
            assertGeneratedKernelCountEqual(self, 1)

    @patch.object(config.triton, "persistent_reductions", True)
    def test_softmax_one_kernel_persist(self):
        def fn(x):
            dim = 1
            x_max = torch.amax(x, dim, keepdim=True)
            unnormalized = torch.exp(x - x_max)
            result = unnormalized / torch.sum(unnormalized, dim, keepdim=True)
            return result

        self.common(fn, (torch.randn([16, 32]),), check_lowp=False)
        if self.device != "cpu":
            assertGeneratedKernelCountEqual(self, 1)

    @patch.object(config.triton, "persistent_reductions", False)
    def test_softmax_one_kernel_loop(self):
        def fn(x):
            x_max = torch.amax(x, 1, keepdim=True)
            unnormalized = torch.exp(x - x_max)
            result = unnormalized / torch.sum(unnormalized, 1, keepdim=True)
            return result

        self.common(fn, (torch.randn([16, 32]),), check_lowp=False)
        if self.device != "cpu":
            assertGeneratedKernelCountEqual(self, 1)

    def test_complex_fallback(self):
        def fn(x):
            return x * x + 10

        self.common(
            fn,
            (torch.randn([1, 2, 4, 8]).to(dtype=torch.complex64),),
        )
        assertGeneratedKernelCountEqual(self, 0)

        class ToComplex(nn.Module):
            def forward(self, x):
                return (x + x + 12).to(torch.complex64)

        self.common(ToComplex(), (torch.rand([1, 2, 4, 8]),), check_lowp=False)

        if self.device != "cpu":
            assertGeneratedKernelCountEqual(self, 1)

    def test_view_as_complex(self):
        class Repro(torch.nn.Module):
            def __init__(self):
                super().__init__()

            def forward(self, view_2):
                clone = torch.ops.aten.clone.default(
                    view_2, memory_format=torch.contiguous_format
                )
                view_2 = None
                view_as_complex = torch.ops.aten.view_as_complex.default(clone)
                clone = None
                return (view_as_complex,)

        inp = torch.empty_strided((128, 64, 12, 32, 2), (1, 98304, 8192, 256, 128)).to(
            self.device
        )
        mod = Repro()

        o1 = mod(inp)
        o2 = torch.compile(mod)(inp)

        self.assertEqual(o1, o2)

    def test_view_as_real(self):
        def fn(x):
            y = torch.view_as_real(x)
            return y + 1

        x = torch.randn(4, dtype=torch.complex64)

        self.common(fn, (x,))

    def test_cauchy(self):
        def fn(x, y):
            return torch.sum(1 / (torch.unsqueeze(x, -1) - y))

        self.common(
            fn,
            (
                torch.randn(32),
                torch.randn(32),
            ),
            # Absolute difference: 0.0003662109375 (up to 0.0001 allowed)
            # Relative difference: 1.8804297408767818e-05 (up to 1e-05 allowed)
            atol=5 * 1e-4,
            rtol=5 * 1e-5,
            check_lowp=False,
        )
        if self.device != "cpu":
            assertGeneratedKernelCountEqual(self, 1)

    def test_fusing_write_into_disjoint_read(self):
        def test_flip(a):
            return a.copy_(torch.flip(a, (0,)))

        self.common(test_flip, (torch.rand([20]),))

        assertGeneratedKernelCountEqual(self, 2)

        # issue only manifests on cuda with large tensors
        if self.device != "cpu":

            def f(a):
                a[:, 20:40] = a[:, 20:40] + 1
                a[:, 2:900025] = a[:, 1:900024] + 2

            a = torch.rand((1, 1000000), device="cuda")
            self.common(f, (a,))

    def test_gather_scatter(self):
        def fn(node_feat, edge_index):
            src_node_feat = node_feat[edge_index[0]]
            dst_node_feat = node_feat[edge_index[1]]
            edge_feat = src_node_feat - dst_node_feat + 1
            new_node_feat = torch.zeros_like(node_feat)
            new_node_feat.scatter_add_(
                0, edge_index[1].unsqueeze(-1).expand_as(edge_feat), edge_feat
            )
            return new_node_feat

        num_nodes = 16
        num_features = 32
        node_feat = torch.randn(num_nodes, num_features)
        edge_index = torch.randint(0, num_nodes, size=(2, num_nodes * 5))
        self.common(
            fn,
            (
                node_feat,
                edge_index,
            ),
            check_lowp=False,
        )
        if self.device != "cpu":
            assertGeneratedKernelCountEqual(self, 2)

    @config.patch(max_fusion_size=1)
    def test_no_mega_fusion_during_lowering(self):
        n = 50

        def fn(*args):
            x = args[0]
            for i in range(n):
                x = torch.add(x, args[i])
            return x

        self.common(
            fn,
            [torch.randn(64) for _ in range(n)],
            check_lowp=False,
        )
        print("-->", torch._inductor.metrics.generated_kernel_count)
        if self.device != "cpu":
            self.assertTrue(torch._inductor.metrics.generated_kernel_count > 1)

    def test_move_arange(self):
        def fn(x):
            return torch.arange(len(x), device="cpu").to(x.device) + x

        self.common(fn, (torch.randn([32]),), check_lowp=False)
        # if we have a copy there will be more than 1 kernel
        assertGeneratedKernelCountEqual(self, 1)

    def test_leaky_relu(self):
        def fn(x):
            return aten.leaky_relu(x, 0.2) + 2, aten.leaky_relu(x + 1)

        self.common(
            fn,
            (torch.randn([16, 16]),),
        )

    def test_gelu(self):
        def fn(x):
            return aten.gelu(x) + 2, aten.gelu(x + 1)

        self.common(
            fn,
            (torch.randn([16, 16]),),
        )

    def test_clone(self):
        def fn(x):
            return aten.clone(x) + 2, aten.clone(x + 1)

        self.common(
            fn,
            (torch.randn([16, 16]),),
        )

    def test_masked_fill(self):
        def fn(mask, value):
            return aten.masked_fill(value, mask, -10000.0) + 2, aten.masked_fill(
                value / 2.0, torch.logical_not(mask), 667
            )

        self.common(
            fn,
            (
                torch.randint(0, 1, [1, 16], dtype=torch.bool),
                torch.randn([16, 16]),
            ),
        )

    def test_masked_fill_promotion(self):
        def fn(mask, value):
            return aten.masked_fill(value, mask, torch.tensor(3.5))

        opt_fn = torch._dynamo.optimize("inductor")(fn)
        for inp in (
            torch.randn(
                [16, 16],
                dtype=torch.float16 if self.device == GPU_TYPE else torch.float32,
                device=self.device,
            ),
            torch.randint(16, (16, 16), device=self.device),
        ):
            inputs = (
                torch.randint(0, 1, [1, 16], dtype=torch.bool, device=self.device),
                inp,
            )
            self.assertEqual(fn(*inputs), opt_fn(*inputs))

    def test_masked_scatter(self):
        def fn(value, mask, source):
            return torch.masked_scatter(value, mask, source)

        value = make_tensor(10, 10, dtype=torch.float32, device=self.device)
        mask = make_tensor(10, 10, dtype=torch.bool, device=self.device)
        source = make_tensor(
            mask.count_nonzero(), dtype=torch.float32, device=self.device
        )

        self.common(fn, (value, mask, source))

    def test_fill1(self):
        def fn(x):
            tmp = torch.ones_like(x)
            return tmp, aten.fill.Scalar(tmp, 2)

        self.common(
            fn,
            (torch.randn([16, 16]),),
        )

    def test_fill2(self):
        def fn(x):
            tmp = torch.ones_like(x)
            return tmp, aten.fill.Tensor(tmp, torch.tensor(3.0))

        self.common(
            fn,
            (torch.randn([16, 16]),),
        )

    def test_pow1(self):
        def fn(x):
            return [aten.pow(x, e) for e in range(-8, 9)]

        self.common(
            fn,
            (torch.randn([16, 16]),),
        )

    def test_pow2(self):
        def fn(x):
            return aten.pow(1000, x), aten.pow(x, 1000)

        self.common(
            fn,
            (
                torch.randn(
                    [16, 16],
                    dtype=torch.float32,
                ),
            ),
            # Mismatched elements: 9 / 256 (3.5%)
            # Greatest absolute difference: 2.491354329061828e+28 at index (6, 6) (up to 1e-05 allowed)
            # Greatest relative difference: 2.9793410720160818e-05 at index (4, 5) (up to 1.3e-06 allowed)
            atol=1e-5,
            rtol=3e-05,
        )

    def test_pow3(self):
        # power of 0.5 is special-cased, arbitrary power would still produce triton codegen error
        def fn(x):
            z = torch.tensor(0.123, device=self.device)
            w = z + x
            return torch.pow(w, 0.5)

        opt = torch._dynamo.optimize("inductor")(fn)
        input = torch.rand(())
        self.assertTrue(same(opt(input), fn(input)))

    def test_pow_int(self):
        def fn(x, y):
            return torch.pow(x, 0x57), torch.pow(x, y)

        for dtype in (torch.uint8, torch.int8, torch.int16, torch.int32, torch.int64):
            intmax = torch.iinfo(dtype).max
            make_arg = functools.partial(
                make_tensor, dtype=dtype, device=self.device, requires_grad=False
            )
            self.common(
                fn,
                (
                    make_arg(16, 16),
                    make_arg(16, 16, high=intmax),
                ),
            )

    def test_glu(self):
        def fn(x):
            return aten.glu(x, -1), aten.glu(x, 1), aten.glu(x, 2)

        self.common(
            fn,
            (torch.randn([8, 16, 8, 8]),),
        )

    def test_cat(self):
        def fn(a):
            tmp = a * 2
            return (
                torch.cat((a, a[:, :4] + 1, a + 2), -1),
                torch.cat((tmp, tmp), 0),
                torch.cat((tmp, tmp.double()), 0),
            )

        self.common(
            fn,
            (torch.randn([8, 16]),),
        )
        self.common(
            fn,
            (torch.randn([1, 3, 3, 16]).to(memory_format=torch.channels_last),),
        )

    def test_cat_uint8(self):
        def fn(x):
            batch_shape = x.shape[:1]
            out = torch.cat([x.new_zeros(1).expand(batch_shape + (1,)), x], dim=-1)
            return out

        self.common(
            fn,
            (torch.randint(0, 256, size=(3, 255), dtype=torch.uint8),),
        )

    def test_cat_empty(self):
        def fn_2(*tensors):
            return torch.cat(tensors)

        self.common(
            fn_2,
            (
                torch.randn([1, 3, 3, 16]),
                torch.ones([0]),
            ),
        )
        self.common(
            fn_2,
            (
                torch.randn([1, 3, 3, 16]),
                torch.ones([0]),
                torch.randn([1, 3, 3, 16]),
            ),
        )
        self.common(
            fn_2,
            (
                torch.ones([0]),
                torch.randn([1, 3, 3, 16]),
            ),
        )

    @torch._dynamo.config.patch(capture_scalar_outputs=True)
    def test_cat_unbacked_legacy_empty(self):
        def fn(x, y):
            z = y.item()
            return torch.cat([x, x.new_ones(z)])

        self.common(
            fn,
            (
                torch.randn([2, 3]),
                torch.tensor([0]),
            ),
        )

    @torch._dynamo.config.patch(capture_scalar_outputs=True)
    def test_cat_unbacked_empty_1d(self):
        def fn(x, y):
            z = y.item()
            return torch.cat([x, x.new_ones(z)])

        self.common(
            fn,
            (
                torch.randn([2]),
                torch.tensor([0]),
            ),
        )

        self.common(
            fn,
            (
                torch.randn([2]),
                torch.tensor([3]),
            ),
        )

    @torch._dynamo.config.patch(capture_scalar_outputs=True)
    def test_cat_unbacked_2d(self):
        def fn(x, y):
            z = y.item()
            return torch.cat([x, x.new_ones(z, x.shape[1])])

        self.common(
            fn,
            (
                torch.randn([2, 3]),
                torch.tensor([0]),
            ),
        )

        self.common(
            fn,
            (
                torch.randn([2, 3]),
                torch.tensor([4]),
            ),
        )

    def test_cat_negative_dim(self):
        def fn(*tensors):
            return torch.cat(tensors, dim=-1)

        self.common(
            fn,
            (
                torch.randn([2, 3]),
                torch.randn([2, 4]),
            ),
        )

        self.common(
            fn,
            (
                torch.randn([2, 3]),
                torch.randn([0]),
                torch.randn([2, 4]),
            ),
        )

        self.common(
            fn,
            (
                torch.randn([0]),
                torch.randn([2, 3]),
                torch.randn([2, 4]),
            ),
        )

    @expectedFailureCodegenDynamic
    def test_cat_single_empty(self):
        # fails dynamic check for 'has a dynamic dimension'
        def fn_2(*tensors):
            return torch.cat(tensors)

        self.common(
            fn_2,
            (torch.ones([0]),),
        )

    def test_cat_upcasting(self):
        def fn(arg4_1, slice_7):
            cat_1 = aten.cat.default([arg4_1, slice_7], 1)
            return (cat_1,)

        self.common(
            fn,
            (
                torch.randn([8, 16], dtype=torch.float32),
                torch.randn([8, 20], dtype=torch.float16),
            ),
        )

    def test_cat_extern_kernel(self):
        def fn(x1, x2, x3, x4):
            x = torch.mm(x2, x3)
            s = torch.narrow(x, 1, 0, 100)
            x = torch.mm(s, x4)
            c = torch.cat((x, x1), 1)
            return (c,)

        self.common(
            fn,
            (
                torch.randn(256, 256),
                torch.randn(256, 1024),
                torch.randn(1024, 1600),
                torch.randn(100, 256),
            ),
            check_lowp=False,  # accuracy issues with relatively large matmuls
        )

    @skipCUDAIf(not SM80OrLater, "uses bfloat16 which requires SM >= 80")
    # Constant folding was explicitly turned off due to issue #108388
    # Turn it back on for test
    @torch._inductor.config.patch(joint_graph_constant_folding=True)
    def test_remove_no_ops(self):
        def matmul_with_op(x, y, fn):
            return fn(x @ y)

        foo_opt = torch.compile(matmul_with_op)

        # test no-op
        fns = (
            lambda x: x
            + torch.zeros(
                [256, 256], dtype=torch.float32, device=x.device
            ),  # noqa: E731
            lambda x: x
            - torch.zeros(
                [256, 256], dtype=torch.float32, device=x.device
            ),  # noqa: E731
            lambda x: x
            * torch.ones(
                [256, 256], dtype=torch.float32, device=x.device
            ),  # noqa: E731
            lambda x: x
            / torch.ones(
                [256, 256], dtype=torch.float32, device=x.device
            ),  # noqa: E731
        )

        inps = [torch.rand([256, 256], device=self.device) for _ in range(2)]

        for fn in fns:
            out, source_codes = run_and_get_code(foo_opt, inps[0], inps[1], fn)
            self.assertEqual(out, matmul_with_op(inps[0], inps[1], fn))

            if self.device == "cpu":
                FileCheck().check_not("cpp_fused").run(source_codes[0])
            else:
                FileCheck().check_not("triton.jit").run(source_codes[0])

        # test dtype conversion
        inps = [
            torch.rand([256, 256], device=self.device, dtype=torch.bfloat16)
            for _ in range(2)
        ]
        for fn in fns:
            out, source_codes = run_and_get_code(foo_opt, inps[0], inps[1], fn)
            self.assertEqual(out, matmul_with_op(inps[0], inps[1], fn))

        # test broadcasted shape bail
        fn = lambda x: x + torch.zeros(  # noqa: E731
            [256, 256, 256], dtype=torch.bfloat16, device=self.device
        )
        out, source_codes = run_and_get_code(foo_opt, inps[0], inps[1], fn)
        self.assertEqual(out, matmul_with_op(inps[0], inps[1], fn))

    def test_remove_noop_copy(self):
        def fn(x, y):
            x = x.cos()
            a = x.copy_(y)
            return a.sin()

        self.common(fn, (torch.randn(8, 8), torch.randn(8)))

        def fn2(a, b):
            abs_max = torch.abs(a).max()
            b[0] = abs_max.to(a.dtype)
            return b

        self.common(
            fn2,
            (
                torch.randn(8, 8, dtype=torch.float16),
                torch.randn(8, dtype=torch.float32),
            ),
        )

    def test_remove_noop_clone(self):
        def fn(x):
            y = x.clone().reshape(-1, 4)
            y[:, [2, 0]] = y[:, [0, 2]]
            return y + x

        self.common(fn, (torch.randn(2, 4),))

    def test_cat_of_loops_and_extern_kernel(self):
        class M(torch.nn.Module):
            def __init__(
                self,
                **kwargs,
            ):
                super().__init__()
                self.conv = torch.nn.Conv2d(
                    64,
                    5,
                    1,
                    **kwargs,
                )
                self.max_pool2d = torch.nn.MaxPool2d(2)

            def forward(self, x, y):
                x1 = self.conv(x)
                y1 = self.max_pool2d(y)
                return torch.cat([x1, y1], 1)

        mod = M()
        opt_mod = torch._dynamo.optimize("inductor")(mod)
        memory_format = torch.channels_last
        inputs = (
            torch.randn([1, 64, 16, 16]).to(memory_format=memory_format),
            torch.randn([1, 64, 32, 32]).to(memory_format=memory_format),
        )
        y = mod(*inputs)
        opt_y = opt_mod(*inputs)
        self.assertEqual(y, opt_y)
        self.assertEqual(y.stride(), opt_y.stride())

    def test_cat_inplace(self):
        def fn(x):
            rt = torch.cat([x])
            v = x.sin_()
            return rt

        # can't use self.common because input is modified inplace
        inp = torch.ones(2)
        opt_fn = torch.compile(fn)
        res = opt_fn(inp.clone())
        expected = fn(inp.clone())
        self.assertEqual(res, expected)

    def test_stack(self):
        def fn(a, b):
            return torch.stack(
                [
                    a.expand(12, 16),
                    b.expand(12, 16),
                ],
                2,
            )

        self.common(fn, (torch.randn([1, 16]), torch.randn([12, 1])))

    def test_hardtanh(self):
        def fn(x):
            return F.hardtanh(x), F.hardtanh(x + 1), F.hardtanh(x - 1)

        self.common(
            fn,
            (torch.randn([64]),),
        )

    def test_hardsigmoid(self):
        def fn(x):
            return F.hardsigmoid(x), F.hardsigmoid(x + 3), F.hardsigmoid(x - 3)

        self.common(
            fn,
            (torch.randn([64]),),
        )

    def test_hardswish(self):
        def fn(x):
            return F.hardswish(x), F.hardswish(x + 3), F.hardswish(x - 3)

        self.common(
            fn,
            (torch.randn([64]),),
        )

    def test_rsqrt(self):
        def fn(x):
            return torch.rsqrt(x), torch.rsqrt(x + 1) - 2

        self.common(
            fn,
            (torch.randn([64]),),
        )

    def test_expm1(self):
        def fn(x):
            return torch.expm1(x), torch.expm1(x) * 2

        for dtype in (torch.float16, torch.float, torch.double, torch.int, torch.int64):
            self.common(
                fn,
                (torch.randn([64]).to(dtype=dtype),),
            )
            self.common(
                fn,
                (torch.arange(-1e-5, 1e-5, 1e-7).to(dtype=dtype),),
            )

    def test_log1p(self):
        def fn(x):
            return torch.log1p(x), torch.log1p(x) * 2

        for dtype in (torch.float16, torch.float, torch.double, torch.int, torch.int64):
            self.common(
                fn,
                (torch.randn([64]).to(dtype=dtype),),
            )
            self.common(
                fn,
                (torch.arange(-1e-5, 1e-5, 1e-7).to(dtype=dtype),),
            )

    def test_flip(self):
        def fn(x):
            return torch.flip(x, (-1,)), torch.flip(x, (0, 2)) - 2

        self.common(
            fn,
            (torch.randn([1, 2, 6, 6]),),
        )

    def test_signbit(self):
        def fn(x):
            return torch.signbit(x), ~torch.signbit(-x) & 1

        self.common(
            fn,
            (torch.randn([1, 2, 6, 6]),),
        )

    def test_sign_dtype(self):
        def fn(x):
            y = torch.sign(x)
            return torch.tanh(y)

        self.common(fn, (torch.randn([1, 2, 6, 6]),))

    def test_fmod(self):
        def fn(a, b):
            return torch.fmod(a, b), torch.fmod(3.0 * a, b) - 2.0

        shape = [1, 2, 6, 6]
        self.common(fn, (torch.randn(shape), torch.randn(shape)))

    def test_fmod_zero_dim(self):
        def fn(a, b):
            return (torch.fmod(a, b),)

        self.common(
            fn,
            (
                make_tensor(10, device=self.device, dtype=torch.float32),
                make_tensor((), device=self.device, dtype=torch.float32),
            ),
        )
        self.common(
            fn,
            (
                make_tensor((), device=self.device, dtype=torch.float32),
                make_tensor(10, device=self.device, dtype=torch.float32),
            ),
        )

    def test_log2(self):
        def fn(x):
            return torch.log2(x), torch.log2(x + 1) - 2

        self.common(
            fn,
            (torch.randn([64]) + 10,),
        )

    def test_logsumexp(self):
        def fn(x):
            return torch.logsumexp(x, -1), torch.logsumexp(x, 0) - 2

        self.common(
            fn,
            (torch.randn([8, 8]) + 10,),
        )

    def test_log_fp64(self):
        def fn(x):
            return torch.log(x), torch.log2(x)

        self.common(
            fn,
            (torch.randn([1024], dtype=torch.float64) + 10,),
        )

    def test_bitwise(self):
        def fn(x, y):
            return (
                torch.bitwise_not(x),
                torch.bitwise_or(x, y),
                torch.bitwise_xor(x, y),
                torch.bitwise_and(x, y),
            )

        self.common(
            fn,
            (
                torch.randint(0, 2**30, [64], dtype=torch.int32),
                torch.randint(0, 2**30, [64], dtype=torch.int32),
            ),
        )

    def test_bitwise2(self):
        # again with bool types
        def fn(x, y):
            return (
                torch.bitwise_not(x),
                torch.bitwise_or(x, y),
                torch.bitwise_xor(x, y),
                torch.bitwise_and(x, y),
            )

        self.common(
            fn,
            (
                torch.randint(0, 2, (2, 20), dtype=torch.bool),
                torch.randint(0, 2, (2, 20), dtype=torch.bool),
            ),
        )

    def test_bitwise3(self):
        # Repro for https://github.com/pytorch/pytorch/issues/97968
        def fn(x, y):
            return (
                torch.max(torch.bitwise_and(x, y), y),
                torch.clamp_max(torch.bitwise_or(x, y), y),
                torch.clamp_min(torch.bitwise_xor(x, y), y),
            )

        self.common(
            fn,
            (
                torch.rand([5, 10, 1]).to(torch.int8),
                torch.rand([10, 1]).to(torch.int8),
            ),
        )

    def test_inf(self):
        def fn(a):
            return a + float("inf"), a + float("-inf"), a * -float("inf")

        self.common(fn, (torch.randn(8),))

    def test_remainder(self):
        def fn(a, b):
            return (
                torch.remainder(a, b),
                torch.remainder(a + 1, b - 1),
                torch.remainder(a - 1, b + 1),
            )

        self.common(fn, (torch.randn(64), torch.randn(64)))

    def test_zeros(self):
        def fn(a):
            return (
                a + 1,
                torch.zeros(
                    (1, 8, 64, 64),
                    dtype=torch.float32,
                    device=a.device,
                ),
                torch.zeros(
                    1,
                    8,
                    64,
                    64,
                    dtype=torch.float32,
                    device=a.device,
                ),
                torch.zeros(2, 3),
                a + torch.ones(8, device=a.device),
                torch.full((2, 3), 3.1416, device=a.device),
            )

        self.common(fn, (torch.randn(8),))

    def test_new_ones(self):
        def fn(a):
            return (
                aten.new_ones(
                    a, [], device=a.device, dtype=6, layout=0, pin_memory=False
                ),
                aten.new_zeros(
                    a, [], device=a.device, dtype=6, layout=0, pin_memory=False
                ),
            )

        self.common(fn, (torch.randn(8),))

    def test_full_like(self):
        def fn(a):
            return torch.full_like(a, 7.777) - 1

        self.common(fn, (torch.randn(8),))

    def test_full_truncation(self):
        def fn(a):
            return a + torch.full_like(a, 7.777)

        for dtype in all_types():
            self.common(fn, (make_tensor(8, dtype=dtype, device=self.device),))

    def test_index1(self):
        def fn(a, b, c):
            return aten.index(a, [b, c])

        self.common(
            fn,
            (
                torch.randn(8, 8, 12),
                torch.tensor([0, 0, 2, 2], dtype=torch.int64),
                torch.tensor([3, 4, 4, 3], dtype=torch.int64),
            ),
        )
        self.common(
            fn,
            (
                torch.randn(8, 8, 12),
                torch.tensor([[0, 0, 2, 2]], dtype=torch.int64),
                torch.tensor([[3], [4], [4], [3]], dtype=torch.int64),
            ),
        )

    def test_index2(self):
        def fn(a, b):
            return (
                aten.index(a, [b]),
                aten.index(a, [None, b]),
            )

        self.common(
            fn,
            (
                torch.randn(8, 8, 8),
                torch.tensor([[0, 0, 2, 2]], dtype=torch.int64),
            ),
        )

    def test_index3(self):
        def fn(x, ia, ib):
            return (x[:, ia, None, ib, 0],)

        self.common(
            fn,
            (
                torch.randn(3, 4, 4, 4, 3),
                torch.tensor([0, 2, 1], dtype=torch.int64),
                torch.tensor([0, 2, 1], dtype=torch.int64),
            ),
        )

    def test_output_strides(self):
        def fn(x):
            y = x.permute(0, 2, 3, 1).contiguous()
            torch._dynamo.graph_break()
            return y.view(-1, 4)

        inp = torch.rand([4, 4, 4, 4], device=self.device)
        fn_opt = torch._dynamo.optimize("inductor")(fn)

        self.assertEqual(fn(inp), fn_opt(inp))
        self.assertEqual(fn(inp).stride(), fn_opt(inp).stride())

        # no redundant copy
        def foo(x):
            return x[0:2:2].T[3:].squeeze(0)

        foo_opt = torch._dynamo.optimize("inductor")(foo)
        out = foo_opt(inp)
        self.assertEqual(inp.storage(), out.storage())

    def test_index_select(self):
        def fn(a, b):
            return (
                torch.index_select(a, 0, b),
                torch.index_select(a, 1, b),
                torch.index_select(torch.index_select(a, 2, b), 1, b),
            )

        for ind_dtype in (torch.int32, torch.int64):
            self.common(
                fn,
                (
                    torch.randn(8, 8, 8),
                    torch.tensor([0, 0, 2, 1], dtype=ind_dtype),
                ),
            )

    @skipCUDAIf(not TEST_CUDNN, "CUDNN not available")
    @skipIfRocm
    def test_cudnn_rnn(self):
        if self.device == "cpu":
            raise unittest.SkipTest(f"requires {GPU_TYPE}")

        def fn(
            a0,
            b0,
            b1,
            b2,
            b3,
            b4,
            b5,
            b6,
            b7,
            b8,
            b9,
            b10,
            b11,
            b12,
            b13,
            b14,
            b15,
            a3,
            a4,
            a5,
        ):
            a1 = [
                b0,
                b1,
                b2,
                b3,
                b4,
                b5,
                b6,
                b7,
                b8,
                b9,
                b10,
                b11,
                b12,
                b13,
                b14,
                b15,
            ]
            return aten._cudnn_rnn(
                a0,
                a1,
                4,
                a3,
                a4,
                a5,
                2,
                2048,
                0,
                2,
                False,
                0.0,
                False,
                True,
                [],
                None,
            )

        self.common(
            fn,
            (
                torch.randn([92, 8, 2048]),
                torch.randn([8192, 2048]),
                torch.randn([8192, 2048]),
                torch.randn([8192]),
                torch.randn([8192]),
                torch.randn([8192, 2048]),
                torch.randn([8192, 2048]),
                torch.randn([8192]),
                torch.randn([8192]),
                torch.randn([8192, 4096]),
                torch.randn([8192, 2048]),
                torch.randn([8192]),
                torch.randn([8192]),
                torch.randn([8192, 4096]),
                torch.randn([8192, 2048]),
                torch.randn([8192]),
                torch.randn([8192]),
                torch.randn([167837696]),
                torch.randn([4, 8, 2048]),
                torch.randn([4, 8, 2048]),
            ),
            check_lowp=False,  # difference in rnn is too large between half and float inputs
        )

    def test_upsample_nearest1d(self):
        def fn(a):
            return (
                aten.upsample_nearest1d(a, [74], None),
                aten.upsample_nearest1d(a, [70], None),
                aten.upsample_nearest1d(a, [45], None),
                aten.upsample_nearest1d(a, [36], None),
                aten.upsample_nearest1d(a, None, [2.0]),
            )

        self.common(fn, (torch.randn([2, 4, 37]),))

    def test_upsample_nearest2d(self):
        def fn(a):
            return (
                aten.upsample_nearest2d(a, [74, 76]),
                aten.upsample_nearest2d(a, [70, 75]),
                aten.upsample_nearest2d(a, [45, 74]),
                aten.upsample_nearest2d(a, [36, 39]),
                aten.upsample_nearest2d(a, None, [2.0, 2.0]),
            )

        self.common(fn, (torch.randn([2, 4, 37, 38]),))

    def test_upsample_nearest3d(self):
        def fn(a):
            return (
                aten.upsample_nearest3d(a, [74, 76, 78], None),
                aten.upsample_nearest3d(a, [70, 75, 80], None),
                aten.upsample_nearest3d(a, [45, 74, 103], None),
                aten.upsample_nearest3d(a, [36, 39, 40], None),
                aten.upsample_nearest3d(a, None, [2.0, 2.0, 2.0]),
            )

        self.common(fn, (torch.randn([2, 4, 37, 38, 39]),))

    def test_upsample_nearest2d_backward(self):
        func = torch.ops.aten.upsample_nearest2d_backward

        def fn(a):
            return (
                func(a, output_size=[6, 12], input_size=[3, 3, 3, 6]),
                func(a, output_size=[6, 12], input_size=[3, 3, 4, 5]),
                func(a, output_size=[6, 12], input_size=[3, 3, 2, 8]),
                func(a, output_size=[6, 12], input_size=[3, 3, 2, 8]),
                func(a, output_size=[6, 12], input_size=[3, 3, 4, 7]),
            )

        self.common(fn, (torch.randn([3, 3, 6, 12]),))

    @skip_if_x86_mac()
    def test_upsample_bilinear2d_a(self):
        def fn(a):
            return (
                aten.upsample_bilinear2d(a, [45, 45], False, None),
                aten.upsample_bilinear2d(a, None, True, [2.0, 2.0]),
            )

        self.common(fn, (torch.randn([2, 4, 37, 38]),), atol=2.5e-5, rtol=1.3e-6)

    def test_upsample_bilinear2d_b(self):
        def fn(a):
            return aten.upsample_bilinear2d(a, None, True, [2.0, 2.0])

        self.common(
            fn,
            [
                torch.randn([1, 2, 40, 59]),
            ],
            atol=2.5e-5,
            rtol=1.3e-6,
        )

    def test_reflection_pad2d(self):
        def fn(a, pad):
            return (
                aten.reflection_pad2d(a, [1, 1, 1, 1]),
                aten.reflection_pad2d(a, pad),
            )

        self.common(
            fn,
            (
                torch.randint(0, 999, size=[1, 1, 8, 8], dtype=torch.float32),
                [5, 2, 3, 4],
            ),
        )

    def test_reflection_pad2d_backward(self):
        def template(size, padding):
            def fn(grad_output, x):
                return aten.reflection_pad2d_backward(grad_output, x, padding)

            x = torch.randint(0, 999, size=size, dtype=torch.float32)
            result = aten.reflection_pad2d(x, padding)
            grad_output = torch.randn_like(result)

            self.common(fn, (grad_output, x))

        template([1, 1, 8, 8], [0, 0, 0, 0])
        template([1, 1, 8, 8], [1, 1, 1, 1])
        template([1, 1, 8, 8], [1, 2, 3, 4])
        template([1, 1, 8, 8], [0, -1, 2, 2])
        template([1, 1, 8, 8], [-1, 0, 2, 2])
        template([1, 1, 8, 8], [2, 2, 0, -1])
        template([1, 1, 8, 8], [2, 2, -1, 0])

    def test_grid_sampler_2d(self):
        def fn(a, b):
            return (
                aten.grid_sampler_2d(a, b, 0, 0, True),
                aten.grid_sampler_2d(a, b, 0, 1, False),
            )

        self.common(
            fn,
            (
                torch.randn([4, 3, 352, 352], dtype=torch.float32),
                torch.rand([4, 352, 352, 2], dtype=torch.float32) * 2 - 1,
            ),
            check_lowp=False,
            # Mismatched elements: 154697 / 1486848 (10.4%)
            # Greatest absolute difference: 0.0001976490020751953 at index (0, 0, 101, 243) (up to 1e-05 allowed)
            # Greatest relative difference: 7.332530120481928 at index (1, 1, 258, 301) (up to 1.3e-06 allowed)
            atol=0.0002,
            rtol=1.3e-06,
        )

    def test_upsample_bicubic2d(self):
        def fn(a):
            return (
                aten.upsample_bicubic2d(a, (128, 128), True),
                aten.upsample_bicubic2d(a, (128, 256), False),
            )

        # Mismatched elements: 10 / 196608 (0.0%)
        # Greatest absolute difference: 1.3869255781173706e-05 at index (2, 1, 88, 65) (up to 1e-05 allowed)
        # Greatest relative difference: 0.0033082996811011046 at index (3, 1, 88, 91) (up to 1.3e-06 allowed)
        self.common(
            fn,
            (torch.randn([4, 3, 64, 32], dtype=torch.float32),),
            atol=2e-5,
            rtol=1e-3,
        )

    def test_float_index_expression(self):
        # Test that index propagation doesn't generate bad index_expr calls like
        # ops.index_expr(0.5*x, dtype) where the expression is not integral
        def fn(x):
            return aten.upsample_bicubic2d(x, (256, 256), False)

        x = torch.randn(1, 1, 128, 128, dtype=torch.float32, device=self.device)
        _, source_codes = run_and_get_code(fn, x)

        pattern = r"0\.50*\*[ix][\d]"
        for code in source_codes:
            self.assertIsNone(
                re.search(pattern, code), msg="Found bad index_expr in code:\n" + code
            )

    def test_float_index_expression_type_promotion(self):
        # Test that float indexing expressions participate in type promotion
        def fn(x):
            return x + 1.0 / x.size(0)

        x = torch.arange(10)
        self.common(fn, (x,))

    def test_sort(self):
        def fn(a):
            return torch.sort(a)

        self.common(
            fn, (torch.randint(0, 999, size=[1, 1, 8, 8], dtype=torch.float32),)
        )

    def test_topk(self):
        def fn(a):
            return torch.topk(a, 2, -1)

        self.common(
            fn, (torch.randint(0, 999, size=[1, 1, 8, 8], dtype=torch.float32),)
        )

    def test_long_tensor(self):
        def fn(a):
            return (
                torch.LongTensor([294]).to(a.device) - a,
                torch.as_tensor([295]).to(a.device) + a,
            )

        self.common(fn, (torch.randint(0, 999, size=[8, 8]),))

    def test_constant_pad_1d(self):
        def fn(a):
            return (
                aten.constant_pad_nd(a, [0, 1], 6.0),
                aten.constant_pad_nd(a, [2, 3], 99.0),
            )

        self.common(fn, (torch.randint(0, 999, size=[2, 16, 31], dtype=torch.float32),))

    def test_constant_pad_fill_dtype(self):
        def fn(a, b):
            return (
                aten.constant_pad_nd(a, (1, 1), 1.0) & b,
                aten.constant_pad_nd(a, (1, 1), 0.0) & b,
            )

        self.common(
            fn,
            (torch.randint(2, (4,), dtype=torch.bool), torch.ones(6, dtype=torch.bool)),
        )

    def test_constant_pad_2d(self):
        def fn(a):
            return (
                aten.constant_pad_nd(a, [1, 1, 1, 1], 6.0),
                aten.constant_pad_nd(a, [1, 2, 3, 4], 99.0),
            )

        self.common(
            fn, (torch.randint(0, 999, size=[1, 1, 8, 8], dtype=torch.float32),)
        )

    def test_constant_pad_3d(self):
        def fn(a):
            return (
                aten.constant_pad_nd(a, [1, 2, 3, 4, 5, 6], 6.0),
                aten.constant_pad_nd(a, [0, 0, 3, 4, 0, 0], 6.0),
            )

        self.common(
            fn, (torch.randint(0, 999, size=[2, 4, 4, 4], dtype=torch.float32),)
        )

    def test_constant_pad_float64(self):
        # Repro for https://github.com/pytorch/pytorch/issues/93351
        def fn(input):
            v1 = torch.nn.functional.pad(input, pad=(1, 0))
            return torch.gt(v1, input)

        x = torch.rand([1, 2, 2, 1], dtype=torch.float64)
        self.common(fn, (x,))

    def test_constant_pad_nd_inplace(self):
        def fn(a):
            return aten.constant_pad_nd(a, [0, 0])

        x = torch.randn([2], device=self.device)
        fn_compiled = torch.compile(fn)
        y = fn_compiled(x)
        self.assertTrue(y is not x)

    def test_l1_loss(self):
        def fn(a, b):
            return torch.nn.functional.l1_loss(a, b), torch.nn.functional.mse_loss(a, b)

        self.common(
            fn,
            (
                torch.randn([2, 3, 16, 16]),
                torch.randn([2, 3, 16, 16]),
            ),
            check_lowp=False,
        )

    def test_triu(self):
        def fn(a):
            return aten.triu(a, 1), aten.triu(a, 0), aten.triu(a, 2)

        self.common(fn, (torch.randn([2, 10, 10]),))

    def test_no_op_reduction(self):
        def fn(a):
            return a.sum(-1), torch.amax(a + 1, 1, keepdim=True)

        self.common(fn, (torch.randn([8, 1, 1]),))

    def test_inplace_add(self):
        @torch._dynamo.optimize("inductor")
        def fn(x, y):
            return x.add_(y)

        inputs = (
            rand_strided((4, 4), (4, 1), device=self.device),
            rand_strided((4, 4), (4, 1), device=self.device),
        )
        inp_clone = inputs[0].clone()
        out = fn(*inputs)
        self.assertTrue(same(out, inp_clone + inputs[1]))
        self.assertTrue(out is inputs[0])

    # The following 2 tests are meant to check the logic that drops
    # xmask from triton load/store if xnumel = 1
    @requires_gpu()
    def test_single_elem(self):
        def fn(a):
            b = a + 1
            return (b,)

        self.common(fn, (torch.randn(1),))

    @requires_gpu()
    def test_single_elem_indirect(self):
        def fn(a, b):
            c = a[b] + 1
            return (c,)

        a = torch.randn(1)
        b = (torch.tensor([0], dtype=torch.int64),)

        self.common(fn, (a, b))

    # This test is meant to check for issues from the logic
    # that drops xmask from trito load/store if XBLOCK divides xnumel

    @requires_gpu()
    def test_xblock_divides_xnumel(self):
        def fn(a):
            b = a + 1
            return (b,)

        # assumption is that XBLOCK is always a divisor of 1024
        # so xmask will be dropped iff xnumel is multiple of 1024
        self.common(fn, (torch.randn(1024),))
        self.common(fn, (torch.randn(1025),))

    def test_inplace_mixed_dtype_ops(self):
        @torch._dynamo.optimize("inductor")
        def fn(x, y):
            z = x + y.float()
            w = z.add_(y)
            return w.mul_(y)

        inputs = (
            rand_strided((4, 4), (4, 1), device=self.device, dtype=torch.float),
            rand_strided((4, 4), (4, 1), device=self.device, dtype=torch.double),
        )
        out = fn(*inputs)
        out_eager = (inputs[0] + inputs[1].float()).add_(inputs[1]).mul_(inputs[1])
        self.assertTrue(same(out, out_eager))

    @config.patch(
        {"triton.unique_kernel_names": True, "triton.descriptive_names": False}
    )
    def test_kernel_names(self):
        @torch._dynamo.optimize("inductor")
        def fn(x):
            return 2 * x

        inputs = (rand_strided((8,), (1,), device=self.device),)
        self.assertTrue(same(fn(*inputs), 2 * inputs[0]))

    @config.patch({"triton.cudagraphs": True})
    @dynamo_config.patch(automatic_dynamic_shapes=True)
    def test_strided_inputs(self):
        @torch._dynamo.optimize("inductor")
        def fn(x, y):
            return x + y

        inputs = (
            rand_strided((8, 16), (32, 2), device=self.device),
            rand_strided((8, 16), (16, 1), device=self.device),
        )
        self.assertTrue(same(fn(*inputs), inputs[0] + inputs[1]))

    @config.patch({"triton.cudagraphs": True})
    @dynamo_config.patch(automatic_dynamic_shapes=True)
    def test_input_mutation1(self):
        def fn(a):
            b = a + 1
            a.copy_(b)
            c = a + 2
            return a * b / c

        arg1 = torch.randn(64, device=self.device)
        arg2 = arg1.clone()
        arg3 = torch.randn(64, device=self.device)
        arg4 = arg3.clone()
        correct1 = fn(arg1)
        correct2 = fn(arg3)
        opt_fn = torch._dynamo.optimize_assert(compile_fx)(fn)
        actual1 = opt_fn(arg2)
        actual2 = opt_fn(arg4)

        self.assertTrue(same(actual1, correct1))
        self.assertTrue(same(actual2, correct2))
        self.assertTrue(same(arg1, arg2))
        self.assertTrue(same(arg3, arg4))

    def test_input_mutation2(self):
        def fn(a):
            b = a + 1
            a.view(64).copy_(torch.tensor([66.0], device=a.device))
            c = a + 2
            return b, c

        # NOTE: this test fails when none of the inputs require grad.
        # That seems like an inductor bug.
        arg1 = torch.randn([1, 64], device=self.device).requires_grad_(True).add(1)
        arg2 = arg1.clone()
        correct1 = fn(arg1)
        opt_fn = torch._dynamo.optimize_assert(compile_fx)(fn)
        actual1 = opt_fn(arg2)

        self.assertTrue(same(actual1, correct1))
        self.assertTrue(same(arg1, arg2))

    def test_input_mutation3(self):
        def fn(a):
            a += 1
            a *= 2
            aten.sigmoid_(a)
            a = a.view(64)
            a += 3
            a *= 4
            aten.relu_(a)
            return a

        arg1 = torch.randn([1, 64], device=self.device)
        arg2 = arg1.clone()
        correct1 = fn(arg1)
        opt_fn = torch._dynamo.optimize_assert(compile_fx)(fn)
        actual1 = opt_fn(arg2)

        self.assertTrue(same(actual1, correct1))
        self.assertTrue(same(arg1, arg2))

    def test_input_mutation4(self):
        def fn(a):
            torch.relu_(a)
            return a

        arg1 = torch.randn([1, 64], device=self.device)
        arg2 = arg1.clone()
        correct1 = fn(arg1)
        opt_fn = torch._dynamo.optimize_assert(compile_fx)(fn)
        actual1 = opt_fn(arg2)

        self.assertTrue(same(actual1, correct1))
        self.assertTrue(same(arg1, arg2))

    def test_input_mutation5(self):
        def fn(x):
            tmp = x.ceil()
            x.add_(10)
            return tmp

        opt_fn = torch._dynamo.optimize()(fn)

        a = torch.zeros((), dtype=torch.int64, device=self.device)
        a_expect = a.clone()
        expect = fn(a_expect)

        a_actual = a.clone()
        actual = opt_fn(a_actual)

        self.assertEqual(a_expect, a_actual)
        self.assertEqual(expect, actual)

    def test_slice_mutation1(self):
        def fn(a):
            x = torch.zeros_like(a)
            b = x + 1
            x[:, 3] = 3.0
            c = torch.clone(x)
            x[4, :] = 4.0
            d = x + 1
            return x, b, c, d

        self.common(fn, (torch.randn([8, 8]),))

    def test_slice_mutation2(self):
        def fn(a):
            a[:, 20:40] = a[:, 20:40] + 1
            a[:, 2:11] = a[:, 1:10] + 2

        arg1 = torch.randn([1, 64], device=self.device)
        arg2 = arg1.clone()
        fn(arg1)
        opt_fn = torch._dynamo.optimize_assert(compile_fx)(fn)
        opt_fn(arg2)
        self.assertTrue(same(arg1, arg2))

    def test_slice_mutation3(self):
        def fn(a):
            a[:2, :2].fill_(10)

        opt_fn = torch._dynamo.optimize_assert(compile_fx)(fn)

        x1 = torch.randn(8, 8, device=self.device)
        x2 = x1.clone()
        fn(x1)
        opt_fn(x2)
        self.assertEqual(x1, x2)

    def test_tensor_index_slice(self):
        def fn(a):
            x = torch.tensor([1, 2], device=self.device)
            y = torch.tensor([2, 3], device=self.device)
            xx = torch.tensor([1, 2], device=self.device).view(1, 2)
            yy = torch.tensor([1, 2, 3], device=self.device).view(3, 1)
            return [
                a[x, y],
                a[:, x, y],
                a[:, x, y, :],
                a[x, :, y],
                a[:, x, :, y, :],
                a[xx, yy],
                a[:, xx, yy],
                a[xx, :, yy],
                a[xx, yy, :],
                a[:, xx, :, yy],
            ]

        a = torch.arange(3 * 4 * 5 * 6 * 7, device=self.device).view(3, 4, 5, 6, 7)
        refs = fn(a)
        tests = torch.compile(fn)(a)
        for ref, test in zip(refs, tests):
            torch.testing.assert_close(ref, test)

    @torch._dynamo.config.patch(cache_size_limit=10)
    def test_tensor_index_put_slice(self):
        def fn(a, version):
            x = torch.tensor([1, 2], device=self.device, dtype=torch.int32)
            y = torch.tensor([2, 3], device=self.device, dtype=torch.int32)

            xx = torch.tensor([1, 2], device=self.device).view(1, 2)
            yy = torch.tensor([1, 2, 3], device=self.device).view(3, 1)

            if version == 0:
                a[x, y] = torch.zeros_like(a[x, y])
            elif version == 1:
                a[:, x, y] = torch.zeros_like(a[:, x, y])
            elif version == 2:
                a[:, x, y, :] = torch.zeros_like(a[:, x, y, :])
            elif version == 3:
                a[x, :, y] = torch.zeros_like(a[x, :, y])
            elif version == 4:
                a[:, x, :, y, :] = torch.zeros_like(a[:, x, :, y, :])
            elif version == 5:
                a[xx, yy] = torch.zeros_like(a[xx, yy])
            elif version == 6:
                a[:, xx, yy] = torch.zeros_like(a[:, xx, yy])
            elif version == 7:
                a[xx, :, yy] = torch.zeros_like(a[xx, :, yy])
            elif version == 8:
                a[xx, yy, :] = torch.zeros_like(a[xx, yy, :])
            elif version == 9:
                a[:, xx, :, yy] = torch.zeros_like(a[:, xx, :, yy])

            return a

        a = torch.arange(3 * 4 * 5 * 6 * 7, device=self.device, dtype=torch.int32).view(
            3, 4, 5, 6, 7
        )
        for i in range(10):
            ref = fn(torch.clone(a), i)
            test = torch.compile(fn)(torch.clone(a), i)
            torch.testing.assert_close(ref, test)

    def test_indirect_load_broadcast(self):
        def fn(in_ptr0, in_ptr1, in_ptr2):
            return torch.gather(in_ptr1, 0, in_ptr2) + in_ptr0

        arg190 = rand_strided((32, 21), (1, 32), device=self.device, dtype=torch.int64)
        arg190.fill_(0)
        arg111 = rand_strided(
            (9521, 512), (512, 1), device=self.device, dtype=torch.float32
        )
        self.common(
            fn,
            (
                torch.randn(32, 1),
                arg111,
                arg190,
            ),
        )

    def test_roi_align(self):
        if not has_torchvision_roi_align():
            raise unittest.SkipTest("requires torchvision")

        def fn(a, b):
            return torch.ops.torchvision.roi_align(a, b, 0.25, 7, 7, 2, False)

        self.common(fn, (torch.zeros([4, 256, 296, 304]), torch.zeros([2292, 5])))

    def test_nll_loss_forward(self):
        def fn(a, b):
            return aten.nll_loss_forward(a, b, None, 1, -100)

        labels = (
            torch.zeros([5], dtype=torch.int64),
            torch.tensor([-100, -100, 3, -100, -100], dtype=torch.int64),
        )
        inps = (torch.randn(5, 5), torch.randn(5, 5))
        for a, b in zip(inps, labels):
            self.common(
                fn,
                (a, b),
            )

    def test_nll_loss_backward(self):
        def fn(a, b, c):
            return aten.nll_loss_backward(
                a, b, c, None, 1, -100, torch.tensor(1.0, device=self.device)
            )

        labels = (
            torch.zeros([5], dtype=torch.int64),
            torch.tensor([-100, -100, 3, -100, -100], dtype=torch.int64),
        )
        inps = (torch.randn(5, 5), torch.randn(5, 5))
        grad_outs = (torch.randn(()), torch.randn(()))
        for a, b, c in zip(grad_outs, inps, labels):
            self.common(
                fn,
                (a, b, c),
            )

    def test_isinf(self):
        def fn(x):
            return x.isinf(), x.isnan()

        self.common(
            fn, [torch.tensor([1, float("inf"), 2, float("-inf"), float("nan")])]
        )
        self.common(
            fn,
            [
                torch.tensor(
                    [1, float("inf"), 2, float("-inf"), float("nan")],
                    dtype=torch.float64,
                )
            ],
        )

    def test_isinf2(self):
        def fn(x):
            y = torch.tensor(
                [1, float("inf"), 2, float("-inf"), float("nan")], device=self.device
            )
            return x == y

        self.common(
            fn, (torch.tensor([1, float("inf"), 2, float("-inf"), float("nan")]),)
        )

    def test_any(self):
        def fn(x):
            return (
                x.any(-1),
                x.isinf().any(),
                torch.all(x.isinf(), dim=0),
                torch.all(torch.logical_not(x.isinf())),
            )

        self.common(fn, [-torch.rand(64)])
        tmp = torch.randn(16, 8)
        tmp[1, 1] = float("inf")
        self.common(fn, [tmp])

    def test_multilayer_any(self):
        def fn(x):
            return (x.isinf().any(), x.isfinite().all())

        sample = torch.rand(9, 3, 353, 353)
        self.common(fn, [sample])

        sample.view(-1)[-1] = float("inf")
        self.common(fn, [sample])

    def test_inplace_activations(self):
        def fn(x):
            a = aten.hardswish_(x + 1)
            b = aten.hardtanh_(x + 1)
            c = aten.leaky_relu_(x + 1)
            d = aten.silu_(x + 1)
            e = aten.log1p(x + 1)
            f = aten.masked_fill_(x + 1, torch.zeros_like(x, dtype=torch.bool), 99.0)
            h = aten.masked_fill_(x + 1, torch.ones_like(x, dtype=torch.bool), 99.0)
            return (a, b, c, d, e, f, h)

        self.common(fn, [torch.randn(64) * 10])

    def test_baddbmm(self):
        def fn(a, b, c, beta):
            return aten.baddbmm(a, b, c, beta=beta)

        b = torch.randn(6, 128, 64)
        c = torch.randn(6, 64, 100)
        options = itertools.product(
            [torch.randn(6, 1, 100), torch.randn(6, 1, 100).fill_(torch.nan)],
            [0.0, 1.0],
        )
        for a, beta in options:
            self.common(
                fn,
                [a, b, c, beta],
                # Mismatched elements: 1212 / 76800 (1.6%)
                # Greatest absolute difference: 0.001953125 at index (0, 0, 93) (up to 1e-05 allowed)
                # Greatest relative difference: 1.0 at index (3, 19, 4) (up to 0.001 allowed)
                atol=0.002,
                rtol=0.001,
            )

    @config.patch({"triton.max_tiles": 2})
    def test_fuse_tiled(self):
        def fn(a, b, c):
            return a + b, c + 1

        self.common(
            fn, [torch.randn(128, 1), torch.randn(1, 128), torch.randn(128, 128)]
        )

    def test_expand_as(self):
        def fn(a, b):
            return aten.expand_as(a, b), aten.expand_as(a + 1, b + 1) + 1

        self.common(
            fn,
            [
                torch.randn(6, 1, 100),
                torch.randn(6, 128, 100),
            ],
        )

    def test_index_put1(self):
        def fn(a, b, c):
            return (
                torch.index_put(a, [b], c),
                torch.index_put_(a + 1, [b + 1], c + 1) + 1,
            )

        self.common(
            fn,
            [
                torch.randn([800, 256, 7, 7]),
                torch.randperm(601),
                torch.randn([601, 256, 7, 7]),
            ],
        )
        self.common(
            fn, [torch.randn(1024, 4, 2), torch.arange(4), torch.randn(4, 1, 1)]
        )

    def test_index_put2(self):
        def fn(a, b, c):
            return torch.index_put(a, [b], c, True)

        self.common(
            fn,
            [
                torch.randn([100, 256, 7, 7]),
                torch.randint(0, 100, size=[600], dtype=torch.int64),
                torch.randn([600, 256, 7, 7]),
            ],
            # workaround for https://github.com/openai/triton/issues/558
            check_lowp=False,
        )

    def test_index_put3(self):
        def fn(a, b, c):
            torch.ops.aten.index_put_(a, (None, b, None), c)
            a1 = a + 1
            torch.ops.aten.index_put_(a1, (None, b + 1, None), c + 1)
            return (a, a1)

        self.common(
            fn,
            [
                torch.randn([1024, 4, 2]),
                torch.arange(3),
                torch.randn([1024, 1, 2]),
            ],
        )

    def test_index_put4(self):
        # a, b[0] are not broadcastable
        # https://github.com/pytorch/pytorch/issues/97104
        def fn(a, b, c):
            return torch.index_put(a, [b], c)

        self.common(
            fn,
            [
                torch.rand([8, 2]),
                torch.rand([8]) > 0.5,
                torch.rand([]),
            ],
        )

    def test_index_put_as_masked_fill(self):
        def fn(a, b, c, d):
            a = a.clone()
            torch.ops.aten.index_put_(a, [b], c, d)
            return a

        self.common(
            fn,
            (
                torch.randn([1024, 4, 2]),
                torch.randn([1024, 4, 2]) > 0,
                torch.randn([]),
                False,
            ),
        )

        self.common(
            fn,
            (
                torch.randn([1024, 4, 2]),
                torch.randn([1024, 4, 2]) > 0,
                torch.randn([]),
                True,
            ),
        )

    def test_index_put_fallback1(self):
        def fn(a, b, c, d):
            a = a.clone()
            torch.ops.aten.index_put_(a, [b], c, d)
            return a

        self.common(
            fn,
            (
                torch.randn([3]),
                torch.as_tensor([True, True, False]),
                torch.randn([2]),
                False,
            ),
        )

        self.common(
            fn,
            (
                torch.randn([3]),
                torch.as_tensor([True, True, False]),
                torch.randn([2]),
                True,
            ),
        )

    def test_index_put_fallback2(self):
        def fn(a, b, c, d, e):
            a = a.clone()
            torch.ops.aten.index_put_(a, [None, b, c], d, e)
            return a

        self.common(
            fn,
            (
                torch.randn([1, 2, 3]),
                torch.as_tensor([0, 1]),
                torch.as_tensor([True, True, False]),
                torch.randn([]),
                False,
            ),
        )
        self.common(
            fn,
            (
                torch.randn([1, 2, 3]),
                torch.as_tensor([0, 1]),
                torch.as_tensor([True, True, False]),
                torch.randn([]),
                True,
            ),
        )

    def test_index_put_deterministic_fallback(self):
        with DeterministicGuard(True):

            def fn(a, b, c):
                return torch.index_put(a, [b], c, True)

            self.common(
                fn,
                [
                    torch.randn([100, 32]),
                    torch.randint(0, 100, size=[600], dtype=torch.int64),
                    torch.randn([600, 32]),
                ],
                check_lowp=False,
            )

    def test_index_put_index(self):
        def fn(ind, x, src):
            y = torch.ops.aten.index_put.default(x, [ind], src)
            return torch.ops.aten.index.Tensor(y, [ind])

        args = [torch.tensor([1], dtype=torch.int64), torch.randn(8, 4), torch.randn(4)]
        self.common(fn, args)

    def test_index_put_reinplace(self):
        def fn(x, idx):
            src = torch.ones(idx.size(0), device=x.device)
            x.index_put_((idx,), src)
            return x.expand((2, x.shape[0]))

        a = torch.randn(1024)
        idx = torch.arange(10)
        torch._inductor.metrics.generated_kernel_count = 0
        self.common(fn, (a, idx))
        assertGeneratedKernelCountEqual(self, 1)

    def test_index_put_failed_reinplace(self):
        def fn(x, idx):
            src = torch.ones(idx.size(0), device=x.device)
            y = x.index_put((idx,), src)
            return x, y

        a = torch.randn(1024)
        idx = torch.arange(10)
        torch._inductor.metrics.generated_kernel_count = 0
        self.common(fn, (a, idx))
        assertGeneratedKernelCountEqual(self, 2)

    def test_adding_tensor_offsets(self):
        @torch.compile(fullgraph=True)
        def fn(x):
            return x[16:32]

        with torch.no_grad():
            x = torch.randn(1024, device=self.device)
            self.assertEqual(fn(x[0:]), x[16:][:16])
            self.assertEqual(fn(x[128:]), x[128 + 16 :][:16])

    # from GPT2ForSequenceClassification
    def test_index_tensor(self):
        def fn(x, y):
            ne = torch.ops.aten.ne.Scalar(x, 0)
            sum = torch.ops.aten.sum.dim_IntList(ne, [-1])
            sub = torch.ops.aten.sub.Tensor(sum, 1)
            iota = torch.ops.prims.iota.default(
                1,
                start=0,
                step=1,
                dtype=torch.int64,
                device=x.device,
                requires_grad=False,
            )
            return torch.ops.aten.index.Tensor(y, [iota, sub])

        self.common(fn, [torch.randn(1, 1024), torch.randn(1, 1024, 2)])

    @config.patch(fallback_random=True)
    def test_bernoulli1(self):
        def fn(a):
            b = torch.empty_like(a)
            return aten.bernoulli_(b), b

        self.common(
            fn,
            [
                torch.randn([100]),
            ],
        )

    def test_bernoulli2(self):
        def fn(a):
            return aten.bernoulli(a)

        self.common(
            fn,
            [torch.tensor([1.0, 1.0, 0.0, 0.0, 1.0, 0.0, 1.0, 1.0])],
        )

    def test_narrow(self):
        def fn(x):
            return (
                aten.narrow(x, 1, 10, 16),
                aten.narrow(x + 2, 0, 10, 16) + 1,
                aten.narrow_copy(x, 1, 10, 16),
            )

        self.common(fn, [torch.randn(64, 64)])

    def test_as_strided(self):
        def fn(x):
            return (
                aten.as_strided(x, (8, 8, 64), (8 * 64, 64, 1), 0),
                aten.as_strided(x + 1, (8, 8, 64), (8 * 64, 64, 1), 0) + 2,
            )

        def fn_channels_last(x):
            return (
                aten.as_strided(
                    x, (8, 384, 2, 20, 12), (153600, 1, 61440, 384, 7680), 0
                ),
                aten.as_strided(
                    x + 1, (8, 384, 2, 20, 12), (153600, 1, 61440, 384, 7680), 0
                )
                + 2,
            )

        self.common(fn, [torch.randn(64, 64)])
        self.common(
            fn_channels_last,
            [torch.randn(8, 384, 20, 20).to(memory_format=torch.channels_last)],
        )

    def test_like_channels_last(self):
        def foo():
            randn = torch.randn((4, 3, 8, 8), device=self.device, dtype=torch.float32)
            xc = randn.contiguous(memory_format=torch.channels_last)
            clone = torch.zeros_like(xc, memory_format=torch.preserve_format)
            rand_like = torch.rand_like(randn)
            return (xc, clone, rand_like)

        out = foo()
        out_comp = torch.compile()(foo)()

        for t, t_comp in zip(out, out_comp):
            self.assertEqual(t.stride(), t_comp.stride())

    def test_as_strided_scatter(self):
        def fn(a, b):
            return aten.as_strided_scatter(
                a * 8 + 10,
                b * 2 - 4,
                size=(a.shape[0], a.shape[1] // 2),
                stride=(a.shape[1], 2),
                storage_offset=0,
            )

        self.common(fn, [torch.randn(10, 1024), torch.randn(10, 512)])

    def test_select_scatter(self):
        def fn(x, a, b):
            return (
                aten.select_scatter(x, a, 1, 0),
                aten.select_scatter(x, b, 0, 1),
            )

        self.common(
            fn,
            [
                torch.randn(8, 197, 38),
                torch.randn(8, 38),
                torch.randn(197, 38),
            ],
        )

    def test_slice_scatter(self):
        def fn(x, a):
            return (
                aten.slice_scatter(x, a, 2, 10, -10),
                aten.slice_scatter(x, a[:, :, :40], 2, 10, -10, 2),
            )

        self.common(
            fn,
            [
                torch.randn(4, 8, 100),
                torch.randn(4, 8, 80),
            ],
        )

    def test_slice_scatter2(self):
        def fn(a, b):
            return aten.slice_scatter(a, b, 0, 0, 9223372036854775807)

        self.common(
            fn,
            [
                torch.randn([8, 197, 384]),
                torch.randn([8, 197, 384]),
            ],
        )

    def test_slice_scatter3(self):
        def fn(a, b):
            return aten.slice_scatter.default(a, b, 1, 1, 9223372036854775807, 2)

        self.common(
            fn,
            [
                torch.randn([1, 4]),
                torch.randn([1, 2]),
            ],
        )

    def test_slice_scatter4(self):
        def fn(a, b):
            return aten.slice_scatter.default(a, b, 1, 2, 9223372036854775807, 3)

        self.common(
            fn,
            [
                torch.randn([1, 9]),
                torch.randn([1, 3]),
            ],
        )

    def test_slice_scatter5(self):
        # empty slices that require clamping the start or end
        def fn(a, b):
            return (
                aten.slice_scatter.default(a, b, 0, 2, 0, 1),
                aten.slice_scatter.default(a, b, 0, a.shape[0], a.shape[0] + 10, 1),
                aten.slice_scatter.default(a, b, 0, -20, 0, 1),
                aten.slice_scatter.default(a, b, 0, -20, -16, 1),
            )

        a = torch.arange(10, dtype=torch.float)
        b = torch.empty(0)
        self.common(fn, [a, b])

    def test_slice_scatter_reinplace(self):
        class M(nn.Module):
            def __init__(self, device):
                super().__init__()
                self.linear1 = nn.Linear(64, 64, bias=False)
                self.cache_k = torch.zeros((56, 384, 8, 64), device=device)

            def forward(self, x, start_pos):
                bsz, seqlen, _, _ = x.shape
                xk = self.linear1(x)
                with torch.no_grad():
                    self.cache_k[:bsz, start_pos : start_pos + seqlen] = xk
                keys = self.cache_k[:bsz, : start_pos + seqlen]
                scores = torch.matmul(
                    xk.transpose(1, 2), keys.transpose(1, 2).transpose(2, 3)
                )
                return scores

        kv_cache_module = M(self.device)
        inp = torch.randn(1, 32, 8, 64)

        # Test that the cache update is reinplaced such that the cache is updated inplace
        # rather than copy-scatter-copy-back.

        torch._inductor.metrics.generated_kernel_count = 0
        with torch.no_grad():
            self.common(kv_cache_module, (inp, 1), check_lowp=False)
        assertGeneratedKernelCountEqual(self, 1)

    def test_scatter1(self):
        def fn(a, dim, index, b):
            return aten.scatter(a, dim, index, b)

        self.common(
            fn,
            [
                torch.zeros(2, 3),
                -1,
                torch.tensor([[0]]),
                torch.ones(2, 3),
            ],
        )

    def test_scatter2(self):
        if self.device == "cuda":
            raise unittest.SkipTest("unstable on sm86")

        def fn(a, dim, index, b):
            return aten.scatter.reduce(a, dim, index, b, reduce="add")

        self.common(
            fn,
            [
                torch.zeros(64, 512),
                0,
                torch.zeros((64, 512), dtype=torch.int64),
                torch.ones(64, 512),
            ],
        )

    def test_scatter3(self):
        def fn(a, dim, index, b):
            return aten.scatter(a, dim, index, b, reduce="add")

        self.common(
            fn,
            [
                torch.randn(5, 29, 13),
                2,
                torch.tensor([[[3, 5, 7, 9]]]),
                0.8,  # src can be a scalar
            ],
            # Mismatched elements: 1 / 1885 (0.1%)
            # Greatest absolute difference: 0.00018310546875 at index (0, 0, 3) (up to 1e-05 allowed)
            # Greatest relative difference: 0.0022371364653243847 at index (0, 0, 3) (up to 0.001 allowed)
            atol=2e-4,
            rtol=1e-3,
        )

    def test_scatter4(self):
        def fn(x, ind, src):
            return torch.scatter(x, 0, ind, src)

        for deterministic in [False, True]:
            with DeterministicGuard(deterministic):
                self.common(
                    fn,
                    [
                        torch.randn(196, 992),
                        torch.randint(196, (1, 992)),
                        torch.randn(1, 992),
                    ],
                )

    def test_scatter5(self):
        def fn(a, dim, index, b, reduce):
            a = a.clone()
            a.scatter_(dim, index, b, reduce=reduce)
            a1 = a + 1.0
            a1.scatter_(dim, index, b, reduce=reduce)
            return (a, a1)

        for reduce in ["add", "multiply"]:
            self.common(
                fn,
                [
                    torch.ones((4, 5)),
                    0,
                    torch.tensor([[1], [2], [3]], dtype=torch.int64),
                    torch.randn(4, 5),
                    reduce,
                ],
            )

    def test_scatter6(self):
        def fn(a, dim, index, b):
            return aten.scatter(a, dim, index, b)

        for deterministic in [False, True]:
            with DeterministicGuard(deterministic):
                self.common(
                    fn,
                    [
                        torch.randn(5, 8, 13),
                        2,
                        torch.tensor([[[3, 5, 7, 9]]]),
                        0.8,  # src can be a scalar
                    ],
                )

    @unittest.skip("Flaky test, needs debugging")
    def test_scatter_add1(self):
        def fn(a, dim, index, b):
            return aten.scatter_add(a, dim, index, b)

        self.common(
            fn,
            [
                torch.randn(2, 3),
                0,
                torch.tensor([[0]]),
                torch.randn(2, 3),
            ],
        )

    def test_scatter_add2(self):
        def fn(a, dim, index, b):
            return aten.scatter_add(a, dim, index, b)

        self.common(
            fn,
            [
                torch.randn(2, 3),
                0,
                torch.tensor([[0, 0, 0], [1, 1, 1]]),
                torch.randn(2, 3),
            ],
        )

    def test_scatter_add3(self):
        def fn(a, dim, index, b):
            return aten.scatter_add(a, dim, index, b)

        for deterministic in [False, True]:
            with DeterministicGuard(deterministic):
                self.common(
                    fn,
                    [
                        torch.randn(5, 29, 13),
                        2,
                        torch.tensor([[[3, 5, 7, 9]]]),
                        torch.randn(1, 1, 10),
                    ],
                )

    def test_scatter_reduce1(self):
        def fn(a, dim, index, b):
            return aten.scatter_reduce(a, dim, index, b, "sum")

        self.common(
            fn,
            [
                torch.randn(5, 29, 13),
                2,
                torch.tensor([[[3, 5, 7, 9]]]),
                torch.randn(1, 1, 10),
            ],
        )

    def test_scatter_reduce2(self):
        def fn(a, dim, index, b, reduce):
            return aten.scatter_reduce(a, dim, index, b, reduce, include_self=False)

        for reduce in ["sum", "amax"]:
            self.common(
                fn,
                [
                    torch.randn(2, 3),
                    0,
                    torch.zeros((2, 3), dtype=torch.int64),
                    torch.randn(2, 3),
                    reduce,
                ],
            )

    def test_scatter_reduce3(self):
        def fn(a, dim, index, b, reduce):
            a = a.clone()
            a.scatter_reduce_(dim, index, b, reduce=reduce)
            a1 = a + 1.0
            a1.scatter_reduce_(dim, index, b, reduce=reduce)
            return (a, a1)

        for reduce in ["sum", "prod"]:
            self.common(
                fn,
                [
                    torch.ones((4, 5)),
                    0,
                    torch.tensor([[1], [2], [3]], dtype=torch.int64),
                    torch.randn(4, 5),
                    reduce,
                ],
            )

    def test_dense_mask_index(self):
        r"""
        There will be a little difference for reduce order between aten and inductor
        https://github.com/pytorch/pytorch/pull/122289
        Absolute difference: 0.00067138671875 (up to 1e-05 allowed)
        Relative difference: 3.1747371732500974e-06 (up to 1.3e-06 allowed)
        """
        kwargs = {}
        if self.device == "cpu":
            kwargs["atol"] = 1e-4
            kwargs["rtol"] = 1.3e-5

        def fn(x, y):
            y = torch.ops.aten.select.int(y, 0, 2)
            z = x * y
            return z.sum()

        self.common(fn, [torch.randn(102400), torch.randn(3)], **kwargs)

    def test_empty1(self):
        def fn():
            return torch.empty((1, 128, 128))

        self.common(fn, [], assert_equal=False)

    def test_empty2(self):
        def fn():
            return aten.empty((1, 128, 128))

        self.common(fn, [], assert_equal=False)

    def test_new_empty(self):
        def fn(a):
            return aten.new_empty(a, [1, 128, 128])

        self.common(fn, [torch.randn(55)], assert_equal=False)

    def test_empty_strided(self):
        def fn():
            return aten.empty_strided([1, 128, 128], [16384, 128, 1])

        self.common(fn, [], assert_equal=False)

    def test_new_empty_strided(self):
        def fn(a):
            return aten.new_empty_strided(a, [1, 128, 128], [16384, 128, 1])

        self.common(fn, [torch.randn(55)], assert_equal=False)

    def test_dropout_trivial_0(self):
        def fn1(a):
            return torch.nn.functional.dropout(a, 0.0, True) + a

        self.common(fn1, [torch.randn(55)])

    def test_dropout_trivial_1(self):
        def fn2(a):
            return torch.nn.functional.dropout(a, 1.0, True) + a

        self.common(fn2, [torch.randn(55)])

    @config.patch({"triton.cudagraphs": True})
    @dynamo_config.patch(automatic_dynamic_shapes=True)
    def test_dropout(self):
        random.seed(1234)
        torch.manual_seed(1234)

        @torch._dynamo.optimize("inductor")
        def fn1(a):
            return torch.nn.functional.dropout(a)

        x = torch.ones(1000, device=self.device, dtype=torch.float32)
        result1 = fn1(x)
        self.assertTrue(400 < result1.nonzero().shape[0] < 600)
        self.assertTrue(0.9 < result1.mean().item() < 1.1)

        random.seed(1234)
        torch.manual_seed(1234)

        @torch._dynamo.optimize("inductor")
        def fn2(a):
            return torch.nn.functional.dropout(a, 0.5, True)

        result2 = fn2(x)
        self.assertTrue(400 < result2.nonzero().shape[0] < 600)
        self.assertTrue(0.9 < result2.mean().item() < 1.1)

    @dynamo_config.patch(automatic_dynamic_shapes=True)
    def test_dropout_deterministic(self):
        @torch._dynamo.optimize("inductor")
        def fn(a):
            return torch.nn.functional.dropout(a, 0.55, True)

        for cg in [False, True]:
            with patch.object(config.triton, "cudagraphs", cg):
                torch._dynamo.reset()

                x = torch.ones(1024, device=self.device, dtype=torch.float32)

                torch.manual_seed(1234)
                a0 = fn(x).clone()
                a1 = fn(x).clone()
                a2 = fn(x).clone()

                torch.manual_seed(1234)
                b0 = fn(x).clone()
                b1 = fn(x).clone()
                b2 = fn(x).clone()

                # same seed, same values
                self.assertTrue(torch.allclose(a0, b0))
                self.assertTrue(torch.allclose(a1, b1))
                self.assertTrue(torch.allclose(a2, b2))

                # different calls, different values
                self.assertFalse(torch.allclose(a0, a1))
                self.assertFalse(torch.allclose(a1, a2))

    def test_rand_like_deterministic(self):
        @torch._dynamo.optimize("inductor")
        def fn(a):
            return torch.rand_like(a), torch.rand_like(a)

        x = torch.ones(1024, device=self.device, dtype=torch.float32)

        torch.manual_seed(1234)
        a0 = fn(x)[0].clone()
        a1 = fn(x)[0].clone()
        a2 = fn(x)[0].clone()

        torch.manual_seed(1234)
        b0 = fn(x)[0].clone()
        b1 = fn(x)[0].clone()
        b2 = fn(x)[0].clone()

        # same seed, same values
        self.assertTrue(torch.allclose(a0, b0))
        self.assertTrue(torch.allclose(a1, b1))
        self.assertTrue(torch.allclose(a2, b2))

        # different calls, different values
        self.assertFalse(torch.allclose(a0, a1))
        self.assertFalse(torch.allclose(a1, a2))

        c, d = fn(x)
        self.assertFalse(torch.allclose(c, d))
        self.assertTrue((c >= 0).all())
        self.assertTrue((c < 1).all())
        self.assertTrue((d >= 0).all())
        self.assertTrue((d < 1).all())

    @config.patch(implicit_fallbacks=True)
    def test_fallback_mutable_op_basic(self):
        with torch.library._scoped_library("mylib", "FRAGMENT") as m:

            def impl(a, b, c, d, e=2):
                a.add_(b[0] * c * e),
                if d is not None:
                    d.add_(b[1])

            m.define(
                "inplace_(Tensor(a!) a, Tensor[] b, SymInt c, *, Tensor(b!)? d, SymInt e=2) -> ()"
            )
            m.impl("inplace_", impl, "CompositeExplicitAutograd")

            # We do some clones and copy_ to test that Inductor doesn't reorder
            # the copy_ w.r.t. inplace_.
            def f(a, b1, b2, c, d):
                a_ = a.clone()
                d_ = d if d is None else d.clone()
                torch.ops.mylib.inplace_(a_, (b1, b2), c, d=d_)
                a.copy_(a_)
                if d is not None:
                    d.copy_(d_)
                return ()

            a = torch.tensor([0.0, 1.0, 2])
            b = [torch.tensor([2.0, 3.0, 5.0]), torch.tensor([1.0, 4.0, 6.0])]
            c = 4
            d = torch.tensor([2.0, 1, 0])
            args = (a, b[0], b[1], c, d)
            cloned_args = pytree.tree_map_only(torch.Tensor, torch.clone, args)
            mod = make_fx(f)(*cloned_args)
            cloned_args = pytree.tree_map_only(torch.Tensor, torch.clone, args)
            compiled_f = compile_fx_inner(mod, cloned_args)

            cloned_args = pytree.tree_map_only(torch.Tensor, torch.clone, args)
            compiled_f(list(cloned_args))
            f(*args)
            self.assertEqual(cloned_args, args)

    @config.patch(implicit_fallbacks=True)
    def test_fallback_mutable_op_with_return(self):
        with torch.library._scoped_library("mylib", "FRAGMENT") as m:

            def impl(a, b, c, d, e=2):
                a.add_(b[0] * c * e),
                if d is not None:
                    d.add_(b[1])
                return b[0] + b[1]

            m.define(
                "inplace_(Tensor(a!) a, Tensor[] b, SymInt c, *, Tensor(b!)? d, SymInt e=2) -> Tensor"
            )
            m.impl("inplace_", impl, "CompositeExplicitAutograd")

            # We do some clones and copy_ to test that Inductor doesn't reorder
            # the copy_ w.r.t. inplace_.
            def f(a, b0, b1, c, d):
                a_ = a.clone()
                d_ = d if d is None else d.clone()
                res = torch.ops.mylib.inplace_(a_, (b0, b1), c, d=d_)
                a.copy_(a_)
                if d is not None:
                    d.copy_(d_)
                return (res,)

            a = torch.tensor([0.0, 1.0, 2])
            b = [torch.tensor([2.0, 3.0, 5.0]), torch.tensor([1.0, 4.0, 6.0])]
            c = 4
            d = torch.tensor([2.0, 1, 0])
            args = (a, b[0], b[1], c, d)

            cloned_args = pytree.tree_map_only(torch.Tensor, torch.clone, args)
            mod = make_fx(f)(*cloned_args)
            cloned_args = pytree.tree_map_only(torch.Tensor, torch.clone, args)
            compiled_f = compile_fx_inner(mod, cloned_args)

            cloned_args = pytree.tree_map_only(torch.Tensor, torch.clone, args)
            compiled_out = compiled_f(list(cloned_args))
            out = f(*args)
            self.assertEqual(cloned_args, args)
            self.assertEqual(compiled_out, out)

    @config.patch(implicit_fallbacks=True)
    def test_fallback_mutable_op_no_mutated_tensors(self):
        with torch.library._scoped_library("mylib", "FRAGMENT") as m:

            def impl(a, b):
                if b is not None:
                    b.add_(1)

            m.define("inplace_(Tensor a, Tensor(b!)? b) -> ()")
            m.impl("inplace_", impl, "CompositeExplicitAutograd")

            def f(a):
                torch.ops.mylib.inplace_(a, None)
                return ()

            a = torch.tensor([0.0, 1.0, 2])
            args = (a,)
            cloned_args = pytree.tree_map_only(torch.Tensor, torch.clone, args)
            mod = make_fx(f)(*cloned_args)
            cloned_args = pytree.tree_map_only(torch.Tensor, torch.clone, args)
            compiled_f = compile_fx_inner(mod, cloned_args)

            cloned_args = pytree.tree_map_only(torch.Tensor, torch.clone, args)
            compiled_f(list(cloned_args))
            f(*args)
            self.assertEqual(cloned_args, args)

    @config.patch(implicit_fallbacks=True)
    def test_fallback_mutable_op_list(self):
        with torch.library._scoped_library("mylib", "FRAGMENT") as m:

            def impl(a, b):
                for bi in b:
                    bi.add_(a)

            m.define("inplace_(Tensor a, Tensor(a!)[] b) -> ()")
            m.impl("inplace_", impl, "CompositeExplicitAutograd")

            def f(a, b):
                torch.ops.mylib.inplace_(a, b)
                return ()

            a = torch.tensor([0.0, 1.0, 2])
            b = [torch.tensor([2.0, 3.0, 5.0]), torch.tensor([1.0, 4.0, 6.0])]
            args = (a, b)
            cloned_args = pytree.tree_map_only(torch.Tensor, torch.clone, args)
            mod = make_fx(f)(*cloned_args)
            cloned_args = pytree.tree_map_only(torch.Tensor, torch.clone, args)

            with self.assertRaisesRegex(
                torch._inductor.exc.LoweringException,
                "NYI: Can't generate FallbackKernel",
            ):
                compiled_f = compile_fx_inner(mod, cloned_args)

    def test_functionalize_rng_wrappers(self):
        # Ideally, we would like to use torch.compile for these operators. But
        # currently the plan is to introduce these operators at the partitioner
        # level, obviating the need to support them fully through the
        # torch.compile stack. To ensure that we have good enough debugging with
        # minifiers, we have ensure that they work with make_fx. This test uses
        # make_fx to do the testing. In future, we can move on torch.compile.
        def fn():
            rng_state1, a1 = torch._prims.rng_prims.run_and_save_rng_state(
                torch.ops.aten.rand.default,
                [4, 4],
                dtype=torch.float32,
                device=self.device,
            )
            rng_state2, a2 = torch._prims.rng_prims.run_and_save_rng_state(
                torch.ops.aten.rand.default,
                [4, 4],
                dtype=torch.float32,
                device=self.device,
            )

            b1 = torch._prims.rng_prims.run_with_rng_state(
                rng_state1,
                torch.ops.aten.rand.default,
                [4, 4],
                dtype=torch.float32,
                device=self.device,
            )
            b2 = torch._prims.rng_prims.run_with_rng_state(
                rng_state2,
                torch.ops.aten.rand.default,
                [4, 4],
                dtype=torch.float32,
                device=self.device,
            )

            return (a1, a2, b1, b2)

        mod = make_fx(fn)()
        compiled_f = compile_fx_inner(mod, ())
        a1, a2, b1, b2 = compiled_f(())
        self.assertEqual(a1, b1)
        self.assertEqual(a2, b2)

    @patch.object(torch._functorch.config, "functionalize_rng_ops", True)
    def test_philox_rand(self):
        if self.device == "cpu":
            raise unittest.SkipTest(
                f"functionalization of rng ops supported only on {GPU_TYPE}"
            )

        @torch._dynamo.optimize("inductor")
        def fn(x):
            a = torch.rand_like(x) * x
            a = torch.rand_like(x) * a
            return a

        def check(x):
            torch.manual_seed(123)
            a = fn(x)

            torch.manual_seed(1234)
            b = fn(x)

            torch.manual_seed(123)
            c = fn(x)

            # same seed, same values
            self.assertTrue(torch.allclose(a, c))

            # different calls, different values
            self.assertFalse(torch.allclose(a, b))

        check(torch.ones(1024, device=self.device, dtype=torch.float32))
        # Need comment: should we add "_get_rng_state_offset" to common device interface?
        self.assertEqual(getattr(torch, self.device)._get_rng_state_offset(), 2048)
        # Check non-multiple of 4 numel
        check(torch.ones(3, device=self.device, dtype=torch.float32))
        self.assertEqual(getattr(torch, self.device)._get_rng_state_offset(), 8)

    # Already on by default, just want to make sure
    @patch.object(torch._inductor.config, "allow_buffer_reuse", True)
    def test_reuse_buffers_with_aliasing(self):
        def f(x):
            z = x + 1
            z = torch.view_as_complex(z)
            a = torch.view_as_real(z)
            out = a + 1
            return out, torch.view_as_real(z + 1)

        self.common(f, (torch.zeros((4, 2)),))

        code = run_and_get_triton_code(torch.compile(f), torch.zeros((4, 2)))
        # Make sure that we haven't added complex support and made this test
        # invalid. If we've added complex support please update the test to use
        # a different set of view ops we don't lower
        self.assertTrue("aten.view_as_real" in code)

        def f2(x):
            z = x + 1
            z = torch.view_as_complex(z)
            z = torch.view_as_real(z)
            z = torch.view_as_complex(z)
            a = torch.view_as_real(z)
            out = a + 1
            return out, torch.view_as_real(z + 1)

        self.common(f, (torch.zeros((4, 2)),))

    def test_randn_like_empty(self):
        class Model(torch.nn.Module):
            def __init__(
                self,
            ):
                super().__init__()

            def forward(self, v1: torch.Tensor):
                vx = v1.min(dim=1).values
                v2 = torch.randn_like(vx)
                return v2

        model = Model()
        x = torch.rand(10, 3, 0)

        self.common(model, (x,))

    def test_randint(self):
        @torch.compile(fullgraph=True)
        def fn(x):
            return (
                torch.randint(10, [1024], device=x.device),
                torch.randint(-4, 7, [1024], dtype=torch.int32, device=x.device),
                torch.randint_like(x, 2**50),
            )

        torch.manual_seed(12345)
        a0, b0, c0 = fn(torch.zeros([40, 40], device=self.device))
        self.assertEqual(a0.shape, [1024])
        self.assertEqual(b0.shape, [1024])
        self.assertEqual(c0.shape, [40, 40])
        torch.manual_seed(12345)
        a1, b1, c1 = fn(torch.zeros([40, 40], device=self.device))
        self.assertEqual(a0, a1)
        self.assertEqual(b0, b1)
        self.assertEqual(c0, c1)

        self.assertEqual(a0.min(), 0)
        self.assertEqual(a0.max(), 9)

        self.assertEqual(b0.min(), -4)
        self.assertEqual(b0.max(), 6)

        self.assertGreaterEqual(c0.min(), 0)
        self.assertGreater(c0.max(), 2**40)
        self.assertLess(c0.max(), 2**50)

    @config.patch(fallback_random=True)
    def test_like_rands(self):
        def fn(x):
            return torch.rand_like(x), torch.randn_like(x)

        self.common(fn, [torch.zeros([20, 20])])

    def test_like_rands2(self):
        # rand_like with kwargs `device` of str type
        d = self.device
        assert isinstance(d, str)

        @torch.compile
        def fn(x):
            return torch.rand_like(x, device=d)

        x = torch.ones(10, device=self.device, dtype=torch.float32)
        a0 = fn(x).clone()
        a1 = fn(x).clone()
        self.assertFalse(torch.allclose(a0, a1))

    @requires_gpu()
    def test_like_rands3(self):
        # rand_like with `device` which is different from `x.device`
        def test_like_rands_on_different_device(device1, device2):
            @torch.compile
            def fn(x, device):
                return torch.rand_like(x, device=device)

            x = torch.ones(10, device=device1, dtype=torch.float32)
            return fn(x, device2).clone()

        a0 = test_like_rands_on_different_device("cpu", GPU_TYPE)
        a1 = test_like_rands_on_different_device(GPU_TYPE, "cpu")
        self.assertTrue(a0.device.type == GPU_TYPE)
        self.assertTrue(a1.device.type == "cpu")

    def test_max_pool2d_with_indices_backward(self):
        def fn(a, b, c):
            return aten.max_pool2d_with_indices_backward(
                a, b, [2, 2], [2, 2], [0, 0], [1, 1], False, c
            )

        x = torch.randn([2, 4, 18, 14])
        result, indices = aten.max_pool2d_with_indices(
            x,
            [2, 2],
            [2, 2],
            [0, 0],
            [1, 1],
            False,
        )

        self.common(
            fn,
            [
                torch.randn_like(result),
                x,
                indices,
            ],
        )

    def test_max_pool2d_with_indices_backward2(self):
        def fn(a, b, c):
            return aten.max_pool2d_with_indices_backward(
                a, b, [3, 3], [2, 2], [1, 1], [1, 1], True, c
            )

        x = torch.randn([2, 4, 40, 56])
        result, indices = aten.max_pool2d_with_indices(
            x,
            [3, 3],
            [2, 2],
            [1, 1],
            [1, 1],
            True,
        )

        self.common(
            fn,
            [
                torch.randn_like(result),
                x,
                indices,
            ],
        )

    # From https://github.com/pytorch/torchdynamo/issues/1200
    def test_max_pool2d_with_indices_backward3(self):
        def fn(a, b, c):
            return aten.max_pool2d_with_indices_backward(
                a, b, [1, 1], [2, 2], [0, 0], [1, 1], False, c
            )

        x = torch.randn([32, 256, 37, 38])
        result, indices = aten.max_pool2d_with_indices(
            x,
            [1, 1],
            [2, 2],
            0,
            1,
            False,
        )
        self.common(
            fn,
            [
                torch.randn_like(result),
                x,
                indices,
            ],
        )

    # From https://github.com/pytorch/torchdynamo/issues/1352
    def test_max_pool2d_with_indices_backward4(self):
        def fn(a, b, c):
            return aten.max_pool2d_with_indices_backward(
                a, b, [5, 5], [1, 1], [2, 2], [1, 1], False, c
            )

        torch._inductor.metrics.generated_kernel_count = 0
        x = torch.randn([2, 64, 3, 4])
        result, indices = aten.max_pool2d_with_indices(
            x,
            [5, 5],
            [1, 1],
            2,
            1,
            False,
        )
        self.common(
            fn,
            [
                torch.randn_like(result),
                x,
                indices,
            ],
        )
        assertGeneratedKernelCountEqual(self, 1)

    def test_max_pool2d_with_indices_backward5(self):
        # Window size is too big. Should fallback
        def fn(a, b, c):
            return aten.max_pool2d_with_indices_backward(
                a, b, [13, 13], [1, 1], [2, 2], [1, 1], False, c
            )

        torch._inductor.metrics.generated_kernel_count = 0
        x = torch.randn([2, 64, 20, 20])
        result, indices = aten.max_pool2d_with_indices(
            x,
            [13, 13],
            [1, 1],
            2,
            1,
            False,
        )
        self.common(
            fn,
            [
                torch.randn_like(result),
                x,
                indices,
            ],
        )
        assertGeneratedKernelCountEqual(self, 0)

    # From https://github.com/pytorch/pytorch/issues/93384
    def test_max_pool2d_with_indices_backward6(self):
        # dilation is not 1. Should fallback
        def fn(a, b, c):
            return aten.max_pool2d_with_indices_backward(
                a, b, [3, 2], [2, 1], [1, 1], [1, 2], False, c
            )

        torch._inductor.metrics.generated_kernel_count = 0
        x = torch.randn([2, 2, 3, 6])
        result, indices = aten.max_pool2d_with_indices(
            x,
            [3, 2],
            [2, 1],
            [1, 1],
            [1, 2],
            False,
        )
        self.common(
            fn,
            [
                torch.randn_like(result),
                x,
                indices,
            ],
        )
        assertGeneratedKernelCountEqual(self, 0)

    def test_issue102546(self):
        def fn(x):
            return x.mean(0)

        self.common(fn, [torch.rand(())])

    def test_avg_pool2d_backward(self):
        def fn(a, b):
            return aten.avg_pool2d_backward(
                a,
                b,
                [2, 2],
                [2, 2],
                [0, 0],
                True,
                False,
                None,
            )

        self.common(
            fn,
            [
                torch.randn([2, 4, 7, 7]),
                torch.randn([2, 4, 14, 14]),
            ],
        )

    def test_avg_pool2d_backward2(self):
        def fn(a, b):
            return aten.avg_pool2d_backward(
                a,
                b,
                [3, 3],
                [1, 1],
                [1, 1],
                True,
                False,
                None,
            )

        self.common(
            fn,
            [
                torch.randn([1, 1, 20, 15]),
                torch.randn([1, 1, 20, 15]),
            ],
        )

    def test_avg_pool2d_backward3(self):
        def fn(a, b):
            return aten.avg_pool2d_backward(
                a,
                b,
                [1, 1],
                [2, 2],
                [0, 0],
                False,
                False,
                None,
            )

        torch._inductor.metrics.generated_kernel_count = 0
        self.common(
            fn,
            [
                torch.randn([1, 2016, 11, 11]),
                torch.randn([1, 2016, 21, 21]),
            ],
        )
        assertGeneratedKernelCountEqual(self, 1)

    def test_avg_pool2d_backward4(self):
        def fn(a, b):
            return aten.avg_pool2d_backward(
                a,
                b,
                [13, 13],
                [1, 1],
                [0, 0],
                True,
                False,
                None,
            )

        torch._inductor.metrics.generated_kernel_count = 0
        self.common(
            fn,
            [
                torch.randn([1, 16, 12, 12]),
                torch.randn([1, 16, 24, 24]),
            ],
            check_lowp=False,
        )
        assertGeneratedKernelCountEqual(self, 0)

    @config.patch(search_autotune_cache=False)
    def test_mm_views(self):
        def fn(a, b):
            return torch.mm(a.view(32, 32), b.view(32, 32))

        self.common(
            fn,
            (
                torch.randn([32, 32]).transpose(0, 1),
                torch.randn([1, 32, 32]).transpose(0, 1),
            ),
            check_lowp=False,
        )
        expected_kernel = 0
        # codegen mm kernel from template
        self.assertEqual(
            torch._inductor.metrics.generated_kernel_count, expected_kernel
        )

    @torch._dynamo.config.patch(assume_static_by_default=False)
    def test_dtype_sympy_expr(self):
        @torch._dynamo.optimize_assert("inductor")
        def fn(a):
            y = a[..., :-1, :].contiguous()
            return y

        result = fn(torch.randn([1, 2, 16, 4]).requires_grad_())
        result.sum().backward()

    def test_dropout2(self):
        n = 100000
        weight = torch.ones(
            n, device=self.device, dtype=torch.float32, requires_grad=True
        )
        ones = torch.ones(n, device=self.device, dtype=torch.float32)

        @torch._dynamo.optimize_assert("inductor")
        def run(x, train=True):
            return F.dropout(x * weight, 0.33, train)

        def check(r, g):
            rmean = r.mean().item()
            gmean = g.mean().item()
            rcount = len(r.nonzero())
            gcount = len(g.nonzero())

            # dropped elements should match
            self.assertTrue(same(r.nonzero(), g.nonzero()))
            self.assertEqual(rcount, gcount)

            # dropped should be close to 0.33
            self.assertGreater(rcount, 0.64 * n)
            self.assertGreater(0.68 * n, rcount)

            self.assertAlmostEqual(rmean, gmean)
            self.assertAlmostEqual(rmean, 1.0, places=2)

        r1 = run(ones, train=False)
        r1.sum().backward()
        g1 = weight.grad.clone()
        # eval mode should be all ones
        self.assertTrue(same(r1, torch.ones_like(r1)))
        self.assertTrue(same(g1, torch.ones_like(g1)))

        torch.manual_seed(1234)
        weight.grad.zero_()
        r2, (fw_code, bw_code) = run_fw_bw_and_get_code(lambda: run(ones))
        if self.device == GPU_TYPE:
            self.assertEqual(fw_code.count("tl.rand"), 1)
            self.assertEqual(bw_code.count("tl.rand"), 0)
        g2 = weight.grad.clone()
        check(r2, g2)

        torch.manual_seed(1234)
        weight.grad.zero_()
        r3 = run(ones)
        r3.sum().backward()
        g3 = weight.grad.clone()
        check(r3, g3)

        # second run is same result as first
        self.assertTrue(same(r2, r3))
        self.assertTrue(same(g2, g3))

    @config.patch(search_autotune_cache=False)
    def test_dropout3(self):
        m = torch.nn.Sequential(
            torch.nn.Linear(32, 32, bias=False),
            torch.nn.Dropout(),
            torch.nn.Linear(32, 32, bias=False),
            torch.nn.Dropout(),
        ).to(self.device)

        @torch._dynamo.optimize_assert("inductor")
        def run(x):
            return m(x)

        torch._inductor.metrics.generated_kernel_count = 0

        result, (fw_code, bw_code) = run_fw_bw_and_get_code(
            lambda: run(torch.randn([8, 32], device=self.device))
        )

        if self.device == GPU_TYPE:
            self.assertEqual(fw_code.count("tl.rand"), 2)
            self.assertEqual(bw_code.count("tl.rand"), 0)
        expected_kernel = 4

        self.assertEqual(
            torch._inductor.metrics.generated_kernel_count, expected_kernel
        )

    def test_randint_kernel_count(self):
        @torch._dynamo.optimize_assert("inductor")
        def fn1():
            random_tensor1 = torch.randint(10, [32], device=self.device)
            random_tensor2 = torch.randint(10, [32], device=self.device)
            random_tensor3 = torch.randint(10, [32], device=self.device)
            return random_tensor1, random_tensor2, random_tensor3

        _, source_codes = run_and_get_code(fn1)
        if self.device == GPU_TYPE:
            self.assertEqual(len(source_codes), 1)
            self.assertEqual(source_codes[0].count("async_compile.triton"), 2)

    def test_roll(self):
        def fn(a):
            return (
                aten.roll(a, [-3, 10], [1, 2]),
                aten.roll(a, [5]),
            )

        self.common(
            fn,
            [
                torch.randn([2, 56, 56, 16]),
            ],
        )

    def test_argmax_min_int32(self):
        # https://github.com/pytorch/pytorch/issues/94055
        def fn(a, b):
            c = a.argmax(3)
            return torch.min(b, c)

        a = torch.rand(3, 4, 2, 1).int()
        b = torch.rand(2, 2, 1, 4, 1).int()
        self.common(fn, (a, b))

    def test_argmax_argmin1(self):
        def fn(x):
            return (aten.argmax(x), aten.argmin(x))

        self.common(
            fn,
            [
                torch.randn([8, 256, 256]),
            ],
        )

    def test_argmax_argmin2(self):
        def fn(x):
            return (
                aten.argmax(x, 0),
                aten.argmin(x, 0),
                aten.argmax(x, 1),
                aten.argmin(x, 1),
            )

        self.common(fn, (torch.randn([144, 144]),))

    def test_argmax_argmin_with_duplicates(self):
        def fn(x):
            return (
                aten.argmax(x, 0),
                aten.argmin(x, 0),
                aten.argmax(x, 1),
                aten.argmin(x, 1),
            )

        # Unrolled reduction
        t1 = torch.randint(2, size=(6, 6))
        self.common(fn, (t1,))

        # Persistent reduction
        t1 = torch.randint(8, size=(32, 32))
        self.common(fn, (t1,))

        # Non-persistent reduction
        t1 = torch.randint(8, size=(1028, 1028))
        self.common(fn, (t1,))

    def test_argmax_argmin_with_nan(self):
        def fn(x):
            return (
                aten.argmax(x, 0),
                aten.argmin(x, 0),
                aten.argmax(x, 1),
                aten.argmin(x, 1),
            )

        if self.device == "cpu":
            raise unittest.SkipTest("broken on CPU")

        # Unrolled reduction
        t1 = torch.randn((6, 6))
        t1[:, 1] = float("nan")
        t1[:, 3] = float("nan")
        self.common(fn, (t1,))

        # Persistent reduction
        t1 = torch.randn((32, 32))
        t1[:, 4] = float("nan")
        t1[:, 8] = float("nan")
        self.common(fn, (t1,))

        # Non-persistent reduction
        t1 = torch.randn((1028, 1028))
        t1[:, 40] = float("nan")
        t1[:, 100] = float("nan")
        self.common(fn, (t1,))

    def test_conv_backward(self):
        def fn(rank4_inps, rank3_inps, rank5_inps):
            out1 = aten.convolution_backward(
                *rank4_inps,
                [C],
                [1, 1],
                [0, 0],
                [1, 1],
                False,
                [0, 0],
                1,
                [True, True, True],
            )
            out2 = aten.convolution_backward(
                *rank4_inps,
                [C],
                [1, 1],
                [0, 0],
                [1, 1],
                False,
                [0, 0],
                1,
                [True, False, False],
            )
            out3 = aten.convolution_backward(
                *rank3_inps,
                [C],
                [1],
                [0],
                [1],
                False,
                [0],
                1,
                [True, True, True],
            )
            out4 = aten.convolution_backward(
                *rank5_inps,
                [C],
                [1, 1, 1],
                [0, 0, 0],
                [1, 1, 1],
                False,
                [0, 0, 0],
                1,
                [True, True, True],
            )
            return (out1, out2, out3, out4)

        B = 3
        C = 4
        H = 5
        grad_out = torch.randn(B, C, H - 2, H - 2, H - 2)
        inp = torch.randn(B, C, H, H, H)
        weight = torch.randn(C, C, 3, 3, 3)

        def shrink_rank(x, rank):
            res = x
            while res.dim() > rank:
                res = torch.select(res, -1, 0)
            return res.contiguous()

        rank4_inps = [shrink_rank(x, 4) for x in [grad_out, inp, weight]]
        rank3_inps = [shrink_rank(x, 4) for x in [grad_out, inp, weight]]
        rank5_inps = [shrink_rank(x, 5) for x in [grad_out, inp, weight]]

        with torch.backends.cudnn.flags(enabled=True, allow_tf32=False):
            self.common(
                fn,
                [rank4_inps, rank3_inps, rank5_inps],
            )

    @unittest.skip(
        """
        FIXME: In the case of having equally max/min elements, our implementation returns
        the last index instead of the first one
        """
    )
    def test_argmax_argmin3(self):
        def fn(x):
            return (
                aten.argmax(x, 0),
                aten.argmin(x, 0),
                aten.argmax(x, -1),
                aten.argmin(x, -1),
            )

        self.common(
            fn,
            [torch.randint(0, 5, [10, 10])],
        )

    def test_vdd_clamp(self):
        def fn(x):
            return torch.clamp_min(x, 3)

        self.common(
            fn,
            [
                torch.randn([16], requires_grad=True) * 10,
            ],
        )

    def test_tmp_not_defined_issue1(self):
        def forward(
            primals_3,
            primals_4,
            add_tensor,
            convert_element_type_default,
            div_default,
            reciprocal_default,
        ):
            var_default = torch.ops.aten.var(
                convert_element_type_default, [2], correction=0
            )
            sub_tensor = torch.ops.aten.sub.Tensor(add_tensor, div_default)
            mul_tensor_1 = torch.ops.aten.mul.Tensor(sub_tensor, reciprocal_default)
            mul_tensor_2 = torch.ops.aten.mul.Tensor(mul_tensor_1, primals_3)
            add_tensor_2 = torch.ops.aten.add.Tensor(mul_tensor_2, primals_4)
            convert_element_type_default_1 = add_tensor_2.to(dtype=torch.float32)
            convert_element_type_default_2 = convert_element_type_default_1.to(
                dtype=torch.float32
            )
            var_default_1 = torch.ops.aten.var(
                convert_element_type_default_2, [2], correction=0
            )
            broadcast_in_dim_default_2 = var_default_1.reshape(1, 512, 1)
            sum_default_1 = convert_element_type_default_2.sum(2)
            add_tensor_3 = torch.ops.aten.add.Tensor(broadcast_in_dim_default_2, 1e-05)
            return (var_default, sum_default_1, add_tensor_3)

        inps = [
            (torch.Size([1024]), torch.float32),
            (torch.Size([1024]), torch.float32),
            (torch.Size([1, 512, 1024]), torch.float32),
            (torch.Size([1, 512, 1024]), torch.float32),
            (torch.Size([1, 512, 1]), torch.float32),
            (torch.Size([1, 512, 1]), torch.float32),
        ]
        inps = [torch.randn(shape, dtype=dtype) for (shape, dtype) in inps]
        self.common(forward, inps, atol=1e-05, rtol=2e-05)

    @unittest.skipIf(
        os.environ.get("BUILD_ENVIRONMENT", "").startswith("parallelnative"),
        "TODO: debug this with asan",
    )
    def test_tmp_not_defined_issue2(self):
        def forward(arg38_1, arg81_1, getitem_17, new_zeros_default_4):
            div_tensor_7 = torch.ops.aten.div.Tensor(getitem_17, arg81_1)
            mul_tensor_24 = torch.ops.aten.mul.Tensor(div_tensor_7, arg38_1)
            sum_default_7 = torch.ops.aten.sum.default(mul_tensor_24)
            return (new_zeros_default_4, sum_default_7)

        # TODO: Remove once https://github.com/pytorch/pytorch/issues/94017 is resolved
        dtype = torch.float64 if self.device == "cpu" else torch.float32
        args = [
            ((1, 88, 40, 40), (140800, 1600, 40, 1), dtype),
            ((), (), dtype),
            ((1, 88, 40, 40), (140800, 1600, 40, 1), dtype),
            ((3,), (1,), dtype),
        ]
        args = [
            rand_strided(shape, stride, dtype).requires_grad_(True).add(1)
            for shape, stride, dtype in args
        ]
        self.common(forward, args)

    @requires_gpu()
    def test_tmp_not_defined_issue3(self):
        from torch import device

        def forward(
            self,
            primals_1: "f32[1001, 6]",
            primals_2: "f32[1001]",
            primals_3: "f32[1001, 64]",
            primals_4: "f32[4190]",
            primals_5: "f32[4190]",
            primals_6: "f32[1739, 4190]",
            primals_48: "f32[6144, 4191]",
        ):
            _tensor_constant0: "i64[4190]" = self._tensor_constant0
            lift_fresh_copy: "i64[4190]" = torch.ops.aten.lift_fresh_copy.default(
                _tensor_constant0
            )

            index: "f32[6144, 4190]" = torch.ops.aten.index.Tensor(
                primals_48, [None, lift_fresh_copy]
            )

            _tensor_constant1: "i64[6]" = self._tensor_constant1
            lift_fresh_copy_1: "i64[6]" = torch.ops.aten.lift_fresh_copy.default(
                _tensor_constant1
            )
            index_1: "f32[6144, 6]" = torch.ops.aten.index.Tensor(
                primals_48, [None, lift_fresh_copy_1]
            )
            primals_48 = lift_fresh_copy_1 = None
            permute: "f32[6, 1001]" = torch.ops.aten.permute.default(primals_1, [1, 0])
            addmm: "f32[6144, 1001]" = torch.ops.aten.addmm.default(
                primals_2, index_1, permute
            )
            amax: "f32[6144, 1]" = torch.ops.aten.amax.default(addmm, [-1], True)
            sub: "f32[6144, 1001]" = torch.ops.aten.sub.Tensor(addmm, amax)
            exp: "f32[6144, 1001]" = torch.ops.aten.exp.default(sub)
            sum_1: "f32[6144, 1]" = torch.ops.aten.sum.dim_IntList(exp, [-1], True)
            div: "f32[6144, 1001]" = torch.ops.aten.div.Tensor(exp, sum_1)

            full_default: "i32[6144, 1001]" = torch.ops.aten.full.default(
                [6144, 1001],
                1,
                dtype=torch.int32,
                layout=torch.strided,
                device=device(type="cuda", index=0),
                pin_memory=False,
            )

            iota: "i32[1001]" = torch.ops.prims.iota.default(
                1001,
                start=0,
                step=1,
                dtype=torch.int32,
                device=device(type="cuda"),
                requires_grad=False,
            )

            mul: "i32[6144, 1001]" = torch.ops.aten.mul.Tensor(full_default, iota)
            iota_1: "i32[6144]" = torch.ops.prims.iota.default(
                6144,
                start=0,
                step=1001,
                dtype=torch.int32,
                device=device(type="cuda", index=0),
                requires_grad=False,
            )
            view: "i32[6150144]" = torch.ops.aten.reshape.default(mul, [-1])
            view_1: "f32[6150144]" = torch.ops.aten.reshape.default(div, [-1])
            _embedding_bag = torch.ops.aten._embedding_bag.default(
                primals_3, view, iota_1, False, 0, False, view_1
            )
            getitem: "f32[6144, 64]" = _embedding_bag[0]
            getitem_1: "i32[6150144]" = _embedding_bag[1]
            getitem_2: "i32[6144]" = _embedding_bag[2]
            getitem_3: "i32[0]" = _embedding_bag[3]
            unsqueeze: "f32[6144, 1, 64]" = torch.ops.aten.unsqueeze.default(getitem, 1)
            var_mean = torch.ops.aten.var_mean.correction(
                index, [1], correction=0, keepdim=True
            )
            getitem_4: "f32[6144, 1]" = var_mean[0]
            getitem_5: "f32[6144, 1]" = var_mean[1]
            add: "f32[6144, 1]" = torch.ops.aten.add.Tensor(getitem_4, 1e-05)
            rsqrt: "f32[6144, 1]" = torch.ops.aten.rsqrt.default(add)
            sub_1: "f32[6144, 4190]" = torch.ops.aten.sub.Tensor(index, getitem_5)
            mul_1: "f32[6144, 4190]" = torch.ops.aten.mul.Tensor(sub_1, rsqrt)
            mul_2: "f32[6144, 4190]" = torch.ops.aten.mul.Tensor(mul_1, primals_4)
            add_1: "f32[6144, 4190]" = torch.ops.aten.add.Tensor(mul_2, primals_5)
            permute_1: "f32[4190, 1739]" = torch.ops.aten.permute.default(
                primals_6, [1, 0]
            )

            return [
                index,
                index_1,
                addmm,
                amax,
                sum_1,
                iota_1,
                view,
                view_1,
                getitem_1,
                getitem_2,
                getitem_3,
                unsqueeze,
                getitem_5,
                rsqrt,
                add_1,
                permute_1,
            ]

        kwargs = aot_graph_input_parser(forward, device="cuda")
        self.common(forward, [], kwargs=kwargs)

    def test_misaligned_address_issue1(self):
        def forward(sub_tensor_1, unsqueeze_default):
            gather_default = torch.ops.aten.gather.default(
                sub_tensor_1, 1, unsqueeze_default
            )
            return gather_default

        args = [
            ((1, 1000), (1000, 1), torch.float32),
            ((1, 1), (1, 1), torch.int64),
        ]
        args = [rand_strided(shape, stride, dtype) for shape, stride, dtype in args]
        self.common(forward, args)

    def test_invalid_operand_issue1(self):
        def forward(arg0_1, arg1_1, arg3_1, squeeze, view_1, slice_1):
            slice_scatter = torch.ops.aten.slice_scatter.default(
                slice_1, arg3_1, 1, 1, 9223372036854775807
            )
            slice_scatter_1 = torch.ops.aten.slice_scatter.default(
                arg1_1, slice_scatter, 0, 0, 9223372036854775807
            )
            slice_2 = torch.ops.aten.slice.Tensor(
                slice_scatter_1, 0, 0, 9223372036854775807
            )
            select_scatter = torch.ops.aten.select_scatter.default(
                slice_2, squeeze, 1, 0
            )
            slice_scatter_2 = torch.ops.aten.slice_scatter.default(
                slice_scatter_1, select_scatter, 0, 0, 9223372036854775807
            )
            view = torch.ops.aten.view.default(slice_scatter_2, [-1, 128])
            embedding = torch.ops.aten.embedding.default(arg0_1, view, 1)
            return [embedding, view_1]

        args = [
            ((50005, 768), (768, 1), torch.float32),
            ((8, 128), (128, 1), torch.int64),
            ((8, 127), (127, 1), torch.int64),
            ((8,), (1,), torch.int64),
            ((1024,), (1,), torch.int64),
            ((8, 128), (128, 1), torch.int64),
        ]
        args = [rand_strided(shape, stride, dtype) for shape, stride, dtype in args]
        self.common(forward, args)

    def test_sizehint_issue1(self):
        def forward(x):
            return torch.nn.functional.unfold(
                x, kernel_size=[4, 4], dilation=1, padding=0, stride=[4, 4]
            )

        args = [((2, 24, 56, 56), (75264, 3136, 56, 1), torch.float32, False)]
        args = [
            rand_strided(sh, st, dt).requires_grad_(rg) for (sh, st, dt, rg) in args
        ]
        self.common(forward, args)

    def test_zero_dim_reductions(self):
        for kd in [True, False]:
            inps0 = (torch.zeros(2, 0, device=self.device, dtype=torch.float16), 1, kd)
            failed_ops = [aten.argmin, aten.argmax, aten.max, aten.min]
            for fo in failed_ops:
                with self.assertRaisesRegex(
                    IndexError, "Expected reduction dim 1 to have non-zero size"
                ):
                    mod = make_fx(fo)(*inps0)
                    _ = compile_fx_inner(mod, inps0)

            pass_ops = [
                lambda *x: fn(*x) for fn in [aten.sum, aten.prod, aten.any, aten.all]
            ]
            for po in pass_ops:
                compiled = torch._dynamo.optimize("inductor")(po)
                expected = po(*inps0)
                actual = compiled(*inps0)

            self.assertTrue(torch.allclose(actual, expected, atol=1e-3, rtol=1e-3))

    def test_unfold_zero_dimension_tensor(self):
        def forward(x):
            return torch.unfold_copy(dimension=1, input=x, size=0, step=7)

        x = torch.rand([1, 0], dtype=torch.float32)

        y = forward(x)
        compiled_y = torch.compile(forward, fullgraph=True)(x)

        self.assertEqual(y, compiled_y)

    def test_zero_element_mutation(self):
        class CustomModel(nn.Module):
            def __init__(self):
                super().__init__()
                self.layer1 = nn.LeakyReLU(negative_slope=5.2955089, inplace=True)

            def forward(self, inputs):
                return self.layer1(inputs)

        ip_size = [0]
        input_tensor = torch.randn(ip_size)

        mymodel = CustomModel()
        self.common(mymodel, (input_tensor,))

    def test_lerp(self):
        # non-contiguous inputs for lerp
        def fn0(i0, i1):
            x1 = i0.transpose(-2, -3)
            return torch.lerp(i1, x1, 70000)

        # contiguous inputs for lerp
        def fn1(i0, i1):
            return torch.lerp(i1, i0, 70000)

        self.common(fn0, [torch.rand(10, 3, 10), torch.rand(3, 10, 10)])
        self.common(fn1, [torch.rand(3, 10, 10), torch.rand(3, 10, 10)])

    def test_unspec_inputs(self):
        if self.device == "cpu":
            raise unittest.SkipTest("Testing mixed devices")

        def fn(x, y):
            return x + y, x * y, x / y

        opt = torch._dynamo.optimize("inductor")(fn)
        dtypes = [
            torch.float16,
            torch.bfloat16,
            torch.float32,
            torch.float64,
            torch.int32,
            torch.int64,
        ]

        for d in dtypes:
            inputs = (
                rand_strided((2, 3), (3, 1), dtype=torch.float32, device=GPU_TYPE),
                rand_strided((), (), dtype=d, device="cpu"),
            )
            self.assertTrue(same(opt(*inputs), fn(*inputs)))
            inputs = (inputs[1], inputs[0])
            self.assertTrue(same(opt(*inputs), fn(*inputs)))

    @dynamo_config.patch(automatic_dynamic_shapes=True)
    def test_list_clearing(self):
        if self.device == "cpu":
            contexts = [contextlib.nullcontext]
        else:
            contexts = [
                contextlib.nullcontext,
                lambda: config.patch({"triton.cudagraphs": True}),
            ]

        for context in contexts:
            with context():
                inps = [
                    torch.rand([5, 5]).to(self.device),
                    torch.rand([5, 5]).to(self.device),
                ]
                inp_refs = [weakref.ref(inp) for inp in inps]

                def fn(x, y):
                    a = x + y
                    return (a @ a,)

                fn_fx = make_fx(fn)(inps[0], inps[1])
                fn_compiled = compile_fx_inner(fn_fx, inps)

                test_self = self
                matmul_seen = False

                class TestRefMode(TorchDispatchMode):
                    def __torch_dispatch__(self, func, types, args=(), kwargs=None):
                        kwargs = kwargs if kwargs else {}

                        nonlocal inps
                        nonlocal inp_refs
                        nonlocal test_self
                        nonlocal matmul_seen

                        # by matmul, inputs should be deallocated
                        # TODO: should not be necessary, ref-cycle ?
                        gc.collect()
                        if func is aten.mm.out:
                            matmul_seen = True
                            test_self.assertEqual(len(inps), 0)
                            test_self.assertIsNone(inp_refs[0]())
                            test_self.assertIsNone(inp_refs[1]())

                        return func(*args, **kwargs)

                with TestRefMode():
                    fn_compiled(inps)

                # do an extra run to make sure we are deallocating on warmup and record
                if self.device == GPU_TYPE:
                    inps.extend(
                        [
                            torch.rand([5, 5]).to(self.device),
                            torch.rand([5, 5]).to(self.device),
                        ]
                    )
                    inp_refs.extend([weakref.ref(inp) for inp in inps])
                    matmul_seen = False

                    with TestRefMode():
                        fn_compiled(inps)

                # for some reason, TorchDispatch doesnt capture the
                # cuda mm call (even without cudagraphs)
                if self.device == "cpu":
                    self.assertTrue(matmul_seen)
                else:
                    self.assertEqual(len(inps), 0)

    def test_dtype_mismatch_issue(self):
        def fn(x):
            attn = torch.nn.functional.pad(x, [0, 1])
            return attn.softmax(dim=-1)

        x = torch.rand(128, 32, 63)
        self.common(fn, (x,))

    def test_diagonal_copy(self):
        def fn(x):
            return torch.diagonal_copy(x)

        for x in (torch.randn(2, 3), torch.randn(2, 2), torch.randn(3, 2)):
            self.common(fn, (x,))

    def test_kwargs(self):
        if self.device == GPU_TYPE:
            raise unittest.SkipTest("histogramdd only supports cpu")

        def fn(x, y):
            return torch.histogramdd(
                x,
                bins=[3, 3],
                weight=y,
            )

        self.common(
            fn,
            [torch.randn((4, 2)), torch.randn(4)],
        )

    # Shape padding causes the inputs to all get specialized, so the codegen
    # test fails
    @expectedFailureCodegenDynamic
    @requires_gpu()
    @torch._inductor.config.patch("shape_padding", True)
    def test_shape_padding(self):
        dtypes = [
            torch.float16,
            torch.float32,
        ]

        b, m, n, k = 7, 11, 13, 15

        def gen(*shape, dtype=torch.float32):
            return torch.randn(*shape, device=GPU_TYPE, dtype=dtype) / k + 1.0

        for dtype in dtypes:
            x = gen(m, k, dtype=dtype)
            y = gen(k, n, dtype=dtype)
            z = gen(n, dtype=dtype)
            self.common(lambda x, y: torch.mm(x, y), (x, y))
            self.common(lambda x, y: torch.matmul(x, y), (x, y))
            self.common(lambda x, y, z: torch.addmm(z, x, y), (x, y, z))

        for dtype in dtypes:
            x = gen(b, m, k, dtype=dtype)
            y = gen(b, k, n, dtype=dtype)
            z = gen(n, dtype=dtype)
            self.common(lambda x, y: torch.bmm(x, y), (x, y))
            self.common(lambda x, y: torch.matmul(x, y), (x, y))
            self.common(lambda x, y, z: torch.baddbmm(z, x, y), (x, y, z))

    @requires_gpu()
    @torch._inductor.config.patch("layout_optimization", True)
    def test_inductor_layout_optimization_input_mutations(self):
        # channel dim must be > 64 for inductor to do layout optimization and use NHWC
        mod = nn.Conv2d(3, 128, 1, stride=1, bias=False).to(GPU_TYPE)

        def f(x):
            x.mul_(2)
            out = mod(x)
            return out

        f_compiled = torch.compile(f)
        x_ref = torch.rand(2, 3, 128, 128, device=GPU_TYPE)
        x_test = x_ref.clone().detach()
        with torch.no_grad():
            out_ref = f(x_ref)
            out_test = f_compiled(x_test)
            self.assertEqual(out_ref, out_test)
            self.assertEqual(out_ref.shape, out_test.shape)
            # Importantly, since inductor._config.keep_output_stride is True,
            # the outputs should have matching strides here.
            self.assertEqual(out_ref.stride(), out_test.stride())
            self.assertEqual(x_ref, x_test)

    def test_int_input_dynamic_shapes(self):
        @torch.compile(dynamic=True)
        def fn(x, i):
            y = x * i
            return y

        # Constant must not get matched as constant
        self.common(fn, [torch.randn(3, 1, 1, 1, 1), 9132])

    def test_sqrt_dynamic_shapes(self):
        # TIMM convit_base model: https://github.com/pytorch/pytorch/issues/97877.
        # TODO: support cuda path.
        if self.device == GPU_TYPE:
            raise unittest.SkipTest("sqrt dynamic shapes only supports cpu")

        class Model(torch.nn.Module):
            def __init__(self):
                super().__init__()

            def forward(self, x):
                B, N, C = x.shape
                return self.get_rel_indices(N)

            def get_rel_indices(self, num_patches: int) -> torch.Tensor:
                img_size = int(num_patches**0.5)
                ind = torch.arange(img_size)
                return ind

        self.common(
            Model(),
            [
                torch.randn(8, 4, 4),
            ],
        )

    def test_rsqrt_dynamic_shapes(self):
        # From HF hf_BigBird model.
        @torch.compile(dynamic=True)
        def fn(a, b):
            r = 1 / math.sqrt(a.size(1))
            return torch.bmm(a, b) / r

        self.common(
            fn,
            [
                torch.randn(2, 4, 4),
                torch.randn(2, 4, 4),
            ],
        )

    def test_index_dynamic_shapes(self):
        # Repro from vision_maskrcnn
        def fn(arg0_1):
            unsqueeze = arg0_1.unsqueeze(0)
            sym_size = arg0_1.size(1)
            ceil = math.ceil(sym_size * 1.8735363483428955)
            iota = torch.ops.prims.iota.default(
                ceil,
                start=0,
                step=1,
                dtype=torch.int64,
                device=arg0_1.device,
                requires_grad=False,
            )
            convert_element_type_1 = iota.to(torch.float32)
            sym_size_1 = arg0_1.size(2)
            floor_1 = math.floor(sym_size_1 * 1.8735363483428955)
            ceil_1 = math.ceil(floor_1)
            iota_1 = torch.ops.prims.iota.default(
                ceil_1,
                start=0,
                step=1,
                dtype=torch.int64,
                device=arg0_1.device,
                requires_grad=False,
            )
            convert_element_type_3 = iota_1.to(torch.float32)
            sub_2 = (convert_element_type_1 + 0.5) * (sym_size / ceil) - 0.5
            clamp_min = sub_2.clamp_min(0.0)
            sub_3 = (convert_element_type_3 + 0.5) * (sym_size_1 / floor_1) - 0.5
            clamp_min_1 = sub_3.clamp_min(0.0)
            convert_element_type_4 = clamp_min.to(torch.int64)
            sub_4 = sym_size - 1
            clamp_max = clamp_min.ceil().clamp_max(sub_4)
            convert_element_type_5 = clamp_max.to(torch.int64)
            convert_element_type_6 = clamp_min_1.to(torch.int64)
            unsqueeze_2 = convert_element_type_4.unsqueeze(1)
            index = torch.ops.aten.index.Tensor(
                unsqueeze, [None, None, unsqueeze_2, convert_element_type_6]
            )
            index_1 = torch.ops.aten.index.Tensor(
                unsqueeze,
                [
                    None,
                    None,
                    convert_element_type_5.unsqueeze(1),
                    convert_element_type_6,
                ],
            )
            sub_6 = clamp_min.unsqueeze(1) - unsqueeze_2
            mul_10 = (index * (1.0 - sub_6) + index_1 * (sub_6)) * (
                1.0 - (clamp_min_1 - convert_element_type_6)
            )
            select = torch.ops.aten.select.int(mul_10, 0, 0)
            return (select,)

        x = torch.randn(15, 20, 3)
        self.common(
            fn,
            [x],
        )

    def test_setitem_with_int_parameter(self):
        x = torch.zeros(7)

        def fn(n, a):
            a[n] = -1
            return a

        cnts = CompileCounterWithBackend("inductor")
        opt_fn = torch._dynamo.optimize(cnts, nopython=True)(fn)

        for n in range(2, x.shape[0]):
            opt_fn(n, x)
            self.assertEqual(x[n], -1)

        # If assume_static_by_default is set, the calls above will trigger
        # 3 function compilation:
        #   1. assuming 'n' is static (equals 2)
        #   2. making 'n' dynamic, but with the guard 'end <= x.shape[0]'
        #      (from: torch._inductor.ir.SliceView.create)
        frame_count = 2 if torch._dynamo.config.assume_static_by_default else 1
        self.assertEqual(cnts.frame_count, frame_count)

        # Negative index triggers new compilation.
        opt_fn(-x.shape[0], x)
        self.assertEqual(x[0], -1)
        self.assertEqual(cnts.frame_count, frame_count + 1)

    @config.patch(profiler_mark_wrapper_call=True)
    def test_profiler_mark_wrapper_call(self):
        from torch.profiler import profile

        @torch._dynamo.optimize("inductor", nopython=True)
        def fn(a, b):
            return a + b

        a = torch.rand((100,))
        b = torch.rand((100,))
        with profile() as prof:
            fn(a, b)
        assert any(
            "inductor_wrapper_call" in e.name for e in prof.profiler.function_events
        )

    def test_insignificant_strides(self):
        def f(x):
            tmp = x + 1
            return tmp.view(-1, 1, 2)

        x = torch.arange(8, device=self.device, dtype=torch.float32)
        out = f(x)
        compiled_out = torch.compile(f)(x)

        self.assertEqual(out.stride(), compiled_out.stride())
        self.assertEqual(out, compiled_out)

    @unittest.skipIf(IS_X86 and not HAS_AVX2, "Requires AVX2")
    def test_pixel_shuffle_channels_last(self):
        def fn(x):
            x = torch.nn.functional.pixel_shuffle(x, 2)
            x = torch.nn.functional.relu(x)
            return x

        self.common(
            fn,
            (torch.randn(1, 16, 64, 72).to(memory_format=torch.channels_last),),
        )

    def test_where_broadcast(self):
        # https://github.com/pytorch/pytorch/issues/93374
        def fn(x, p1, p0):
            o = torch.where(x, p1, p0)
            return o

        # https://github.com/pytorch/pytorch/issues/94725
        class Repro(torch.nn.Module):
            def __init__(self):
                super().__init__()
                self.register_buffer(
                    "_tensor_constant0", torch.randn([], dtype=torch.float32)
                )

            def forward(self, arg0_1, arg1_1):
                convert_element_type = torch.ops.prims.convert_element_type.default(
                    arg1_1, torch.bool
                )
                bitwise_not = torch.ops.aten.bitwise_not.default(convert_element_type)
                _tensor_constant0 = self._tensor_constant0
                lift_fresh_copy = torch.ops.aten.lift_fresh_copy.default(
                    _tensor_constant0
                )
                where = torch.ops.aten.where.self(bitwise_not, lift_fresh_copy, arg0_1)
                return (where, bitwise_not)

        self.common(
            fn,
            (torch.tensor([[True]]), torch.rand(13, 7, 3), torch.rand(1, 1)),
        )

        args = [
            torch.randn(1, 4, 64, 64),
            torch.zeros(1, 1, 64, 64, dtype=torch.uint8),
        ]
        args[1][:, :, :32, :32] = 1
        eager_args = [x.clone() for x in args]
        eager_mod = Repro()
        mod = make_fx(eager_mod, tracing_mode="real")(*args)
        compiled = compile_fx_inner(mod, args)
        inductor_out = compiled(args)
        eager_out = eager_mod(*eager_args)
        self.assertEqual(inductor_out, eager_out)

    @skipIfRocm
    def test_require_stride_expanded(self):
        def forward(arg6, arg7, arg16):
            convolution = torch.ops.aten.convolution(
                arg16.unsqueeze(0), arg7, arg6, [4, 4], [2, 2], [1, 1], False, [0, 0], 1
            )
            return (convolution,)

        self.common(
            forward,
            (
                None,
                rand_strided(
                    (64, 3, 11, 11),
                    (363, 121, 11, 1),
                    torch.float32,
                    device=self.device,
                ).to(memory_format=torch.channels_last),
                rand_strided(
                    (1, 3, 224, 224),
                    (150528, 50176, 224, 1),
                    torch.float32,
                    device=self.device,
                )
                .to(memory_format=torch.channels_last)
                .squeeze(0),
            ),
            atol=1e-3,
            rtol=0.001,
        )

        # expanded dim should not cause copy in require_stride_order
        assertGeneratedKernelCountEqual(self, 0)

    @requires_gpu()
    @unittest.skipIf(
        not PLATFORM_SUPPORTS_FLASH_ATTENTION,
        "Does not support SDPA or pre-SM80 hardware",
    )
    @skipIfRocm
    def test_sdpa(self):
        def foo(arg0_1, arg1_1, arg2_1, arg3_1, arg4_1):
            view = torch.ops.aten.view.default(arg3_1, [23760, 128])
            arg3_1 = None
            mm = torch.ops.aten.mm.default(view, arg4_1)
            view = arg4_1 = None
            view_1 = torch.ops.aten.view.default(mm, [3, 99, 80, 8])
            mm = None
            view_2 = torch.ops.aten.view.default(view_1, [3, 99, 80, 8])
            view_1 = None
            permute = torch.ops.aten.permute.default(view_2, [0, 3, 1, 2])
            view_2 = None
            view_3 = torch.ops.aten.view.default(permute, [3, 8, 99, 80])
            permute = None

            clone = torch.ops.aten.clone.default(
                view_3, memory_format=torch.contiguous_format
            )
            view_3 = None

            expand = torch.ops.aten.expand.default(clone, [3, 8, 99, 80])
            clone = None
            _scaled_dot_product_efficient_attention = (
                torch.ops.aten._scaled_dot_product_efficient_attention.default(
                    arg0_1, arg1_1, arg2_1, expand, False
                )
            )
            arg0_1 = arg1_1 = arg2_1 = expand = None
            getitem = _scaled_dot_product_efficient_attention[0]
            _scaled_dot_product_efficient_attention = None
            return (getitem,)

        DEVICE = torch.device(f"{GPU_TYPE}:0")
        DTYPE = torch.float16
        B = 3
        H = 8
        Q = 99
        K = 80
        D = 32
        C_bias = 128

        # inputs
        query = torch.randn((B, H, Q, D), device=DEVICE, dtype=DTYPE)
        key = torch.randn((B, H, K, D), device=DEVICE, dtype=DTYPE)
        value = torch.randn((B, H, K, D), device=DEVICE, dtype=DTYPE)
        bias = torch.randn((B, Q, K, C_bias), device=DEVICE, dtype=DTYPE)
        weights = torch.randn((C_bias, H), device=DEVICE, dtype=DTYPE)

        self.common(
            foo,
            (query, key, value, bias, weights),
            atol=0.02,
            rtol=1e4,
        )

    @requires_gpu()
    @unittest.skipIf(
        not PLATFORM_SUPPORTS_MEM_EFF_ATTENTION,
        "Does not support mem_eff_attention",
    )
    @skipIfRocm
    def test_sdpa_unaligned_mask(self):
        def foo(
            arg0_1: "f32[8, 8, 16, 16]",
            arg1_1: "f32[8, 8, 15, 16]",
            arg2_1: "f32[8, 8, 15, 16]",
            arg3_1: "f32[1, 1, 16, 15]",
        ):
            constant_pad_nd: "f32[1, 1, 16, 16]" = (
                torch.ops.aten.constant_pad_nd.default(arg3_1, [0, 1], 0.0)
            )
            arg3_1 = None
            slice_1: "f32[1, 1, 16, 15]" = torch.ops.aten.slice.Tensor(
                constant_pad_nd, -1, 0, 15
            )
            constant_pad_nd = None
            expand: "f32[8, 8, 16, 15]" = torch.ops.aten.expand.default(
                slice_1, [8, 8, 16, 15]
            )
            slice_1 = None
            _scaled_dot_product_efficient_attention = (
                torch.ops.aten._scaled_dot_product_efficient_attention.default(
                    arg0_1, arg1_1, arg2_1, expand, False
                )
            )
            arg0_1 = arg1_1 = arg2_1 = expand = None
            getitem: "f32[8, 8, 16, 16]" = _scaled_dot_product_efficient_attention[0]
            _scaled_dot_product_efficient_attention = None
            return (getitem,)

        query = torch.rand(8, 8, 16, 16, device=GPU_TYPE)
        key = torch.rand(8, 8, 15, 16, device=GPU_TYPE)
        value = torch.rand(8, 8, 15, 16, device=GPU_TYPE)
        bias = torch.rand(1, 1, 16, 15, device=GPU_TYPE)
        self.common(
            foo,
            (query, key, value, bias),
            atol=0.02,
            rtol=1e4,
        )

    @requires_gpu()
    @unittest.skipIf(
        not PLATFORM_SUPPORTS_MEM_EFF_ATTENTION,
        "Does not support mem_eff_attention",
    )
    @skipIfRocm
    @config.patch(freezing=True)
    def test_sdpa_unaligned_mask_freezing(self):
        class Mod(torch.nn.Module):
            def __init__(self):
                super().__init__()
                self.arg3_1 = torch.rand(1, 1, 16, 15, device=GPU_TYPE)

            def forward(
                self,
                arg0_1: "f32[8, 8, 16, 16]",
                arg1_1: "f32[8, 8, 15, 16]",
                arg2_1: "f32[8, 8, 15, 16]",
            ):
                arg3_1 = self.arg3_1
                constant_pad_nd: "f32[1, 1, 16, 16]" = (
                    torch.ops.aten.constant_pad_nd.default(arg3_1, [0, 1], 0.0)
                )
                arg3_1 = None
                slice_1: "f32[1, 1, 16, 15]" = torch.ops.aten.slice.Tensor(
                    constant_pad_nd, -1, 0, 15
                )
                constant_pad_nd = None
                expand: "f32[8, 8, 16, 15]" = torch.ops.aten.expand.default(
                    slice_1, [8, 8, 16, 15]
                )
                slice_1 = None
                _scaled_dot_product_efficient_attention = (
                    torch.ops.aten._scaled_dot_product_efficient_attention.default(
                        arg0_1, arg1_1, arg2_1, expand, False
                    )
                )
                arg0_1 = arg1_1 = arg2_1 = expand = None
                getitem: "f32[8, 8, 16, 16]" = _scaled_dot_product_efficient_attention[
                    0
                ]
                _scaled_dot_product_efficient_attention = None
                return (getitem,)

        query = torch.rand(8, 8, 16, 16, device=GPU_TYPE)
        key = torch.rand(8, 8, 15, 16, device=GPU_TYPE)
        value = torch.rand(8, 8, 15, 16, device=GPU_TYPE)

        mod = Mod()
        out_eager = mod(query, key, value)

        with torch.no_grad():
            out_compiled = torch.compile(mod)(query, key, value)
            self.assertEqual(out_eager, out_compiled, atol=0.02, rtol=1e4)

    def test_where_with_logical_op(self):
        def fn_and(x, y):
            return torch.where(torch.logical_and(x, y), 1.0, 0.0)

        def fn_or(x, y):
            return torch.where(torch.logical_or(x, y), 1.0, 0.0)

        self.common(
            fn_and,
            (torch.randn(32), torch.randn(32)),
        )
        self.common(
            fn_or,
            (torch.randn(32), torch.randn(32)),
        )

    @skipIfRocm
    def test_conv_with_as_strided(self):
        class Model(nn.Module):
            def __init__(self):
                super().__init__()
                self.kv = torch.nn.Conv2d(
                    256, 384, kernel_size=(1, 1), stride=(1, 1), bias=False
                )

            def forward(self, x):
                convolution = self.kv(x)
                constant_pad_nd = torch.ops.aten.constant_pad_nd.default(
                    convolution, [2, 2, 2, 2], 0.0
                )
                # as_strided inputs are depend on input's size and stide.
                as_strided = torch.ops.aten.as_strided.default(
                    constant_pad_nd, [8, 384, 2, 20, 12], [153600, 400, 160, 1, 20]
                )
                as_strided_1 = torch.ops.aten.as_strided.default(
                    as_strided, [8, 384, 2, 2, 12, 12], [153600, 400, 160, 8, 20, 1]
                )
                clone = torch.ops.aten.clone.default(
                    as_strided_1, memory_format=torch.contiguous_format
                )
                return clone

        self.common(
            Model(),
            (torch.randn(8, 256, 16, 16),),
        )

    def test_inplace_where_pointwise(self):
        # https://github.com/pytorch/pytorch/issues/96446
        def fn(a, b):
            a[0] = 2
            return a * b

        self.common(fn, (torch.rand(1), torch.rand(2)))

    def test_view_on_aliased(self):
        # https://github.com/pytorch/pytorch/issues/96728
        def fn1(a, b):
            a = a.max(0).values
            c = torch.cat((a, b))
            c = c.round()
            b >= a[0]  # noqa: B015
            return c

        some_const = torch.tensor(6324)

        def fn2():
            a = torch.tensor([[0.6324]])
            ret = torch.cat((a, a), dim=0)
            some_const >= a[0]  # noqa: B015
            return ret

        self.common(fn1, (torch.tensor([[4.0]]), torch.tensor([5.0])))
        self.common(fn2, ())

    def test_argmax_to_float(self):
        # https://github.com/pytorch/pytorch/issues/97127
        def fn():
            a = torch.zeros([2, 2])
            b = a.argmax(0)
            return b.float().mean()

        self.common(fn, ())

    def test_const_int32_to_float(self):
        # https://github.com/pytorch/pytorch/issues/97124
        def fn():
            a = torch.zeros([1, 2], dtype=torch.int32)
            a = a + a
            b = a.to(dtype=torch.float32)
            return b * 0.8

        self.common(fn, ())

    def test_getitem(self):
        out_features = ["p3", "p4", "p5", "p6", "p7"]
        in_feature = "p5"

        def fn(a):
            return a[out_features.index(in_feature)]

        x = [
            torch.rand([1, 256, 100, 152], device=self.device),
            torch.rand([1, 256, 50, 76], device=self.device),
            torch.rand([1, 256, 25, 38], device=self.device),
        ]
        opt_fn = torch._dynamo.optimize("inductor")(fn)
        same(fn(x), opt_fn(x))

    def test_pad_view(self):
        def fn(a):
            y = torch.nn.functional.pad(a, (0, 0, 0, 1))
            y = y.view(*y.size()[:-2], y.size(-1), y.size(-2))
            return y

        x = torch.rand(48, 3, 512, 512)
        self.common(fn, (x,))

    def test_pad_cast(self):
        def fn(x):
            return torch.nn.functional.pad(x.to(torch.float32), (0, 3, 0, 0))

        for dtype in [torch.int32, torch.int64]:
            self.common(fn, (torch.ones(1, 1, 13, dtype=dtype),))

    @unittest.skipIf(not HAS_CPU or not RUN_CPU, "requires C++ compiler")
    def test_data_type_propogation(self):
        from torch._dynamo.utils import detect_fake_mode
        from torch._inductor.codegen.common import boolean_ops
        from torch._inductor.compile_fx import _shape_env_from_inputs
        from torch._inductor.debug import DebugContext
        from torch._inductor.graph import GraphLowering
        from torch._inductor.virtualized import V
        from torch.fx.passes.fake_tensor_prop import FakeTensorProp

        def get_data_type(node: torch.fx.Node):
            if OptimizationContext.key in node.meta:
                return node.meta[OptimizationContext.key].dtype
            else:
                return None

        def func(arg0_1):
            max_pool2d_with_indices = torch.ops.aten.max_pool2d_with_indices.default(
                arg0_1, [3, 3], [2, 2], [1, 1]
            )
            arg0_1 = None
            getitem = max_pool2d_with_indices[0]
            max_pool2d_with_indices = None
            return (getitem,)

        example_inputs = [
            torch.randn(10, 32, 20, 20, dtype=torch.bfloat16).to(
                memory_format=torch.channels_last
            )
        ]

        gm = torch.fx.symbolic_trace(func)

        shape_env = _shape_env_from_inputs(example_inputs)

        fake_mode = detect_fake_mode(example_inputs)
        if not fake_mode:
            fake_mode = torch._subclasses.FakeTensorMode(allow_non_fake_inputs=True)
            FakeTensorProp(gm, mode=fake_mode).propagate(*example_inputs)
        else:
            FakeTensorProp(gm, mode=fake_mode).propagate_dont_convert_inputs(
                *example_inputs
            )
        with V.set_fake_mode(fake_mode):
            graph = GraphLowering(
                gm,
                shape_env=shape_env,
                num_static_inputs=0,
            )
            with V.set_graph_handler(graph), V.set_debug_handler(DebugContext()):
                graph.run(*example_inputs)
                graph.compile_to_module()
                scheduler_node = graph.scheduler.nodes[0]
                DataTypePropagation.propagate_scheduler_node(scheduler_node)
                root_graph = scheduler_node._body.root_block.graph
                for node in root_graph.nodes:
                    if node.op == "placeholder":
                        self.assertEqual(get_data_type(node), None)
                    elif node.target in boolean_ops():
                        self.assertEqual(get_data_type(node), torch.bool)
                    elif node.target in (
                        "constant",
                        "to_dtype",
                        "index_expr",
                    ):
                        self.assertEqual(get_data_type(node), node.args[-1])
                    elif node.target in (
                        "get_index",
                        "index_expr",
                    ):
                        self.assertEqual(get_data_type(node), torch.int64)
                    elif node.target in (
                        "load",
                        "store",
                    ):
                        self.assertEqual(
                            get_data_type(node), V.graph.get_dtype(node.args[1])
                        )
                    elif node.target == "reduction":
                        _, _, dtype, _, _, _, _ = node.args
                        self.assertEqual(get_data_type(node), dtype)
                    elif node.target.startswith("masked_subblock"):
                        """
                        masked_subblocks:
                        opcode       name       target     args                        kwargs
                        -----------  ---------  ---------  --------------------------  --------
                        placeholder  ops        ops        ()                          {}
                        call_module  get_index  get_index  ('index2',)                 {}
                        call_method  load       load       (ops, 'arg0_1', get_index)  {}
                        call_method  to_dtype   to_dtype   (ops, load, torch.float32)  {}
                        output       output     output     (to_dtype,)                 {}
                        """
                        self.assertEqual(get_data_type(node), torch.float)
                    elif node.target == "and_":
                        """
                        and_'s input is boolean_ops:
                        -----------  ---------  ---------  --------------------------  --------
                        call_method  and__22           and_              (ops, ge_15, lt_15)
                        -----------  ---------  ---------  --------------------------  --------
                        """
                        self.assertEqual(get_data_type(node), torch.bool)
                    elif node.target == "maximum":
                        """
                        maximum's input is maximum or masked_subblock:
                        -----------  ---------  ---------  --------------------------  --------
                        call_method  maximum_6         maximum           (ops, masked_subblock8, maximum_5)
                        -----------  ---------  ---------  --------------------------  --------
                        """
                        self.assertEqual(get_data_type(node), torch.float)
                    elif node.target == "output":
                        self.assertEqual(get_data_type(node), torch.bfloat16)

    # Calling div only torch.SymInt arguments is not yet supported.
    # To support this behavior, we need to allow const-propping tensors that store symint data.
    # For now, dynamo will explicitly graph break when it encounters user code with this behavior.
    @expectedFailureCodegenDynamic
    def test_AllenaiLongformerBase_repro(self):
        def fn(query, scores, window_overlap):
            batch_size, seq_len, num_heads, _ = query.size()
            chunks_count = torch.div(seq_len, window_overlap, rounding_mode="trunc") - 1
            diagonal_attention_scores = scores.new_zeros(
                (
                    batch_size * num_heads,
                    chunks_count + 1,
                    window_overlap,
                    window_overlap * 2 + 1,
                )
            )
            diagonal_attention_scores[:, :-1, :, window_overlap:] = scores[
                :, :, :window_overlap, : window_overlap + 1
            ]
            input_tensor = diagonal_attention_scores.view(
                batch_size, num_heads, seq_len, 2 * window_overlap + 1
            ).transpose(2, 1)
            beginning_input = input_tensor[:, :window_overlap, :, : window_overlap + 1]
            input_tensor[:, :window_overlap, :, : window_overlap + 1] = torch.full_like(
                beginning_input, -float("inf")
            )
            return input_tensor

        args = [
            ((4, 1024, 12, 64), (768, 3072, 64, 1)),
            ((48, 3, 512, 513), (787968, 262656, 513, 1)),
        ]
        args = [rand_strided(sh, st) for (sh, st) in args]
        args.append(256)
        self.common(fn, args)

    def test_cumsum_pattern_matcher_issue(self):
        def fn(input_ids) -> torch.Tensor:
            input_shape = input_ids.size()
            input_ids = input_ids.view(-1, input_shape[-1])
            batch_size, seq_length = input_shape
            past_key_values_length = 0
            mask_seq_length = past_key_values_length + seq_length
            attention_mask = torch.ones(
                batch_size, mask_seq_length, device=input_ids.device
            )
            attention_mask = attention_mask.long()
            return torch.cumsum(attention_mask, dim=1)

        x = torch.randn(2, 2)
        self.common(fn, (x,), atol=0, rtol=0)

    @staticmethod
    def _check_resize_common(
        self, fn, x, size_or_y, memory_format, inplace, deterministic
    ):
        x_ref_arg = x.clone()
        x_opt_arg = x.clone()
        x_numel = x.numel()
        torch._dynamo.reset_code_caches()
        opt_fn = torch._dynamo.optimize_assert(compile_fx)(fn)
        correct = fn(x_ref_arg, size_or_y, memory_format)
        actual = opt_fn(x_opt_arg, size_or_y, memory_format)

        def get_numel(size_or_y):
            if isinstance(size_or_y, torch.Tensor):
                return size_or_y.numel()
            else:
                # assume shape
                return functools.reduce(lambda x, y: x * y, size_or_y, 1)

        if deterministic:
            nele_check = correct.numel()
        else:
            nele_check = min(x_numel, get_numel(size_or_y))

        correct_values = correct.as_strided((nele_check,), (1,))
        actual_values = actual.as_strided((nele_check,), (1,))
        self.assertTrue(same(correct_values, actual_values, equal_nan=deterministic))
        correct_strides = correct.stride()
        actual_strides = actual.stride()
        self.assertEqual(correct_strides, actual_strides)

    @staticmethod
    def _cases_resize_common():
        sizes = [
            ((2,), (1, 3, 2, 3)),
            ((100,), (1, 3, 2, 3)),
            ((1, 3, 2, 3), (1, 3, 2, 3)),
            ((2,), (1, 3, 2, 3, 1)),
            ((100,), (1, 3, 2, 3, 1)),
            ((1, 3, 2, 3, 1), (1, 3, 2, 3, 1)),
            ((2, 0, 1), (2, 2)),
        ]
        for x_size, y_size in sizes:
            memory_formats = [torch.contiguous_format]
            if len(y_size) == 4:
                memory_formats.append(torch.channels_last)
            if len(y_size) == 5:
                memory_formats.append(torch.channels_last_3d)
            for memory_format in memory_formats:
                x = torch.randn(*x_size)
                yield x, y_size, memory_format
                # check some non-contiguous tensors
                if x.numel() == 100:
                    x_strided = x[::2].reshape(25, 2).transpose(0, 1)
                    yield x_strided, y_size, memory_format

    def test_resize(self):
        def fn(x, size, memory_format):
            # NOTE: Tensor.resize() =/= aten::resize()
            return torch.ops.aten.resize(x, size, memory_format=memory_format)

        for deterministic in [True, False]:
            with DeterministicGuard(
                deterministic, fill_uninitialized_memory=deterministic
            ):
                for x, y_size, memory_format in CommonTemplate._cases_resize_common():
                    CommonTemplate._check_resize_common(
                        self,
                        fn,
                        x,
                        y_size,
                        memory_format,
                        inplace=False,
                        deterministic=deterministic,
                    )

    @staticmethod
    def _cases_resize_as_common():
        for x, y_size, memory_format in CommonTemplate._cases_resize_common():
            # each sizes /memory_format combintation tested in 2 ways:
            # 1. y is contiguous fn gets memory_format kwargs
            # 2. y has memory_format contiguity and fn gets preserve kwarg
            # 3. y has some other strides (not contiguous or channels last) and fn gets preserve
            yield x, torch.randn(*y_size), memory_format
            yield x, torch.randn(*y_size).contiguous(
                memory_format=memory_format
            ), torch.preserve_format
            yield x, torch.randn(*y_size).permute(
                tuple(reversed(range(len(y_size))))
            ), torch.preserve_format

    def test_resize_as(self):
        def fn(x, y, memory_format):
            return torch.ops.aten.resize_as(x, y, memory_format=memory_format)

        for deterministic in [True, False]:
            with DeterministicGuard(
                deterministic, fill_uninitialized_memory=deterministic
            ):
                for x, y, memory_format in CommonTemplate._cases_resize_as_common():
                    CommonTemplate._check_resize_common(
                        self,
                        fn,
                        x,
                        y,
                        memory_format,
                        inplace=False,
                        deterministic=deterministic,
                    )

    def test_inplace_resize_as(self):
        def fn(x, y):
            x.resize_as_(y)
            return x

        x = torch.randn(2, 3)
        y = torch.randn(200, 300)
        x_clone = x.clone()
        opt_fn = torch._dynamo.optimize("inductor")(fn)
        same(fn(x, y), opt_fn(x_clone, y))

    def test_erfc(self):
        def fn(x):
            return torch.erfc(x)

        self.common(fn, (torch.randn(8, 8),))

    def test_erfinv(self):
        def fn(x):
            return torch.erfinv(x)

        # domain for erfinv is (-1, 1)
        x = torch.empty(8, 8).uniform_(-1, 1)
        self.common(fn, (x,))

    def test_uint(self):
        def fn(z):
            x = torch.tensor(5, device=z.device, dtype=torch.uint8)
            y = torch.neg(x)
            return x < y

        self.common(fn, (torch.randn(26),))

    def test_scaled_dot_product_attention(self):
        if self.device == "cuda" and not PLATFORM_SUPPORTS_FLASH_ATTENTION:
            raise unittest.SkipTest("Can't run flash attention on this platform")
        if self.device == "cuda" and TEST_WITH_ROCM:
            raise unittest.SkipTest(
                "Flash attention support is incomplete on this platform"
            )

        def fn(q, k, v):
            return torch.nn.functional.scaled_dot_product_attention(
                q.transpose(1, 2).contiguous(),
                k.transpose(1, 2),
                v.transpose(1, 2),
                scale=0.125,
            )[:2]

        self.common(
            fn,
            (
                torch.randn(4, 2, 4, 2),
                torch.randn(4, 2, 4, 2),
                torch.randn(4, 2, 4, 2),
            ),
            atol=2e-4,  # to pass lowp check on GPU
            rtol=1e-2,  # to pass lowp check on GPU
        )

    @skipIfRocm
    def test_scaled_dot_product_efficient_attention(self):
        if self.device == "cpu":
            raise unittest.SkipTest(f"requires {GPU_TYPE}")

        # The first two values should be the same, attention output
        # and logsumexp since dropout is not being set
        def fn(q, k, v, attn_bias, compute_log_sumexp):
            return aten._scaled_dot_product_efficient_attention(
                q, k, v, attn_bias, compute_log_sumexp
            )[:2]

        self.common(
            fn,
            (
                torch.randn(4, 4, 36, 36),
                torch.randn(4, 4, 36, 36),
                torch.randn(4, 4, 36, 36),
                torch.randn(4, 4, 36, 36),
                False,
            ),
            check_lowp=False,
        )

    def test_fft_real_input(self):
        def fn(x):
            return torch.fft.fftn(x)

        self.common(fn, (torch.randn((16, 16, 16)),), check_lowp=False)

    def test_fft_real_input_real_output(self):
        def fn(x):
            return torch.fft.fftn(x).real

        self.common(fn, (torch.randn((16, 16, 16)),), check_lowp=False)

    def test_bucketize(self):
        def fn(input, boundaries, out_int32, right):
            return torch.bucketize(input, boundaries, out_int32=out_int32, right=right)

        input = torch.rand((64, 64)) * 2 - 1
        boundaries = torch.tensor([-0.9, -0.8, 0.1, 0.2, 0.5, 0.9])

        for out_int32 in [True, False]:
            for right in [True, False]:
                out_int32 = True
                right = False
                self.common(fn, (input, boundaries, out_int32, right), check_lowp=False)

    def test_bucketize_default_kwargs(self):
        def fn(input, offsets):
            return torch.bucketize(input, offsets)

        input = torch.tensor(
            [-1.0, -0.9, -0.8, -0.5, 0.0, 0.1, 0.2, 0.4, 0.5, 0.6, 0.9, 0.91]
        )
        offsets = torch.tensor([-0.9, -0.8, 0.1, 0.2, 0.5, 0.9])

        self.common(fn, (input, offsets), check_lowp=False)

    def test_bucketize_int(self):
        def fn(input, offsets, out_int32, right):
            return torch.bucketize(input, offsets, out_int32=out_int32, right=right)

        input = torch.randint(0, 102, (64, 64))
        offsets = torch.arange(10, dtype=torch.int32) ** 2 + 1

        for out_int32 in [True, False]:
            for right in [True, False]:
                self.common(fn, (input, offsets, out_int32, right), check_lowp=False)

    @patch.object(config.triton, "autotune_pointwise", True)
    def test_bucketize_add_autotune(self):
        # Causes a @pointwise(size_hints) where size_hints is 2D

        def fn(input, offsets, add_value):
            return torch.bucketize(input, offsets) + add_value

        input = torch.rand((16, 16, 64, 64))
        boundaries = torch.tensor([-0.9, -0.8, 0.1, 0.2, 0.5, 0.9])
        add_value = torch.randint(0, 1024, (16, 16, 64, 64)).to(
            memory_format=torch.channels_last
        )

        self.common(fn, (input, boundaries, add_value), check_lowp=False)

        assertGeneratedKernelCountEqual(self, 1)

    def test_bucketize_computed_offsets(self):
        def fn(inp, offsets):
            return torch.bucketize(inp, offsets + 0.01)

        inp = torch.tensor(
            [-1.0, -0.9, -0.8, -0.5, 0.0, 0.1, 0.2, 0.4, 0.5, 0.6, 0.9, 0.91]
        )
        offsets = torch.tensor([-0.9, -0.8, 0.1, 0.2, 0.5, 0.9]) - 0.01

        self.common(fn, (inp, offsets), check_lowp=False)

    @config.patch(implicit_fallbacks=True)
    def test_custom_op_1(self):
        import torch.library

        def foo_cpu(x):
            return 3 * x

        def foo_cuda(x):
            return 3 * x

        def foo_meta(x):
            return torch.empty_like(x)

        define_custom_op_for_test("foo", foo_cpu, foo_cuda, foo_meta)

        def fn(x):
            a = torch.nn.functional.relu(x)
            b = torch.ops.test.foo(a)
            c = torch.cos(b)
            return c

        self.common(fn, (torch.randn((16, 32)),), check_lowp=False)

<<<<<<< HEAD
=======
    @config.patch(implicit_fallbacks=True)
    def test_custom_op_2(self):
        import torch.library

        def foo_cpu(x, scale: float):
            return scale * x, torch.cos(x)

        def foo_cuda(x, scale: float):
            return scale * x, torch.cos(x)

        def foo_meta(x, scale: float):
            return torch.empty_like(x), torch.empty_like(x)

        define_custom_op_2_for_test("foo2", foo_cpu, foo_cuda, foo_meta)

        def fn(x, scale: float):
            a = torch.nn.functional.relu(x)
            return torch.ops.test.foo2(a, scale)

        self.common(fn, (torch.randn((16, 32)), 2.0), check_lowp=False)

    @config.patch(implicit_fallbacks=True)
    def test_custom_op_3(self):
        import torch.library

        def foo_cpu(x):
            result = torch.zeros_like(x[0])
            for t in x:
                result += t
            return result

        def foo_cuda(x):
            result = torch.zeros_like(x[0])
            for t in x:
                result += t
            return result

        def foo_meta(x):
            return torch.empty_like(x[0])

        define_custom_op_3_for_test("foo3", foo_cpu, foo_cuda, foo_meta)

        def fn(x):
            return torch.ops.test.foo3(x)

        self.common(
            fn,
            ([torch.randn((16, 32)), torch.randn((16, 32)), torch.randn((16, 32))],),
            check_lowp=False,
        )

>>>>>>> f34905f6
    @requires_gpu()
    @torch._inductor.config.patch("layout_optimization", True)
    @torch._inductor.config.patch("keep_output_stride", False)
    @config.patch(implicit_fallbacks=True)
    def test_custom_op_fixed_layout_sequential(self):
        import torch.library

        mod = nn.Conv2d(3, 128, 1, stride=1, bias=False).cuda()
        inp = torch.rand(2, 3, 128, 128, device="cuda")
        expected_stride = mod(inp).stride()

        def bar_cpu(x):
            self.assertEqual(x.stride(), expected_stride)
            return x.clone()

        def bar_cuda(x):
            self.assertEqual(x.stride(), expected_stride)
            return x.clone()

        def bar_meta(x):
            return torch.empty_like(x)

        define_custom_op_for_test(
            "bar",
            bar_cpu,
            bar_cuda,
            bar_meta,
            tags=[torch._C.Tag.needs_fixed_stride_order],
        )

        def fn(x):
            z = mod(x)
            output = torch.ops.test.bar(z)
            return output

        with torch.no_grad():
            # With keep_output_stride False, inductor would normally have different layout from eager execution
            # But because our custom op needs fixed layout, the assertions in the custom op will pass
            self.common(fn, (inp,), check_lowp=False)

    @requires_gpu()
    @config.patch(implicit_fallbacks=True)
    def test_custom_op_fixed_layout_channels_last(self):
        class Block(nn.Module):
            def __init__(
                self,
            ):
                super().__init__()

                self.in_layers = nn.Sequential(
                    nn.Dropout(p=0.1),
                )

            def helper(self, x):
                out = F.gelu(x)
                out = self.in_layers(out)
                return out

            def forward(self, x):
                out = self.helper(x)
                out = torch.ops.test.baz(out)
                return out

        model = Block()
        model = model.to("cuda").to(memory_format=torch.channels_last)
        input_t = torch.randn([1, 320, 128, 128], dtype=torch.float32, device="cuda")
        input_t = input_t.to(memory_format=torch.channels_last)
        expected_strides = model.helper(input_t).stride()

        def baz_cpu(x):
            self.assertEqual(expected_strides, x.stride())
            return x.clone()

        def baz_cuda(x):
            self.assertEqual(expected_strides, x.stride())
            return x.clone()

        def baz_meta(x):
            return torch.empty_like(x)

        define_custom_op_for_test(
            "baz",
            baz_cpu,
            baz_cuda,
            baz_meta,
            tags=[torch._C.Tag.needs_fixed_stride_order],
        )

        with torch.no_grad():
            net = torch.compile(model)
            out = net(input_t)

    def test_buffer_use_after_remove(self):
        # https://github.com/pytorch/pytorch/issues/102857

        def rotvec_to_rotmat(rotvec) -> torch.Tensor:
            """Simplified rotvec to rotmat code from RoMa
            (https://github.com/naver/roma/blob/06e4b0cdc1c802a60a012bb19c581d6600c63358/roma/mappings.py#L371)
            """
            theta = torch.norm(rotvec, dim=-1)
            axis = rotvec / theta[..., None]
            kx, ky, kz = axis[:, 0], axis[:, 1], axis[:, 2]
            sin_theta = torch.sin(theta)
            cos_theta = torch.cos(theta)
            one_minus_cos_theta = 1 - cos_theta
            xs = kx * sin_theta
            ys = ky * sin_theta
            zs = kz * sin_theta
            xyc = kx * ky * one_minus_cos_theta
            xzc = kx * kz * one_minus_cos_theta
            yzc = ky * kz * one_minus_cos_theta
            xxc = kx**2 * one_minus_cos_theta
            yyc = ky**2 * one_minus_cos_theta
            zzc = kz**2 * one_minus_cos_theta
            R_rodrigues = torch.stack(
                [
                    1 - yyc - zzc,
                    xyc - zs,
                    xzc + ys,
                    xyc + zs,
                    1 - xxc - zzc,
                    -xs + yzc,
                    xzc - ys,
                    xs + yzc,
                    1 - xxc - yyc,
                ],
                dim=-1,
            ).reshape(-1, 3, 3)
            R = R_rodrigues
            return R

        def f(coord, rot, trans):
            rot_mat = rotvec_to_rotmat(rot)
            coord = torch.einsum("...ij,...bj->...bi", rot_mat, coord) + trans
            return coord.sum()

        foo_c = torch.compile(f, dynamic=True)

        def run(fn):
            coord = torch.ones((2, 3), device=self.device)
            rot = nn.Parameter(torch.ones((2, 3), device=self.device))
            trans = nn.Parameter(torch.ones((2, 3), device=self.device))

            U = fn(coord, rot, trans)
            U.backward()

            return U, rot, trans

        U_e, rot_e, trans_e = run(f)
        U, rot, trans = run(foo_c)

        self.assertEqual(U, U_e)
        self.assertEqual(rot.grad, rot_e.grad)
        self.assertEqual(trans.grad, trans_e.grad)

    @config.patch({"fx_graph_cache": False})
    def test_inner_fn_str_and_stride(self):
        def f(x):
            x = x + 1
            x = test_operators.realize(x)
            x = x * 2
            x = test_operators.realize(x)
            return x

        x = torch.rand(3, 2, device=self.device).t()
        ref = f(x)
        called = False

        def hook_fn(scheduler, nodes):
            nonlocal called
            called = True

            if self.device != "cpu":
                self.assertEqual(len(nodes), 3)
                _, mul_buf, _ = nodes
                self.assertTrue(
                    all(
                        V.graph.sizevars.size_hints(buf.get_stride()) == (1, 2)
                        for buf in nodes
                    )
                )
                # before the fix, the wrong index expression
                # 'i1 + 3 * i0' is cached.
                self.assertTrue(
                    "i0 + 2 * i1" in mul_buf.data.inner_fn_str()
                    or "i0 + i1 * s1" in mul_buf.data.inner_fn_str()
                )

        with add_scheduler_init_hook(hook_fn):
            actual = torch.compile(f, fullgraph=True)(x)
        self.assertEqual(ref, actual)
        self.assertTrue(called)

    def test_mutations_loop_fusion(self):
        def fn(tensor, index, source):
            out = tensor.index_add(0, index, source, alpha=2.0) / 2
            return out

        device = "cpu"
        tensor = torch.rand((1,), dtype=torch.double, device=device)
        index = torch.tensor([0], dtype=torch.long, device=device)
        source = torch.rand((1,), dtype=torch.double, device=device)
        self.common(
            fn,
            (
                tensor,
                index,
                source,
            ),
        )

    @config.patch(
        "triton.autotune_pointwise", True
    )  # needed to introduce config that exceed max shared memory usage
    @serialTest()
    def test_large_block_sizes(self):
        """
        Inductor will try triton configs like x = 64 and y = 1024 which will
        result in out of shared memory if dtype is fp32.

        Currently inductor will skip such bad configs and pick the best one
        from the remaining configs.
        """
        if not _has_sufficient_memory(self.device, 3 * 2**24 * 65 * 4):
            raise unittest.SkipTest("insufficient memory")

        @torch.compile
        def fn(x, y):
            return x.t() + y

        # Use shape (2**24, 65) rather than (2**24, 128) potentially avoid OOM in
        # CI while still keep the same up-rounded size-hints.
        a = torch.randn(2**24, 65, device=self.device)
        b = torch.randn(65, 2**24, device=self.device)
        fn(a, b)

    def test_fuse_large_params(self):
        def pt2_optimizer_step(optimizer):
            @torch.compile()
            def f():
                optimizer.step()

            f()

        params = [
            torch.rand(10, 10, dtype=torch.float32, device=self.device)
            for _ in range(194)
        ]
        for p in params:
            p.grad = torch.rand_like(p)

        o = torch.optim.AdamW(params)
        pt2_optimizer_step(o)

    def test_adaptive_avg_pool1d_argmax(self):
        # https://github.com/pytorch/pytorch/issues/113013
        def fn(x):
            x = torch.adaptive_avg_pool1d(input=x, output_size=2)
            x = torch.argmax(input=x)
            return x

        x = torch.rand([4, 4, 3], dtype=torch.float64)
        self.common(fn, (x,))

    def test_float16_to_int16(self):
        def fn(x):
            x_view = x.view(dtype=torch.int16)
            return x_view.mul(2)

        x = torch.ones(4, dtype=torch.float16, device=self.device)
        ref = fn(x)
        actual = torch.compile(fn)(x)
        self.assertEqual(ref, actual)

    @skipCUDAIf(not SM80OrLater, "uses bfloat16 which requires SM >= 80")
    def test_bfloat16_to_int16(self):
        def fn(a, b):
            x = a + b
            x_view = x.view(dtype=torch.int16)
            return x_view.mul(2)

        a = torch.ones(4, dtype=torch.bfloat16, device=self.device)
        b = torch.ones(4, dtype=torch.bfloat16, device=self.device)
        ref = fn(a, b)
        actual = torch.compile(fn)(a, b)
        self.assertEqual(ref, actual)

    def test_float32_to_int32(self):
        def fn(a, b):
            x = a + b
            x_view = x.view(dtype=torch.int32)
            return x_view.mul(2)

        a = torch.ones(4, dtype=torch.float32, device=self.device)
        b = torch.ones(4, dtype=torch.float32, device=self.device)
        ref = fn(a, b)
        actual = torch.compile(fn)(a, b)
        self.assertEqual(ref, actual)

    def test_randint_int64_mod(self):
        # This used to not compile due to a wrong return type of randint64_cpu
        # See https://github.com/pytorch/pytorch/issues/117435
        def fn(n):
            return torch.randint(low=-5, high=5, size=(n,), dtype=torch.int64) % 10

        res = torch.compile(fn)(20)
        self.assertTrue(torch.all((0 <= res) & (res < 10)).item())

    def test_should_pad_bench_for_bmm(self):
        B = 2
        M = 1024
        N = 1024
        K = 1024 + 1  # a size that requires padding

        mat1 = torch.rand(B, M, K, device=self.device)
        mat2 = torch.rand(B, K, N, device=self.device)

        def return_true(*args, **kwargs):
            return True

        # return value of is_mm_compute_bound depends on flops and membw of
        # the GPU. Mock it so the test does not becomes flaky when running
        # on different GPUs.
        patch1 = patch.object(pad_mm, "is_mm_compute_bound", return_true)
        # mock get_cached_should_pad so the test does not rely on benchmarking
        # result.
        patch2 = patch.object(pad_mm, "get_cached_should_pad", return_true)

        with patch1, patch2:
            should_pad = pad_mm.should_pad_bench(mat1, mat2, torch.ops.aten.bmm)

        if has_triton():
            self.assertTrue(should_pad)
        else:
            # should_pad_bench always returns False if has_triton returns False
            self.assertFalse(should_pad)

    @parametrize(
        "name, op",
        [
            subtest((name, getattr(torch.special, name)), name=name)
            for name in torch.special.__all__
            if name not in {"softmax", "log_softmax", "logsumexp"}
        ],
    )
    def test_pointwise(self, name, op):
        dtype = torch.float32
        check_lowp = True
        if self.device == "cuda" and name in {
            "airy_ai",
            "bessel_i0",
            "bessel_i1",
            "bessel_j0",
            "bessel_j1",
            "bessel_y0",
            "bessel_y1",
            "erfcx",
            "gammainc",
            "gammaincc",
            "i1",
            "i1e",
            "modified_bessel_i0",
            "modified_bessel_i1",
            "modified_bessel_k0",
            "modified_bessel_k1",
            "ndtri",
            "scaled_modified_bessel_k0",
            "scaled_modified_bessel_k1",
            "spherical_bessel_j0",
            "zeta",
            "chebyshev_polynomial_t",
            "chebyshev_polynomial_v",
            "chebyshev_polynomial_u",
            "chebyshev_polynomial_w",
            "legendre_polynomial_p",
            "shifted_chebyshev_polynomial_t",
            "shifted_chebyshev_polynomial_u",
            "shifted_chebyshev_polynomial_v",
            "shifted_chebyshev_polynomial_w",
            "hermite_polynomial_h",
            "hermite_polynomial_he",
            "laguerre_polynomial_l",
        }:
            # <func>_cuda not implemented for Half
            check_lowp = False

        if name in {"gammainc", "gammaincc"}:
            args = (
                torch.randn(8, 8, dtype=dtype, device=self.device),
                torch.empty(8, 8, dtype=dtype, device=self.device).uniform_(1, 2),
            )

            def fn(x, y):
                return op(x, y)

        elif name in {"xlog1py", "xlogy", "zeta"}:
            args = (
                torch.randn(8, 8, dtype=dtype, device=self.device),
                torch.empty(8, 8, dtype=dtype, device=self.device).uniform_(1, 2),
            )

            def fn(x, y):
                return op(x, y)

        elif name == "multigammaln":
            args = (
                torch.empty(8, 8, dtype=dtype, device=self.device).uniform_(1, 2),
                2,
            )

            def fn(x, p):
                return op(x, p)

        elif name == "polygamma":
            args = (
                1,
                torch.empty(8, 8, dtype=dtype, device=self.device).uniform_(1, 10),
            )

            def fn(n, x):
                return op(n, x)

        elif "_polynomial_" in name:
            args = (
                torch.randn(8, 8, dtype=dtype, device=self.device),
                2,
            )

            def fn(x, n):
                return op(x, n)

        else:
            args = (torch.randn(8, 8, dtype=dtype, device=self.device),)

            def fn(x):
                return op(x)

        self.common(fn, args, check_lowp=check_lowp)

    # codegen test fails with no dynamic for loop in dynamic shape tests
    @expectedFailureCodegenDynamic
    def test_view_uint8_through_differing_bitwidths(self):
        # https://github.com/pytorch/pytorch/issues/120998
        def fn(x, view_dtype):
            return x.view(view_dtype).view(torch.uint8)

        view_dtypes = [torch.int16, torch.int32, torch.int64]
        for dtype in view_dtypes:
            x = torch.randint(0, 2**4, [4096, 4096], dtype=torch.uint8)
            self.common(
                fn,
                (
                    x,
                    dtype,
                ),
            )

    @torch._dynamo.config.patch(capture_scalar_outputs=True)
    def test_split_with_sizes_with_unbacked_symints(self):
        @torch.compile()
        def f(sz, x):
            s0, s1 = sz.tolist()
            r0, r1 = torch.ops.aten.split_with_sizes.default(x, [s0, s1])
            return torch.ops.aten.sort.default(r1)

        N = 7312
        S0 = 420
        S1 = N - S0

        result = f(torch.tensor([S0, S1]), torch.randn(N))
<<<<<<< HEAD

        self.assertTrue(len(result) == 2)

=======
        self.assertTrue(len(result) == 2)

        @torch.compile()
        def f2(x):
            y = torch.arange(x.item())
            return torch.ops.aten.split_with_sizes.default(y, [5, 5, 10])

        result = f2(torch.tensor([20]))
        self.assertTrue(len(result) == 3)

    @torch._dynamo.config.patch(capture_scalar_outputs=True)
    def test_split_with_unbacked_symints(self):
        # https://github.com/pytorch/pytorch/issues/122937
        @torch.compile()
        def f(x):
            y = torch.arange(x.item())
            return torch.split(y, [5, 5, 10])

        result = f(torch.tensor([20]))
        self.assertTrue(len(result) == 3)

    def test_complex_memory_overlap(self):
        t = rand_strided((8, 1500, 1), (1504, 1, 1), device=self.device)
        self.assertFalse(complex_memory_overlap(t))

    def test_generate_rand_fp8(self):
        """
        PyTorch can not generate fp8 tensors with a normal distribution because of
        missing needed kernels.

        We work around that in rand_strided by generating an fp16 tensor first and
        then do casting.
        """
        t = rand_strided((2, 3), (3, 1), device=self.device, dtype=torch.float8_e4m3fn)
        self.assertTrue(t.dtype is torch.float8_e4m3fn)

>>>>>>> f34905f6

@dataclasses.dataclass
class TestFailure:
    suffixes: Tuple[str]
    is_skip: bool = False
    __test__: bool = False


def copy_tests(
    my_cls, other_cls, suffix, test_failures=None, xfail_prop=None
):  # noqa: B902
    for name, value in my_cls.__dict__.items():
        if name.startswith("test_"):
            # You cannot copy functions in Python, so we use closures here to
            # create objects with different ids. Otherwise, unittest.skip
            # would modify all methods sharing the same object id. Also, by
            # using a default argument, we create a copy instead of a
            # reference. Otherwise, we would lose access to the value.

            @functools.wraps(value)
            def new_test(self, value=value):
                return value(self)

            # Copy __dict__ which may contain test metadata
            new_test.__dict__ = copy.deepcopy(value.__dict__)

            if xfail_prop is not None and hasattr(value, xfail_prop):
                new_test = unittest.expectedFailure(new_test)

            tf = test_failures and test_failures.get(name)
            if tf is not None and suffix in tf.suffixes:
                skip_func = (
                    unittest.skip("Skipped!")
                    if tf.is_skip
                    else unittest.expectedFailure
                )
                new_test = skip_func(new_test)

            setattr(other_cls, f"{name}_{suffix}", new_test)


if HAS_CPU and RUN_CPU:

    class SweepInputsCpuTest(SweepInputs2, TestCase):
        gen = InputGen(10, "cpu")

    SweepInputsCpuTest.populate()

    class CpuTests(TestCase):
        common = check_model
        device = "cpu"

    copy_tests(CommonTemplate, CpuTests, "cpu")

if HAS_GPU and RUN_GPU and not TEST_WITH_ASAN:

    class SweepInputsGPUTest(SweepInputs2, TestCase):
        gen = InputGen(10, GPU_TYPE)

    SweepInputsGPUTest.populate()

    class GPUTests(TestCase):
        common = check_model_gpu
        device = GPU_TYPE

    copy_tests(CommonTemplate, GPUTests, GPU_TYPE)

    class TritonCodeGenTests(TestCase):
        from torch._inductor.triton_heuristics import CachingAutotuner

        class NoOpCompilerBackend:
            def __init__(self):
                self.example_args = None
                self.model = None

            def noop_backend(
                self,
                model_: torch.fx.GraphModule,
                example_inputs_: typing.List[torch.Tensor],
            ):
                """
                The Noop backend does not compile the fx graph it is given.
                Instead, it transforms the fx graph so that its functions are
                aten operations. It then saves this graph.
                """
                from torch._inductor.decomposition import select_decomp_table
                from torch._subclasses import FakeTensorMode
                from torch.fx import Interpreter

                fake_mode = FakeTensorMode()

                def interpret(*args, **kwargs):
                    return Interpreter(model_).run(*args[0:], **kwargs)

                fake_flat_tensor_args = [
                    fake_mode.from_tensor(x) for x in example_inputs_
                ]
                fw_module = make_fx(interpret, select_decomp_table())(
                    *fake_flat_tensor_args
                )
                self.model = fw_module
                self.example_args = fake_flat_tensor_args
                return lambda x: example_inputs_

        def get_kernels(self, fn, args) -> typing.List[CachingAutotuner]:
            from torch._inductor.debug import DebugContext
            from torch._inductor.graph import GraphLowering
            from torch._inductor.virtualized import V

            cxt = TritonCodeGenTests.NoOpCompilerBackend()
            torch._dynamo.optimize(backend=cxt.noop_backend)(fn)(*args)
            graph = GraphLowering(cxt.model)
            graph.num_static_inputs = 0
            kernels = []
            with V.set_graph_handler(graph), V.set_debug_handler(DebugContext()):
                graph.run(*(cxt.example_args))
                mod = graph.compile_to_module()

                for val in mod.__dict__.values():
                    if isinstance(
                        val, torch._inductor.triton_heuristics.CachingAutotuner
                    ):
                        kernels.append(val)

            return kernels

        def test_divisible_by_16_covers_numel_args(self):
            torch._dynamo.reset()

            def fn(a: torch.Tensor) -> torch.Tensor:
                return torch.sum(a)

            kernels = self.get_kernels(fn, [torch.randn([256, 256], device=GPU_TYPE)])
            if config.triton.multi_kernel:
                self.assertTrue(
                    len(kernels) == 4,
                    "SUM should result in four kernels when multi-kernel is enabled",
                )
            else:
                self.assertTrue(len(kernels) == 2, "SUM should result in two kernels")

            # kernel0 reduces from 256 to (xnumel=8, rnumel=8192), which means it reduces 256 by 256 into an array of
            # size 8 by accumulating 8192 elements at once note that rnumel is equal to 512 * 16, so rnumel which is
            # at slot 3 should be in the divisible by 16 descriptor
            arguments_that_are_divisible_by_16_in_kernel0 = (
                kernels[0].triton_meta["configs"][0].divisible_by_16
            )
            self.assertEqual(arguments_that_are_divisible_by_16_in_kernel0, (0, 1, 3))

            # kernel1 reduces from 8 elements to a single scalar.
            # Since multi-kernel generate 2 variants for each kernel. The second
            # persistent-reduction has index 2.
            kernel1_index = 2 if config.triton.multi_kernel else 1
            arguments_that_are_divisible_by_16_in_kernel1 = (
                kernels[kernel1_index].triton_meta["configs"][0].divisible_by_16
            )
            self.assertEqual(arguments_that_are_divisible_by_16_in_kernel1, (0, 1))
            torch._dynamo.reset()

        @config.patch(assume_aligned_inputs=False)
        def test_config_option_dont_assume_alignment(self):
            def fn(x: torch.Tensor) -> torch.Tensor:
                return x.sin() + x.cos()

            for offset in (0, 1, 2):
                base = torch.randn(64 * 64 + 64, device=GPU_TYPE)
                inps = torch.as_strided(base, (64, 64), (64, 1), offset)
                torch._dynamo.reset()
                kernels = self.get_kernels(fn, [inps])
                arguments_that_are_divisible_by_16 = (
                    kernels[0].triton_meta["configs"][0].divisible_by_16
                )

                #             NO_ALIGN ALIGN     ALIGN
                # def triton_(in_ptr0, out_ptr0, xnumel, XBLOCK : tl.constexpr)

                self.assertEqual(arguments_that_are_divisible_by_16, (1, 2))

        def test_optimize_indexing_dtype(self):
            def fn(x: torch.Tensor) -> torch.Tensor:
                return aten.upsample_bilinear2d.vec(x, None, True, [2.0, 2.0])

            fn_opt = torch._dynamo.optimize("inductor")(fn)
            inps = [torch.randn(2, 4, 16, 16, device=GPU_TYPE)]
            code = run_and_get_triton_code(fn_opt, *inps)
            self.assertTrue("to(tl.int32)" in code)
            self.assertFalse("to(tl.int64)" in code)

            self.assertEqual(fn_opt(*inps), fn(*inps))

        def test_optimize_indexing_dtype_with_constraint(self):
            def fn1(a: torch.Tensor, b: torch.Tensor) -> torch.Tensor:
                x = torch.arange(0, b.shape[0], device=GPU_TYPE)
                y = ((x + x) / 3).int()
                return a[y.to(torch.int64)]

            def fn2(a: torch.Tensor, b: torch.Tensor) -> torch.Tensor:
                torch._constrain_as_size(b.shape[0], 2, 100)
                return fn1(a, b)

            fn1_opt = torch._dynamo.optimize("inductor")(fn1)
            fn2_opt = torch._dynamo.optimize("inductor")(fn2)

            a = torch.rand([100, 100], device=GPU_TYPE)
            b = torch.rand([100], device=GPU_TYPE)
            torch._dynamo.mark_dynamic(b, 0)
            inps = [a, b]

            code1 = run_and_get_triton_code(fn1_opt, *inps)
            code2 = run_and_get_triton_code(fn2_opt, *inps)

            # The function with the constrained tensor should be optimized, but
            # the other should not:
            self.assertTrue("to(tl.int64)" in code1)
            self.assertTrue("to(tl.int32)" in code2)
            self.assertFalse("to(tl.int64)" in code2)

            self.assertEqual(fn1_opt(*inps), fn1(*inps))
            self.assertEqual(fn2_opt(*inps), fn1(*inps))

        def test_constant_folding_deallocation(self):
            import torch._inductor

            def fn():
                li = []
                for i in range(10):
                    x = torch.full([100], i)
                    x = x + 1
                    li.append(x)

                return li

            mod = make_fx(fn)()

            live_tensors = WeakTensorKeyDictionary()
            max_live_tensors = 0

            class LiveTensors(TorchDispatchMode):
                def __torch_dispatch__(self, func, types, args=(), kwargs=None):
                    nonlocal live_tensors
                    nonlocal max_live_tensors

                    kwargs = kwargs if kwargs else {}
                    for arg in pytree.arg_tree_leaves(*args, **kwargs):
                        if isinstance(arg, torch.Tensor):
                            live_tensors[arg] = True

                    out = func(*args, **kwargs)
                    if not isinstance(out, torch.Tensor):
                        return out

                    live_tensors[out] = True
                    max_live_tensors = max(max_live_tensors, len(live_tensors))
                    return out

            mode = LiveTensors()
            from torch._inductor.fx_passes.joint_graph import UniformValueConstantFolder

            with mode:
                UniformValueConstantFolder(mod).run()

            # there are a couple extra tensors created in `insertable_tensor_check`
            self.assertTrue(max_live_tensors == 4)

        # See https://github.com/pytorch/pytorch/issues/100348
        def test_inductor_detach_view(self):
            def fn(x: torch.Tensor) -> torch.Tensor:
                a = x * 2
                return a, a.detach()

            fn_opt = torch._dynamo.optimize("inductor")(fn)
            inp = torch.ones(2, 2, requires_grad=True, device=GPU_TYPE)
            inp_ref = inp.clone().detach().requires_grad_(True)
            out_ref = fn(inp_ref)
            out = fn_opt(inp)
            out_ref[0].sum().backward()
            out[0].sum().backward()
            self.assertEqual(inp.grad, inp_ref.grad)

        @skipIfRocm  # asserts not implemented in Rocm yet
        def test_optimize_indexing_assert(self):
            def has_indirect(code, tl_fn: str):
                self.assertTrue(
                    tl_fn in code,
                    msg=f"{tl_fn} not present:\n{code}",
                )
                for line in code.split("\n"):
                    if tl_fn in line:
                        stmt = line.split(tl_fn)[-1]
                        # indirect indexing involves a `tmp` variable
                        self.assertTrue(
                            "tmp" in stmt,
                            msg=f"Indirect indexing not present in code:\n{line}",
                        )

            def has_assert(code, lower: bool, upper: bool):
                self.assertIn(
                    "device_assert", code, msg=f"No device asert found:\n{code}"
                )
                for line in code.split("\n"):
                    if "device_assert" in line:
                        self.assertTrue(
                            ("0 <= " in line) is lower,
                            msg=f"Lower bound {'' if lower else 'not '}elided:{line}",
                        )
                        self.assertTrue(
                            (" < " in line) is upper,
                            msg=f"Upper bound {'' if upper else 'not '}elided:{line}",
                        )

            def fn(x: torch.Tensor) -> torch.Tensor:
                s = 1.0 * torch.arange(x.shape[0], device=x.device)
                return x[s.long()]

            # aten.index
            for dynamic in (False, True):
                fn_opt = torch.compile(fn, dynamic=dynamic)

                x = torch.randn(8, device=GPU_TYPE)
                code = run_and_get_triton_code(fn_opt, x)
                self.assertEqual(fn_opt(x), fn(x), msg=f"{dynamic=}")

                # Check that there's indirect indexing...
                has_indirect(code, tl_fn="tl.load")
                if not dynamic:
                    # We elide the assert for static shapes
                    self.assertNotIn("device_assert", code)
                else:
                    # ...but we generate an upper bound for dynamic shapes
                    has_assert(code, lower=False, upper=True)

            def fn(a, z, b, idx0, idx1):
                idx2 = torch.arange(a.shape[-1], device=a.device)
                a.index_put_((z, idx0, idx1, idx2), b, accumulate=True)
                return a

            # aten.index_put
            for dynamic in (False, True):
                fn_opt = torch.compile(fn, dynamic=dynamic)
                a = torch.randn(1, 32, 32, 4, device=GPU_TYPE)
                z = torch.zeros((), dtype=torch.int64, device=GPU_TYPE)
                b = torch.randn(33, 1, device=GPU_TYPE)
                idx0 = torch.randint(32, (33,), device=GPU_TYPE).view(33, 1, 1)
                idx1 = torch.randint(32, (33,), device=GPU_TYPE).view(33, 1)
                inps = (a.clone(), z, b, idx0, idx1)
                code = run_and_get_triton_code(fn_opt, *inps)

                # Correctness
                out_opt = fn_opt(a.clone(), z, b, idx0, idx1)
                out = fn(a.clone(), z, b, idx0, idx1)
                self.assertEqual(out_opt, out, msg=f"{dynamic=}")

                # We have an indirect store via atomic_add
                has_indirect(code, tl_fn="tl.atomic_add")
                # We cannot elide he assert in this case
                has_assert(code, lower=True, upper=True)

        def test_not_materialize_pointwise_reduction(self):
            def fn(a, b):
                return (a - b).sum(dim=-1).amax(dim=-1)

            N = 16
            K = 7
            fn_opt = torch._dynamo.optimize("inductor")(fn)
            inps = [
                torch.randn(N, 1, K, device=GPU_TYPE),
                torch.randn(1, N, K, device=GPU_TYPE),
            ]
            code = run_and_get_triton_code(fn_opt, *inps)
            self.assertEqual(
                code.count("tl.store"), 2 if config.triton.multi_kernel else 1
            )
            self.assertTrue("out_ptr1" in code)
            self.assertFalse("out_ptr0" in code)
            self.assertEqual(fn_opt(*inps), fn(*inps))

        def test_numpy_on_gpu(self):
            x = np.arange(10, dtype=np.float32)

            @torch.compile
            def fn(x):
                return np.sin(x)

            def fn_gpu(x):
                with torch.device(GPU_TYPE):
                    return fn(x)

            r = fn_gpu(x)
            code = run_and_get_triton_code(fn_gpu, x)
            self.assertIn("tl_math.sin", code)
            self.assertEqual(type(r), np.ndarray)
            self.assertEqual(r, np.sin(x))

        def test_numpy_autograd(self):
            def my_torch(x):
                y = torch.cat([torch.sin(x) ** 2, torch.max(x)[None]])
                return y.sum()

            def my_np(x):
                y = np.concatenate([np.sin(x) ** 2, np.max(x)[None]])
                return np.sum(y)

            @torch.compile
            def wrapper(x):
                return torch.compiler.wrap_numpy(my_np)(x)

            @torch.compile
            def wrapper2(x):
                x = x.numpy()
                y = my_np(x)
                return torch.from_numpy(y)

            x_np = torch.arange(8, dtype=torch.float32, requires_grad=True)
            x = torch.arange(8, dtype=torch.float32, requires_grad=True)
            out_np = wrapper(x_np)
            out = my_torch(x)
            self.assertEqual(out, out_np)

            x2_np = torch.arange(8, dtype=torch.float32, requires_grad=True)
            out2_np = wrapper2(x2_np)
            self.assertEqual(out, out2_np)

            out_np.backward()
            out.backward()
            self.assertEqual(x.grad, x_np.grad)

            out2_np.backward()
            self.assertEqual(x.grad, x2_np.grad)

        # Disable constant propagation, so we isolate value range analysis
        @patch.object(config, "constant_and_index_propagation", False)
        @patch.object(config, "joint_graph_constant_folding", False)
        def test_cant_optimize_compute(self):
            def ones():
                return torch.ones([4], device=GPU_TYPE)

            def suffix(inp):
                return (inp.to(torch.int64) + 1).to(torch.float64)

            ten = torch.rand([4], device=GPU_TYPE)

            for foo in (
                lambda x: x + 2147483657,
                lambda x: torch.where(x < 0, ones(), ones() - 2) * (-(2 ** (40))),
                lambda x: x + ten,
                lambda x: x + ten.sum(),
            ):

                def fn():
                    return suffix(foo(ones()))

                fn_opt = torch._dynamo.optimize("inductor")(fn)
                code = run_and_get_triton_code(fn_opt)

                # this cannot be optimized away, value too large
                self.assertTrue("to(tl.int64)" in code)
                self.assertEqual(fn_opt(), fn())

        # Disable constant propagation, so we isolate value range analysis
        @patch.object(config, "constant_and_index_propagation", False)
        @patch.object(config, "joint_graph_constant_folding", False)
        def test_optimize_compute(self):
            def ones():
                return torch.ones([4], device=GPU_TYPE)

            def suffix(inp):
                return (inp.to(torch.int64) + 1).to(torch.float64)

            for foo in (
                lambda x: x + 500,
                lambda x: torch.where(x < 0, ones(), ones() - 2) * (-(2 ** (20))),
                lambda x: x / 30,
            ):

                def fn():
                    return suffix(foo(ones()))

                fn_opt = torch._dynamo.optimize("inductor")(fn)
                code = run_and_get_triton_code(fn_opt)

                # this can be optimized away, value too large
                self.assertTrue("to(tl.int64)" not in code)
                self.assertTrue("to(tl.int32)" in code)

                self.assertEqual(fn_opt(), fn())

        @config.patch("triton.use_block_ptr", False)
        def test_evict_last_non_coalesced_loads(self):
            @torch.compile
            def f(a, b):
                return (a * b).sum(dim=-1)

            N = 512
            inps = (
                torch.randn(N, N, N, device=GPU_TYPE).permute(2, 1, 0),
                torch.randn(N, N, N, device=GPU_TYPE).permute(1, 2, 0),
            )
            code = run_and_get_triton_code(f, *inps)
            lines = [line for line in code.split("\n") if "tl.load" in line]
            if config.triton.multi_kernel:
                # the first 2 lines are generated for the persistent reduction
                # variant.
                self.assertExpectedInline(
                    "\n".join(lines),
                    """\
    tmp0 = tl.load(in_ptr0 + (x1 + (512*x0) + (262144*r2)), rmask, eviction_policy='evict_last', other=0.0)
    tmp1 = tl.load(in_ptr1 + (x3 + (262144*r2)), rmask, other=0.0)
        tmp0 = tl.load(in_ptr0 + (x1 + (512*x0) + (262144*r2)), rmask, eviction_policy='evict_last', other=0.0)
        tmp1 = tl.load(in_ptr1 + (x3 + (262144*r2)), rmask, eviction_policy='evict_first', other=0.0)""",
                )
            else:
                self.assertExpectedInline(
                    "\n".join(lines),
                    """\
        tmp0 = tl.load(in_ptr0 + (x1 + (512*x0) + (262144*r2)), rmask, eviction_policy='evict_last', other=0.0)
        tmp1 = tl.load(in_ptr1 + (x3 + (262144*r2)), rmask, eviction_policy='evict_first', other=0.0)""",
                )

        @skipIfRocm
        @config.patch("triton.use_block_ptr", True)
        def test_evict_last_non_coalesced_loads_block_ptr(self):
            @torch.compile
            def f(a, b):
                return (a * b).sum(dim=-1)

            N = 512
            inps = (
                torch.randn(N, N, N, device=GPU_TYPE).permute(2, 1, 0),
                torch.randn(N, N, N, device=GPU_TYPE).permute(1, 2, 0),
            )
            code = run_and_get_triton_code(f, *inps)
            lines = [line for line in code.split("\n") if "tl.load" in line]

            if config.triton.multi_kernel:
                # the first 2 lines are generated for the persistent reduction
                # variant.
                self.assertExpectedInline(
                    "\n".join(lines),
                    """\
    tmp0 = tl.load(in_ptr0 + (x1 + (512*x0) + (262144*r2)), rmask, eviction_policy='evict_last', other=0.0)
    tmp1 = tl.load(tl.make_block_ptr(in_ptr1, shape=[262144, 512], strides=[1, 262144], block_shape=[XBLOCK, RBLOCK], order=[0, 1], offsets=[xoffset, roffset]), boundary_check=[1], padding_option='zero')
        tmp0 = tl.load(in_ptr0 + (x1 + (512*x0) + (262144*r2)), rmask, eviction_policy='evict_last', other=0.0)
        tmp1 = tl.load(block_ptr0, boundary_check=[1], padding_option='zero', eviction_policy='evict_first')""",  # noqa: B950 line too long
                )
            else:
                self.assertExpectedInline(
                    "\n".join(lines),
                    """\
        tmp0 = tl.load(in_ptr0 + (x1 + (512*x0) + (262144*r2)), rmask, eviction_policy='evict_last', other=0.0)
        tmp1 = tl.load(block_ptr0, boundary_check=[1], padding_option='zero', eviction_policy='evict_first')""",
                )

        # Disable index propagation, so the indirect indexing isn't optimized away
        @patch.object(config, "constant_and_index_propagation", False)
        def test_computed_indirect_mask(self):
            def fn(x, n):
                tmp = torch.arange(n, device=x.device)
                return x[tmp] + 1

            x = torch.randn(8, device=GPU_TYPE)
            fn_opt = torch.compile(fn)
            code = run_and_get_triton_code(fn_opt, x, 8)
            # load should be masked
            self.assertTrue("tl.load(in_ptr0 + (tmp0), xmask" in code)
            self.assertEqual(fn(x, 8), fn_opt(x, 8))

        def test_kernel_names_descriptive(self):
            @torch._dynamo.optimize("inductor")
            def fn1(x):
                return x.cos().sin()

            @torch._dynamo.optimize("inductor")
            def fn2(x):
                x = torch.mm(x, x)
                x = torch.softmax(x, dim=1)
                return x

            mod = nn.Sequential(
                nn.Linear(4, 4),
                nn.LayerNorm(4),
                nn.ReLU(),
            ).to(device=GPU_TYPE)

            @torch._dynamo.optimize("inductor")
            def fn3(x):
                return mod(x)

            func_and_kernel_aten = [
                (fn1, "triton_poi_fused_cos_sin", (torch.randn(8, device=GPU_TYPE),)),
                (
                    fn2,
                    "triton_poi_fused__softmax",
                    (torch.randn(4, 4, device=GPU_TYPE),),
                ),
                (
                    fn3,
                    "triton_poi_fused_native_layer_norm_relu",
                    (torch.randn(4, 4, device=GPU_TYPE),),
                ),
            ]
            func_and_kernel_torch = [
                (fn1, "triton_poi_fused_cos_sin", (torch.randn(8, device=GPU_TYPE),)),
                (
                    fn2,
                    "triton_poi_fused_softmax",
                    (torch.randn(4, 4, device=GPU_TYPE),),
                ),
                (
                    fn3,
                    "triton_poi_fused_LayerNorm_ReLU",
                    (torch.randn(4, 4, device=GPU_TYPE),),
                ),
            ]

            def test_funcs(func_and_kernel):
                with torch.no_grad():
                    for fn, kernel_name, inps in func_and_kernel:
                        code = run_and_get_triton_code(fn, *inps)
                        if kernel_name not in code:
                            print(code)
                        self.assertTrue(kernel_name in code)

            test_funcs(func_and_kernel_aten)
            patch.object(config.triton, "descriptive_names", "torch")(test_funcs)(
                func_and_kernel_torch
            )

        @patch.object(config, "profile_bandwidth", True)
        def test_bandwidth_profiler(self):
            @torch._dynamo.optimize("inductor")
            def fn(x):
                x = x.cos()
                x = x.cos()
                x = torch.mm(x, x)
                x = x.sin()
                x = x.relu()
                return x

            inp = torch.randn(4, 4, device=GPU_TYPE)
            code = run_and_get_triton_code(fn, inp)
            fn(inp)
            self.assertTrue("start_graph" in code)
            self.assertTrue("end_graph" in code)

        def test_split_op_with_sym(self):
            def fn(x: torch.Tensor) -> torch.Tensor:
                # split(tensor, sympy.Integer), split(tensor, sympy.Expr)
                return torch.split(x, x.shape[0]), torch.split(x, x.shape[0] // 2)

            for dynamic_shapes in [True, False]:
                with torch._dynamo.config.patch(dynamic_shapes=dynamic_shapes):
                    torch._dynamo.reset()
                    fn_opt = torch._dynamo.optimize("inductor", dynamic=dynamic_shapes)(
                        fn
                    )
                    inps = torch.randn([5, 5])
                    fn_opt(inps)

        @skipIfRocm
        @unittest.skipIf(IS_FBCODE, "fbcode system python does not provide torch")
        def test_indirect_device_assert(self):
            dir_path = os.path.dirname(os.path.realpath(__file__))
            test_path = os.path.join(dir_path, "indirect_assert_helper.py")
            fns = ("first_arg", "store", "second_arg", "same_pm_one", "same_pp_one")

            for fn, ndims, dyn_shape in itertools.product(fns, (2, 3), (True, False)):
                proc = subprocess.Popen(
                    [
                        sys.executable,
                        test_path,
                        fn,
                        str(ndims),
                        str(dyn_shape),
                        "False",
                    ],
                    stdout=subprocess.PIPE,
                    stderr=subprocess.PIPE,
                    env={**os.environ, "MKL_THREADING_LAYER": "GNU"},
                )
                stderr = proc.communicate()[1]
                self.assertTrue(
                    any(
                        "index out of bounds" in err.decode("utf-8")
                        for err in stderr.splitlines()
                    ),
                    f"{fn}, {ndims}, {dyn_shape}, False",
                )
            proc = subprocess.Popen(
                [sys.executable, test_path, "first_arg", "2", "False", "True"],
                stdout=subprocess.PIPE,
                stderr=subprocess.PIPE,
                env={**os.environ, "MKL_THREADING_LAYER": "GNU"},
            )
            stderr = proc.communicate()[1]

            self.assertTrue(
                any(
                    "index out of bounds" in err.decode("utf-8")
                    for err in stderr.splitlines()
                ),
                "first_arg 2 False True",
            )

        @patch("torch._inductor.config.comment_origin", True)
        @patch("torch._functorch.config.max_dist_from_bw", 0)
        def test_inductor_sequence_nr(self):
            class Model(torch.nn.Module):
                def __init__(self):
                    super().__init__()
                    self.conv1 = torch.nn.Conv2d(
                        in_channels=16,
                        out_channels=16,
                        kernel_size=(1, 1),
                        stride=1,
                        padding="same",
                        bias=True,
                    )
                    self.bn1 = torch.nn.BatchNorm2d(num_features=16)
                    self.relu1 = torch.nn.ReLU()
                    self.loss_fn = torch.nn.L1Loss()

                def forward(self, x, target):
                    y = x
                    x = self.conv1(x)
                    x = self.bn1(x)
                    x = self.relu1(x)
                    x = x + y
                    x = torch.flatten(x)
                    output = self.loss_fn(x, target)
                    return (output,)

            def get_triton_codegen(optimized_module, args):
                def run_with_backward():
                    result = optimized_module(*args)
                    result[0].backward()
                    return result

                res, (fwd_code, bwd_code) = run_and_get_code(run_with_backward)
                return fwd_code, bwd_code

            x = torch.rand(100, 16, 32, 32, requires_grad=True, device=GPU_TYPE)
            target = torch.rand(1, device=GPU_TYPE)
            args = [x, target]
            model = Model().to(device=GPU_TYPE)
            opt_model = torch.compile(model)
            fwd_code, bwd_code = get_triton_codegen(opt_model, args)

            bwd_seq_nr_set = set()
            fwd_seq_nr_set = set()
            for idx, code in enumerate([fwd_code, bwd_code]):
                seq_nr_set = bwd_seq_nr_set if idx > 0 else fwd_seq_nr_set
                prefix = "BWD" if idx > 0 else "FWD"
                for line in code.split("\n"):
                    if "seq_nr" in line:
                        res = re.search(r"seq_nr:(\d+)", line)
                        if res:
                            seq_nr_set.add(int(res.group(1)))
            self.assertTrue(bwd_seq_nr_set.issubset(fwd_seq_nr_set))

        @config.patch(
            {
                "coordinate_descent_tuning": True,
                "triton.unique_kernel_names": True,
                "benchmark_kernel": True,
            }
        )
        @skipIfRocm
        @unittest.skipIf(
            torch.cuda.get_device_capability() < (9, 0),
            "Triton does not support fp8 on A100",
        )
        def test_red_followed_by_transposed_pointwise(self):
            bs = 26624
            dim = 1024

            @torch.compile(dynamic=False)
            def f(in1, in2, a, b):
                out = torch.nn.functional.silu(in1) * in2
                out_row = (out / out.amax(dim=1, keepdim=True)).to(torch.float8_e4m3fn)
                out_col = (out / out.amax(dim=0, keepdim=True)).to(torch.float8_e4m3fn)

                # setup strides for _scaled_mm
                out_row = out_row.contiguous()
                out_col = out_col.t().contiguous().t()

                return (
                    torch._scaled_mm(out_row, a, out_dtype=torch.bfloat16)[0],
                    torch._scaled_mm(b, out_col, out_dtype=torch.bfloat16)[0],
                )

            in1 = torch.randn((bs, dim), dtype=torch.bfloat16, device=GPU_TYPE)
            in2 = torch.randn((bs, dim), dtype=torch.bfloat16, device=GPU_TYPE)
            a = (
                torch.randn((dim, dim), dtype=torch.bfloat16, device=GPU_TYPE)
                .t()
                .to(torch.float8_e4m3fn)
            )
            b = torch.randn((dim, bs), dtype=torch.bfloat16, device=GPU_TYPE).to(
                torch.float8_e4m3fn
            )

            # warmup
            _, (wrapper,) = run_and_get_code(f, in1, in2, a, b)

            # Previously indcutor decide reduction hint for a reduction kernel without considering
            # the pointwise nodes. That will cause the third reduction kernel in this wrapper to be a
            # persistent inner reduction and cause bad perf.
            #
            # We fix that by making the third reduction a non-persistent reduction
            # and improve the perf by 4.14x (451us -> 109us)
            self.assertEqual(3, wrapper.count("def triton_red_"))
            self.assertEqual(0, wrapper.count("def triton_per_"))

            if DO_PERF_TEST:
                with torch.profiler.profile(
                    activities=[torch.profiler.ProfilerActivity.CUDA]
                ) as p:
                    for _ in range(1000):
                        f(in1, in2, a, b)

                print(p.key_averages().table(max_name_column_width=200))

    class RNNTest(TestCase):
        class Model(torch.nn.Module):
            def __init__(self):
                super().__init__()
                self.gru = torch.nn.GRU(16, 16, batch_first=True)

            def forward(self, x):
                return self.gru(x)

        def test_rnn_compile_safe(self):
            device = torch.device(GPU_TYPE)
            model = RNNTest.Model().to(device)
            model = torch._dynamo.optimize("inductor")(model)
            x = torch.rand(1024, 20, 16).to(device)
            model(x)

    class NanCheckerTest(TestCase):
        @config.patch("nan_asserts", True)
        def test_nan_checker_pass(self):
            def f(x):
                return torch.softmax(x, dim=-1)

            x = torch.randn(2, 1024, device=GPU_TYPE)
            ref = f(x)
            actual, (code,) = run_and_get_code(torch.compile(f), x)
            self.assertTrue(torch.allclose(ref, actual))
            self.assertTrue("# make sure graph inputs are not nan/inf" in code)
            self.assertTrue(
                re.search(r"assert not .*\.isnan\(\)\.any\(\).item\(\)", code)
                is not None
            )
            self.assertTrue(
                re.search(r"assert not .*\.isinf\(\)\.any\(\).item\(\)", code)
                is not None
            )

        @config.patch("nan_asserts", True)
        def test_nan_checker_fail(self):
            def f(x):
                return torch.softmax(x, dim=-1)

            x = torch.randn(2, 1024, device=GPU_TYPE)
            x[0, 0] = float("nan")
            with self.assertRaises(AssertionError):
                torch.compile(f)(x)


if HAS_CPU and RUN_CPU:

    class TestFull(TestCase):
        def test_full_dtype(self):
            pytypes = (
                bool,
                int,
                float,
                # TODO: Triton's JITFunction._type_of has no support for complex
                # complex,
            )

            dtypes = (
                torch.bool,
                torch.int32,
                torch.int64,
                torch.float32,
                torch.float64,
                None,
                # torch.complex64,
                # torch.complex128,
            )

            def fn(pytype, dtype):
                if pytype is bool:
                    fill_value = True
                elif pytype is int:
                    fill_value = 42
                elif pytype is float:
                    fill_value = 42.0
                else:
                    raise AssertionError(f"Unexpected Python type: {pytype}")

                return torch.full(
                    (4, 6), fill_value, dtype=dtype, device=torch.device("cpu")
                )

            fn_opt = torch._dynamo.optimize("inductor")(fn)

            for pytype, dtype in itertools.product(pytypes, dtypes):
                with enable_python_dispatcher():
                    with torch.no_grad():
                        ret_opt = fn_opt(pytype, dtype)

                self.assertEqual(ret_opt, fn(pytype, dtype))


if __name__ == "__main__":
    from torch._inductor.test_case import run_tests

    if HAS_CPU or HAS_GPU:
        run_tests(needs="filelock")<|MERGE_RESOLUTION|>--- conflicted
+++ resolved
@@ -70,10 +70,7 @@
     IS_WINDOWS,
     IS_X86,
     parametrize,
-<<<<<<< HEAD
-=======
     serialTest,
->>>>>>> f34905f6
     skipIfRocm,
     subtest,
     TEST_WITH_ASAN,
@@ -189,8 +186,6 @@
         libtest.impl(id_, fn_meta, "Meta")
         ids.add(id_)
 
-<<<<<<< HEAD
-=======
 
 def define_custom_op_2_for_test(id_, fn_cpu, fn_cuda, fn_meta, tags=()):
     global libtest
@@ -215,7 +210,6 @@
         libtest.impl(id_, fn_meta, "Meta")
         ids.add(id_)
 
->>>>>>> f34905f6
 
 f32 = torch.float32
 
@@ -9024,8 +9018,6 @@
 
         self.common(fn, (torch.randn((16, 32)),), check_lowp=False)
 
-<<<<<<< HEAD
-=======
     @config.patch(implicit_fallbacks=True)
     def test_custom_op_2(self):
         import torch.library
@@ -9077,7 +9069,6 @@
             check_lowp=False,
         )
 
->>>>>>> f34905f6
     @requires_gpu()
     @torch._inductor.config.patch("layout_optimization", True)
     @torch._inductor.config.patch("keep_output_stride", False)
@@ -9548,11 +9539,6 @@
         S1 = N - S0
 
         result = f(torch.tensor([S0, S1]), torch.randn(N))
-<<<<<<< HEAD
-
-        self.assertTrue(len(result) == 2)
-
-=======
         self.assertTrue(len(result) == 2)
 
         @torch.compile()
@@ -9589,7 +9575,6 @@
         t = rand_strided((2, 3), (3, 1), device=self.device, dtype=torch.float8_e4m3fn)
         self.assertTrue(t.dtype is torch.float8_e4m3fn)
 
->>>>>>> f34905f6
 
 @dataclasses.dataclass
 class TestFailure:
