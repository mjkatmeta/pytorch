# Owner(s): ["module: inductor"]
import itertools
import logging
import os
import sys
import tempfile
import unittest
from unittest import skip
from unittest.mock import patch

import torch
import torch._export
import torch._inductor
import torch._inductor.config
import torch.ao.quantization.quantizer.x86_inductor_quantizer as xiq
import torch.nn as nn
from torch._dynamo import config as dynamo_config
from torch._dynamo.device_interface import get_interface_for_device
from torch._dynamo.testing import rand_strided, same
from torch._dynamo.utils import counters
from torch._inductor import config
from torch._inductor.runtime.runtime_utils import cache_dir
from torch._inductor.test_case import TestCase
from torch._inductor.utils import is_big_gpu, run_and_get_cpp_code
from torch.ao.quantization.quantize_pt2e import convert_pt2e, prepare_pt2e
from torch.ao.quantization.quantizer.x86_inductor_quantizer import X86InductorQuantizer
from torch.export import Dim, export, export_for_training
from torch.testing import FileCheck
from torch.testing._internal import common_utils
from torch.testing._internal.common_cuda import (
    IS_SM89,
    PLATFORM_SUPPORTS_FP8,
    SM80OrLater,
)
from torch.testing._internal.common_device_type import (
    _has_sufficient_memory,
    skipCUDAIf,
)
from torch.testing._internal.common_quantization import (
    _group_quantize_tensor,
    skip_if_no_torchvision,
    skipIfNoFBGEMM,
)
from torch.testing._internal.common_utils import (
    DeterministicGuard,
    IS_CI,
    IS_FBCODE,
    IS_MACOS,
    IS_WINDOWS,
    parametrize,
    skipIfRocm,
    skipIfXpu,
    TEST_WITH_ROCM,
)
from torch.testing._internal.custom_tensor import CustomTensorPlainOut
from torch.testing._internal.inductor_utils import GPU_TYPE
from torch.testing._internal.logging_utils import LoggingTestCase, make_logging_test
from torch.testing._internal.triton_utils import HAS_GPU, requires_gpu
from torch.utils import _pytree as pytree
from torch.utils._triton import has_triton_tma


if HAS_GPU:
    import triton  # @manual
    from triton import language as tl

    from torch.testing._internal.triton_utils import (
        add_kernel,
        add_kernel_2d_autotuned,
        add_kernel_autotuned,
        add_kernel_autotuned_weird_param_order,
        add_kernel_with_none_param_and_equal_to_1_arg,
        add_kernel_with_optional_param,
        add_kernel_with_scaling,
        add_kernel_with_tma_1d,
        add_kernel_with_tma_2d,
        mul2_inplace_kernel,
        strange_config_matmul_kernel,
        sub_kernel_autotuned,
    )

if IS_WINDOWS and IS_CI:
    sys.stderr.write(
        "Windows CI does not have necessary dependencies for test_torchinductor yet\n"
    )
    if __name__ == "__main__":
        sys.exit(0)
    raise unittest.SkipTest("requires sympy/functorch/filelock")

try:
    try:
        from .test_aot_inductor_utils import (
            AOTIRunnerUtil,
            check_model,
            check_model_with_multiple_inputs,
            code_check_count,
        )
        from .test_control_flow import (
            CondModels,
            prepend_counters,
            prepend_predicates,
            WhileLoopModels,
        )
        from .test_torchinductor import copy_tests, requires_multigpu, TestFailure
    except ImportError:
        from test_aot_inductor_utils import (  # @manual=fbcode//caffe2/test/inductor:aot_inductor_utils-library
            AOTIRunnerUtil,
            check_model,
            check_model_with_multiple_inputs,
            code_check_count,
        )
        from test_control_flow import (  # @manual=fbcode//caffe2/test/inductor:control_flow-library
            CondModels,
            prepend_counters,
            prepend_predicates,
            WhileLoopModels,
        )
        from test_torchinductor import (  # @manual=fbcode//caffe2/test/inductor:test_inductor-library
            copy_tests,
            requires_multigpu,
            TestFailure,
        )
except (unittest.SkipTest, ImportError):
    if __name__ == "__main__":
        sys.exit(0)
    raise


class AOTInductorTestsTemplate:
    def test_simple(self):
        class Model(torch.nn.Module):
            def __init__(self) -> None:
                super().__init__()
                self.linear = torch.nn.Linear(10, 10)

            def forward(self, x, y):
                return x + self.linear(y)

        example_inputs = (
            torch.randn(10, 10, device=self.device),
            torch.randn(10, 10, device=self.device),
        )
        model = Model()
        self.check_model(model, example_inputs)
        if self.use_minimal_arrayref_interface:
            self.code_check_count(
                model, example_inputs, "AOTInductorModelRunMinimalArrayrefInterface(", 1
            )

    def test_small_constant(self):
        class Model(torch.nn.Module):
            def __init__(self) -> None:
                super().__init__()
                self.linear = torch.nn.Linear(4, 4)

            def forward(self, x):
                return self.linear(x)

        example_inputs = (torch.randn(4, 4, device=self.device),)
        with config.patch({"always_keep_tensor_constants": True}):
            self.check_model(Model().to(self.device), example_inputs)

    def test_output_path_1(self):
        class Model(torch.nn.Module):
            def __init__(self) -> None:
                super().__init__()
                self.linear = torch.nn.Linear(10, 10)

            def forward(self, x, y):
                return x + self.linear(y)

        example_inputs = (
            torch.randn(10, 10, device=self.device),
            torch.randn(10, 10, device=self.device),
        )
        with config.patch("aot_inductor.output_path", "tmp_output_"):
            self.check_model(Model(), example_inputs)

    def test_output_path_2(self):
        class Model(torch.nn.Module):
            def __init__(self) -> None:
                super().__init__()
                self.linear = torch.nn.Linear(10, 10)

            def forward(self, x, y):
                return x + self.linear(y)

        model = Model().to(device=self.device)
        example_inputs = (
            torch.randn(10, 10, device=self.device),
            torch.randn(10, 10, device=self.device),
        )
        expected_path = os.path.join(tempfile.mkdtemp(dir=cache_dir()), "model.so")
        actual_path = AOTIRunnerUtil.legacy_compile(
            model, example_inputs, options={"aot_inductor.output_path": expected_path}
        )
        self.assertTrue(actual_path == expected_path)

    def test_constant_folding(self):
        class Model(torch.nn.Module):
            def __init__(self, device):
                super().__init__()
                self.w_pre = torch.randn(4, 4, device=device)
                self.b = torch.randn(4, device=device)

            def forward(self, x):
                w_transpose = torch.transpose(self.w_pre, 0, 1)
                w_relu = torch.nn.functional.relu(w_transpose)
                w = w_relu + self.b
                return torch.matmul(x, w)

        example_inputs = (torch.randn(4, 4, device=self.device),)
        with config.patch({"aot_inductor.use_runtime_constant_folding": True}):
            self.check_model(Model(self.device), example_inputs)

    @requires_gpu
    def test_duplicate_constant_folding(self):
        class Model(torch.nn.Module):
            def __init__(self, device):
                super().__init__()
                self.w1 = torch.randn(4, 4, device=device)
                self.w2 = torch.randn(4, 4, device=device)
                self.w3 = torch.randn(4, 4, device=device)
                self.w4 = torch.randn(4, 4, device=device)

            def forward(self, x):
                w_concat = torch.cat((self.w1, self.w2, self.w3, self.w4))
                return torch.cat((x, w_concat))

        example_inputs = (torch.randn(4, 4, device=self.device),)
        with config.patch({"aot_inductor.use_runtime_constant_folding": True}):
            self.check_model(Model(self.device), example_inputs)

    @requires_gpu
    def test_multi_device(self):
        if self.device == "cpu" and GPU_TYPE == "xpu":
            raise unittest.SkipTest(
                "In this scenario, the test case will run XPU code in "
                "AOTIModelContainerRunnerCpu, which is not reasonable,"
                "See issue #140805"
            )

        class Model(torch.nn.Module):
            def forward(self, x):
                x = x + 1
                x = x.cpu()
                x = x + 2
                x = x.to(GPU_TYPE)
                return x

        example_inputs = (torch.randn(32, 64, device=self.device),)
        self.check_model(Model(), example_inputs)

    def test_large_weight(self):
        class Model(torch.nn.Module):
            def __init__(self) -> None:
                super().__init__()
                self.linear = torch.nn.Linear(2048, 262144)

            def forward(self, x, y):
                return x + self.linear(y)

        example_inputs = (
            torch.randn(1, 262144, device=self.device),
            torch.randn(1, 2048, device=self.device),
        )

        # We only test compilation since we often get OOM running in CI.
        model = Model()
        model = model.to(self.device)
        AOTIRunnerUtil.compile(model, example_inputs)

    def test_subclasses(self):
        device_to_init = self.device

        class Foo(torch.nn.Module):
            def __init__(self):
                super().__init__()
                self.p1 = torch.nn.Parameter(torch.ones(3, 4, device=device_to_init))
                self.p2 = torch.nn.Parameter(
                    CustomTensorPlainOut(
                        torch.ones(3, 4, device=device_to_init),
                        torch.ones(3, 4, device=device_to_init),
                    )
                )

            def forward(self, x):
                a = (2 * self.p1 + self.p2).sum()
                return x + a

        m = Foo()
        ref_x = torch.randn(3, 4, device=device_to_init)

        with torch.no_grad():
            result = AOTIRunnerUtil.run(
                m,
                (ref_x,),
            )
        actual = m(ref_x)
        self.assertTrue(same(result, actual))

    def test_large_mmaped_weights(self):
        class Model(torch.nn.Module):
            def __init__(self) -> None:
                super().__init__()
                self.linear = torch.nn.Linear(512, 250112)

            def forward(self, x, y):
                return x + self.linear(y)

        example_inputs = (
            torch.randn(1, 250112, device=self.device),
            torch.randn(1, 512, device=self.device),
        )
        with config.patch({"aot_inductor.force_mmap_weights": True}):
            self.check_model(Model(), example_inputs)

    def test_with_offset(self):
        class Model(torch.nn.Module):
            def __init__(self, device):
                super().__init__()
                self.orig_tensor = torch.randn(2, 15, 10, device=device)[0]
                self.tensor = self.orig_tensor[5:, :]

            def forward(self, x, y):
                return (
                    x
                    + torch.nn.functional.linear(y, self.orig_tensor[:10, :])
                    + self.tensor
                )

        example_inputs = (
            torch.randn(10, 10, device=self.device),
            torch.randn(10, 10, device=self.device),
        )
        self.check_model(Model(self.device), example_inputs)

    @unittest.skipIf(
        IS_FBCODE,
        "Not yet runnable in fbcode when the model.so is newly generated while older PyTorch is used",
    )
    def test_freezing(self):
        class Model(torch.nn.Module):
            def __init__(self, device):
                super().__init__()
                self.weight = torch.randn(9, 10, device=device)
                self.padding = torch.randn(1, 10, device=device)

            def forward(self, x, y):
                padded_weight = torch.cat((self.weight, self.padding), dim=0)
                return x + torch.nn.functional.linear(y, padded_weight)

        example_inputs = (
            torch.randn(10, 10, device=self.device),
            torch.randn(10, 10, device=self.device),
        )

        with config.patch({"freezing": True}):
            self.check_model(Model(self.device), example_inputs)

    @unittest.skipIf(
        IS_FBCODE,
        "Not yet runnable in fbcode when the model.so is newly generated while older PyTorch is used",
    )
    def test_conv_freezing(self):
        dtypes = [torch.bfloat16, torch.float] if SM80OrLater else [torch.float]
        for dtype, groups in itertools.product(dtypes, [1, 2]):
            iC = 2
            oC = 3

            class Model(torch.nn.Module):
                def __init__(self, device):
                    super().__init__()
                    self.weight = torch.randn(oC * groups, iC, 3, 3, device=device).to(
                        dtype
                    )

                def forward(self, y):
                    return torch.nn.functional.conv2d(y, self.weight, groups=groups)

            example_inputs = (
                torch.randn(2, iC * groups, 10, 10, device=self.device).to(dtype),
            )

            with config.patch({"freezing": True}):
                self.check_model(Model(self.device), example_inputs)

    @unittest.skipIf(
        IS_FBCODE,
        "Not yet runnable in fbcode when the model.so is newly generated while older PyTorch is used",
    )
    def test_deconv_freezing(self):
        dtypes = [torch.float]
        if torch._C._has_mkldnn and torch.ops.mkldnn._is_mkldnn_bf16_supported():
            dtypes.append(torch.bfloat16)
        for dtype, groups in itertools.product(dtypes, [2, 1]):
            iC = 4
            oC = 2

            class Model(torch.nn.Module):
                def __init__(self, device):
                    super().__init__()
                    self.weight = torch.randn(iC, oC * groups, 2, 2, device=device).to(
                        dtype
                    )

                def forward(self, y):
                    return torch.nn.functional.conv_transpose2d(
                        y, self.weight, groups=groups
                    )

            example_inputs = (torch.randn(1, iC, 3, 3, device=self.device).to(dtype),)
            with config.patch({"freezing": True}):
                self.check_model(Model(self.device), example_inputs)

    @unittest.skipIf(
        IS_FBCODE,
        "Not yet runnable in fbcode when the model.so is newly generated while older PyTorch is used",
    )
    def test_linear_freezing(self):
        dtypes = [torch.bfloat16, torch.float] if SM80OrLater else [torch.float]
        for dtype in dtypes:

            class LinearModel(torch.nn.Module):
                def __init__(self, device):
                    super().__init__()
                    self.weight = torch.randn(10, 10, device=device).to(dtype)
                    self.bias = torch.randn(10, device=device).to(dtype)

                def forward(self, y):
                    return torch.nn.functional.linear(y, self.weight, self.bias)

            example_inputs = (torch.randn(10, 10, device=self.device).to(dtype),)

            with config.patch({"freezing": True}):
                model = LinearModel(device=self.device)
                self.check_model(model, example_inputs)

    def test_linear_dynamic_maxautotune(self):
        if self.device == "cpu":
            raise unittest.SkipTest("using triton backend only is not supported on CPU")

        class Model(torch.nn.Module):
            def __init__(self) -> None:
                super().__init__()
                self.linear = torch.nn.Linear(1, 1)

            def forward(self, x):
                return self.linear(x)

        model = Model().to(device=self.device)
        compile_inputs = (torch.randn(2048, 1, device=self.device),)
        dim0_x = Dim("dim0_x", min=2, max=2048)
        dynamic_shapes = {"x": {0: dim0_x}}
        ep = torch.export.export(
            model, compile_inputs, dynamic_shapes=dynamic_shapes, strict=True
        )
        optimized = torch._inductor.aoti_load_package(
            torch._inductor.aoti_compile_and_package(
                ep,
                inductor_configs={
                    "max_autotune": True,
                    "max_autotune_gemm_backends": "TRITON",
                },
            )
        )
        runtime_input = torch.randn(10, 1, device=self.device)
        self.assertTrue(same(optimized(runtime_input), model(runtime_input)))
        runtime_input = torch.randn(16, 1, device=self.device)
        self.assertTrue(same(optimized(runtime_input), model(runtime_input)))
        runtime_input = torch.randn(100, 1, device=self.device)
        self.assertTrue(same(optimized(runtime_input), model(runtime_input)))

    @torch._inductor.config.patch(
        pre_grad_fusion_options={
            "normalization_pass": {},
            "remove_split_with_size_one_pass": {},
            "merge_getitem_cat_pass": {},
            "merge_stack_tahn_unbind_pass": {},
            "merge_splits_pass": {},
            "mutate_cat_pass": {},
            "split_cat_pass": {},
            "unbind_stack_pass": {},
        },
        post_grad_fusion_options={},
    )
    def test_simple_split(self):
        class Model(torch.nn.Module):
            def __init__(self) -> None:
                super().__init__()

            def forward(self, x):
                return torch.cat(tensors=torch.split(x, 4, dim=1), dim=-2)

        example_inputs = (torch.randn(2, 8, device=self.device),)
        counters.clear()
        model = Model().to(device=self.device)
        actual = AOTIRunnerUtil.legacy_run(self.device, model, example_inputs)
        self.assertTrue(same(model(*example_inputs), actual))
        self.assertEqual(counters["inductor"]["scmerge_split_removed"], 1)
        self.assertEqual(counters["inductor"]["scmerge_cat_removed"], 1)
        self.assertEqual(counters["inductor"]["scmerge_split_sections_removed"], 1)

    def test_amp_fallback_random(self):
        def fn(x, w):
            return torch.functional.F.linear(x, w)

        example_inputs = (
            torch.randn(10, 10, device=self.device),
            torch.randn(10, 10, device=self.device),
        )
        with config.patch({"fallback_random": True}):
            with torch.amp.autocast(device_type=self.device):
                self.check_model(fn, example_inputs)

    def test_missing_output(self):
        class Model(torch.nn.Module):
            def __init__(self) -> None:
                super().__init__()

            def forward(self, x, y):
                a = torch.sin(x)
                b = torch.mm(a, y)
                c = torch.cos(b)
                return c

        example_inputs = (
            torch.randn(10, 10, device=self.device),
            torch.randn(10, 10, device=self.device),
        )
        self.check_model(Model(), example_inputs)

    def test_output_misaligned(self):
        class Model(torch.nn.Module):
            def __init__(self) -> None:
                super().__init__()

            def forward(self, x, y):
                x_unsqueeze = torch.unsqueeze(x, dim=0)
                y_unsqueeze = torch.unsqueeze(y, dim=0)
                cat = torch.cat([x_unsqueeze, y_unsqueeze], dim=0)
                x_getitem = cat[0]
                y_getitem = cat[1]
                x_sigmoid = torch.sigmoid(x_getitem)
                return x_sigmoid, y_getitem

        example_inputs = (
            torch.randn(10, 10, device=self.device),
            torch.randn(10, 10, device=self.device),
        )
        with config.patch({"aot_inductor.use_runtime_constant_folding": True}):
            self.check_model(Model(), example_inputs)

    @skip("Test was marked as expected failure, but does not fail always anymore.")
    def test_dynamic_smem_above_default_limit(self):
        if self.device == "cpu":
            raise unittest.SkipTest("using triton backend only is not supported on CPU")

        class Model(torch.nn.Module):
            def forward(self, x, y):
                return x @ y

        model = Model().to(self.device)
        # on A100, the generated Triton kernel for this MM
        # requires 55296 bytes of dynamic SMEM which is above
        # the A100's default dynamic SMEM limit of 49152 bytes.
        example_inputs = (
            torch.randn(10285, 96, device=self.device),
            torch.randn(96, 1, device=self.device),
        )
        self.check_model(
            model,
            example_inputs,
            options={
                "max_autotune": True,
                "max_autotune_gemm_backends": "TRITON",
            },
        )

    @unittest.skipIf(IS_FBCODE, "Not yet runnable in fbcode")
    def test_seq(self):
        layernorm = torch.nn.LayerNorm(10)
        net = torch.nn.Sequential(
            layernorm,
            torch.nn.ReLU(),
            layernorm,
            torch.nn.ReLU(),
        )

        example_inputs = (torch.randn(10, device=self.device),)
        self.check_model(net.eval(), example_inputs)

    def test_addmm(self):
        class Model(torch.nn.Module):
            def __init__(self, n, k, device):
                super().__init__()
                self.weight = torch.randn(n, k, device=device)
                self.bias = torch.randn(n, device=device)

            def forward(self, a):
                return torch.nn.functional.linear(a, self.weight, self.bias)

        M = 8
        N = 6
        K = 16
        model = Model(N, K, self.device)
        batch = 2
        a = torch.randn(batch, M, K, device=self.device)
        # We should be able to call self.check_model here, but torch.export.export
        # constants (non-parameter, non-buffer) doesn't work today.
        example_inputs = (a,)
        self.check_model(model, example_inputs)

    def test_aliased_buffer_reuse(self):
        class Model(torch.nn.Module):
            def __init__(self) -> None:
                super().__init__()

            def forward(self, x, y):
                x = 2 * x
                y = 2 * y
                c = torch.cat([x, y], dim=-1)
                d = 1 + c
                m = torch.mm(d, d)
                return m[:, :2] + x

        example_inputs = (
            torch.randn(4, 2, device=self.device),
            torch.randn(4, 2, device=self.device),
        )
        self.check_model(Model(), example_inputs)

    def test_buffer_reuse(self):
        class Model(torch.nn.Module):
            def __init__(self) -> None:
                super().__init__()

            def forward(self, x, y):
                a = torch.sin(x)
                b = torch.cos(y)
                c = torch.mm(a, b)
                d = torch.relu(c)
                e = torch.sigmoid(d)
                f = torch.mm(x, y)
                g = e + f
                return g

        example_inputs = (
            torch.randn(4, 4, device=self.device),
            torch.randn(4, 4, device=self.device),
        )
        self.check_model(Model(), example_inputs)

    def test_duplicated_params(self):
        class Model(torch.nn.Module):
            def __init__(self) -> None:
                super().__init__()
                self.p = torch.nn.Parameter(torch.rand(6))
                self.q = self.p

            def forward(self, x):
                return self.p * x + self.q

        example_inputs = (torch.rand(6, device=self.device),)
        self.check_model(Model(), example_inputs)

    @unittest.skip("Skip this test, only for local test. SIGABRT is produced.")
    def test_inf(self):
        class Model(torch.nn.Module):
            def __init__(self) -> None:
                super().__init__()
                self.linear = torch.nn.Linear(10, 10)

            def forward(self, x, y):
                return x + self.linear(y)

        x = torch.randn(10, 10, device=self.device)
        x[0][0] = float("Inf")
        example_inputs = (
            x,
            torch.randn(10, 10, device=self.device),
        )
        self.check_model(
            Model().to(self.device),
            example_inputs,
            options={"debug_check_inf_and_nan": True},
        )

    @unittest.skip("Skip this test, only for local test. SIGABRT is produced.")
    def test_nan(self):
        class Model(torch.nn.Module):
            def __init__(self) -> None:
                super().__init__()
                self.linear = torch.nn.Linear(10, 10)

            def forward(self, x, y):
                return x + self.linear(y)

        x = torch.randn(10, 10, device=self.device)
        x[0][0] = float("nan")
        example_inputs = (
            x,
            torch.randn(10, 10, device=self.device),
        )
        self.check_model(
            Model().to(self.device),
            example_inputs,
            options={"debug_check_inf_and_nan": True},
        )

    def test_assert_async(self):
        if self.device != GPU_TYPE:
            raise unittest.SkipTest("requires GPU_TYPE")

        class Model(torch.nn.Module):
            def __init__(self) -> None:
                super().__init__()

            def forward(self, x):
                u0 = x.item()
                torch._check(u0 > 3)
                return torch.ones(u0)[0]

        x = torch.tensor(23, device=self.device)
        example_inputs = (x,)
        self.check_model(Model(), example_inputs)

    def test_simple_dynamic(self):
        class Model(torch.nn.Module):
            def __init__(self) -> None:
                super().__init__()

            def forward(self, x, y):
                add_0 = x + y
                return torch.nn.functional.relu(input=add_0, inplace=False)

        x = torch.randn(128, 2048, device=self.device)
        y = torch.randn(128, 2048, device=self.device)
        dim0_x = Dim("dim0_x", min=1, max=2048)
        dynamic_shapes = {"x": {0: dim0_x}, "y": {0: dim0_x}}
        example_inputs = (x, y)
        self.check_model(Model(), example_inputs, dynamic_shapes=dynamic_shapes)

    @unittest.skipIf(
        not PLATFORM_SUPPORTS_FP8,
        "FP8 is only supported on H100+, SM 8.9 and MI300+ devices",
    )
    @skipIfRocm  # _scaled_mm_out_cuda  is not compiled for ROCm platform
    @skipIfXpu
    def test_fp8(self):
        # cuda only
        if self.device != "cuda":
            return

        class Model(torch.nn.Module):
            def __init__(self, dtype):
                super().__init__()
                self.out_dtype = dtype

            def forward(self, x, weight, bias, scale_a, scale_b):
                weight = weight.to(torch.float8_e4m3fn)
                output = torch._scaled_mm(
                    x,
                    weight,
                    bias=input_bias,
                    out_dtype=self.out_dtype,
                    scale_a=scale_a,
                    scale_b=scale_b,
                )
                return output

        dtype = torch.float16

        a_scale = torch.Tensor([1.0]).to(device=GPU_TYPE)
        b_scale = torch.Tensor([1.0]).to(device=GPU_TYPE)
        input_bias = torch.rand(32, device=GPU_TYPE, dtype=dtype)
        weight_shape = (32, 16)
        weight = torch.rand(*weight_shape, device=GPU_TYPE, dtype=dtype).T
        a_inverse_scale = 1 / a_scale
        b_inverse_scale = 1 / b_scale

        x_shape = (16, 16)
        x = torch.rand(*x_shape, device=GPU_TYPE, dtype=dtype).to(torch.float8_e4m3fn)
        dim0_x = Dim("dim0_x", min=1, max=2048)
        dynamic_shapes = ({0: dim0_x}, None, None, None, None)
        self.check_model(
            Model(dtype),
            (x, weight, input_bias, a_inverse_scale, b_inverse_scale),
            dynamic_shapes=dynamic_shapes,
        )

    @unittest.skipIf(
        not PLATFORM_SUPPORTS_FP8,
        "FP8 is only supported on H100+, SM 8.9 and MI300+ devices",
    )
    @skipIfRocm  # _scaled_mm_out_cuda  is not compiled for ROCm platform
    @skipIfXpu
    def test_fp8_view_of_param(self):
        # cuda only
        if self.device != GPU_TYPE:
            return

        class Model(torch.nn.Module):
            def __init__(self, dtype, weight):
                super().__init__()
                self.out_dtype = dtype
                self.weight = weight

            def forward(self, x, bias, scale_a, scale_b):
                # test: do the view inside of the graph,
                # AOTI needs to materialize this view before passing
                # it into the scaled_mm extern kernel
                weight = self.weight.T
                output = torch._scaled_mm(
                    x,
                    weight,
                    bias=input_bias,
                    out_dtype=self.out_dtype,
                    scale_a=scale_a,
                    scale_b=scale_b,
                )
                return output

        dtype = torch.float16

        a_scale = torch.Tensor([1.0]).to(device=self.device)
        b_scale = torch.Tensor([1.0]).to(device=self.device)
        input_bias = torch.rand(32, device=self.device, dtype=dtype)
        weight_shape = (32, 16)
        weight = torch.rand(*weight_shape, device=self.device, dtype=dtype).to(
            torch.float8_e4m3fn
        )
        a_inverse_scale = 1 / a_scale
        b_inverse_scale = 1 / b_scale

        x_shape = (16, 16)
        x = torch.rand(*x_shape, device=self.device, dtype=dtype).to(
            torch.float8_e4m3fn
        )
        dim0_x = Dim("dim0_x", min=1, max=2048)
        dynamic_shapes = ({0: dim0_x}, None, None, None)
        self.check_model(
            Model(dtype, weight),
            (x, input_bias, a_inverse_scale, b_inverse_scale),
            dynamic_shapes=dynamic_shapes,
        )

    def test_poi_multiple_dynamic(self):
        class Model(torch.nn.Module):
            def __init__(self) -> None:
                super().__init__()

            def forward(self, x, y):
                add_0 = x + y
                return torch.nn.functional.relu(input=add_0, inplace=False)

        x = torch.randn(128, 2048, device=self.device)
        y = torch.randn(128, 2048, device=self.device)
        dim0_x = Dim("dim0_x", min=1, max=2048)
        dynamic_shapes = {"x": {0: dim0_x}, "y": {0: dim0_x}}
        list_example_inputs = [(x, y)]
        list_example_inputs.append(
            (
                torch.randn(64, 2048, device=self.device),
                torch.randn(64, 2048, device=self.device),
            ),
        )
        list_example_inputs.append(
            (
                torch.randn(211, 2048, device=self.device),
                torch.randn(211, 2048, device=self.device),
            ),
        )
        self.check_model_with_multiple_inputs(
            Model(), list_example_inputs, dynamic_shapes=dynamic_shapes
        )

    @unittest.skipIf(
        IS_SM89,
        "Triton not supported as Inductor GEMM backend on SM89, see https://github.com/pytorch/pytorch/issues/150390",
    )
    def test_addmm_multiple_dynamic(self):
        if self.device == "cpu":
            raise unittest.SkipTest("using triton backend only is not supported on CPU")

        class Model(torch.nn.Module):
            def __init__(self, n, k, device):
                super().__init__()
                self.weight = torch.randn(n, k, device=device)
                self.bias = torch.randn(n, device=device)

            def forward(self, a):
                return torch.nn.functional.linear(a, self.weight, self.bias)

        M = 8
        N = 6
        K = 16
        model = Model(N, K, self.device)
        batch = 2
        a = torch.randn(batch, M, K, device=self.device)
        dim0_a = Dim("dim0_a", min=1, max=2048)
        dynamic_shapes = {"a": {0: dim0_a}}
        list_example_inputs = [(a,)]
        batch = 2048
        list_example_inputs.append(
            (torch.randn(batch, M, K, device=self.device),),
        )
        batch = 128
        list_example_inputs.append(
            (torch.randn(batch, M, K, device=self.device),),
        )
        self.check_model_with_multiple_inputs(
            model,
            list_example_inputs,
            dynamic_shapes=dynamic_shapes,
            options={
                "max_autotune": True,
                "max_autotune_gemm_backends": "TRITON",
            },
        )

    @unittest.skipIf(
        IS_SM89,
        "Triton not supported as Inductor GEMM backend on SM89, see https://github.com/pytorch/pytorch/issues/150390",
    )
    def test_bmm_multiple_dynamic(self):
        if self.device == "cpu":
            raise unittest.SkipTest("using triton backend only is not supported on CPU")

        class Model(torch.nn.Module):
            def __init__(self) -> None:
                super().__init__()

            def forward(self, a, b):
                return torch.bmm(a, b)

        M = 8
        N = 6
        K = 16
        model = Model()
        batch = 1024
        a = torch.randn(batch, M, K, device=self.device)
        b = torch.randn(batch, K, N, device=self.device)
        dim0_a = Dim("dim0_a", min=1, max=2048)
        dynamic_shapes = {"a": {0: dim0_a}, "b": {0: dim0_a}}
        list_example_inputs = [(a, b)]
        batch = 2048
        list_example_inputs.append(
            (
                torch.randn(batch, M, K, device=self.device),
                torch.randn(batch, K, N, device=self.device),
            ),
        )
        batch = 128
        list_example_inputs.append(
            (
                torch.randn(batch, M, K, device=self.device),
                torch.randn(batch, K, N, device=self.device),
            ),
        )
        self.check_model_with_multiple_inputs(
            model,
            list_example_inputs,
            options={
                "max_autotune": True,
                "max_autotune_gemm_backends": "TRITON",
            },
            dynamic_shapes=dynamic_shapes,
        )

    def test_foreach_multiple_dynamic(self):
        class Model(torch.nn.Module):
            def __init__(self) -> None:
                super().__init__()

            def forward(self, x, y):
                x_unsqueeze = torch.unsqueeze(x, dim=0)
                y_unsqueeze = torch.unsqueeze(y, dim=0)
                cat = torch.cat([x_unsqueeze, y_unsqueeze], dim=0)
                return cat

        model = Model()
        x = torch.randn(128, 2048, device=self.device)
        y = torch.randn(128, 2048, device=self.device)
        dim0_x = Dim("dim0_x", min=1, max=2048)
        dynamic_shapes = {"x": {0: dim0_x}, "y": {0: dim0_x}}
        list_example_inputs = [(x, y)]
        list_example_inputs.append(
            (
                torch.randn(64, 2048, device=self.device),
                torch.randn(64, 2048, device=self.device),
            ),
        )
        list_example_inputs.append(
            (
                torch.randn(211, 2048, device=self.device),
                torch.randn(211, 2048, device=self.device),
            ),
        )
        self.check_model_with_multiple_inputs(
            model,
            list_example_inputs,
            dynamic_shapes=dynamic_shapes,
        )

    # scaled_dot_product_flash_attention
    @unittest.skipIf(IS_FBCODE, "Not yet runnable in fbcode")
    @unittest.skipIf(not SM80OrLater, "bfloat16 only supported in sm80+")
    def test_sdpa(self):
        class Model(torch.nn.Module):
            def __init__(self) -> None:
                super().__init__()

            def forward(self, q, k, v):
                return torch.nn.functional.scaled_dot_product_attention(q, k, v)[0]

        example_inputs = (
            torch.randn(1, 48, 64, 64, dtype=torch.bfloat16, device=self.device),
            torch.randn(1, 48, 64, 64, dtype=torch.bfloat16, device=self.device),
            torch.randn(1, 48, 64, 64, dtype=torch.bfloat16, device=self.device),
        )
        self.check_model(Model(), example_inputs)

    @unittest.skipIf(IS_FBCODE, "Not yet runnable in fbcode")
    @unittest.skipIf(not SM80OrLater, "bfloat16 only supported in sm80+")
    def test_sdpa_2(self):
        class Model(torch.nn.Module):
            def __init__(self) -> None:
                super().__init__()

            def forward(self, q, k, v, x):
                t = torch.nn.functional.scaled_dot_product_attention(
                    q, k, v, is_causal=True
                )[0]
                return x + t

        example_inputs = (
            torch.randn(1, 48, 64, 64, dtype=torch.bfloat16, device=self.device),
            torch.randn(1, 48, 64, 64, dtype=torch.bfloat16, device=self.device),
            torch.randn(1, 48, 64, 64, dtype=torch.bfloat16, device=self.device),
            torch.randn(1, 48, 64, 64, dtype=torch.bfloat16, device=self.device),
        )
        self.check_model(Model(), example_inputs)

    @skipIfNoFBGEMM
    def test_quantized_linear(self):
        class Model(torch.nn.Module):
            def __init__(self, device):
                super().__init__()
                self.weight = torch.randn(10, 10, device=device)
                self.bias = torch.randn(10, device=device)

            def forward(self, x):
                return torch.ops.quantized.linear_dynamic_fp16_unpacked_weight(
                    x, self.weight, self.bias
                )

        example_inputs = (torch.randn(10, 10, device=self.device),)
        with config.patch({"aot_inductor.use_runtime_constant_folding": True}):
            self.check_model(Model(self.device), example_inputs)

    @skipIfNoFBGEMM
    def test_quanatized_int8_linear(self):
        class Model(torch.nn.Module):
            def __init__(self, device):
                super().__init__()
                self.weight = torch.randn(10, 10, device=device)
                self.bias = torch.randn(10, device=device)
                self.input_scale = torch.tensor(0.1)
                self.input_zero_point = torch.tensor(0)
                self.weight_scale = torch.tensor(0.1)
                self.weight_zero_point = torch.tensor(0)
                self.output_scale = torch.tensor(0.1)
                self.output_zero_point = torch.tensor(0)
                self.out_channel = 10

            def forward(self, x):
                return torch.ops._quantized.wrapped_quantized_linear(
                    x,
                    self.input_scale,
                    self.input_zero_point,
                    self.weight,
                    self.weight_scale,
                    self.weight_zero_point,
                    self.bias,
                    self.output_scale,
                    self.output_zero_point,
                    self.out_channel,
                )

        example_inputs = (torch.randn(10, 10, device=self.device),)
        with config.patch({"aot_inductor.use_runtime_constant_folding": True}):
            self.check_model(Model(self.device), example_inputs)

    def test_zero_grid_with_unbacked_symbols(self):
        class Repro(torch.nn.Module):
            def __init__(self) -> None:
                super().__init__()

            def forward(self, x, y):
                nz = torch.nonzero(x)
                b = torch.ones_like(nz, dtype=torch.float16)
                c = torch.zeros_like(nz, dtype=torch.float16)
                d = (b + c) @ y
                return d.sum()

        example_inputs = (
            torch.tensor([1, 1, 1], device=self.device),
            torch.randn((1, 32), dtype=torch.float16, device=self.device),
        )
        self.check_model(Repro(), example_inputs)

    @config.patch({"triton.autotune_at_compile_time": None})
    def test_stride_with_unbacked_expr(self):
        class Repro(torch.nn.Module):
            def forward(self, x, y):
                u0 = x.item()
                torch._check(u0 >= 1)
                s0 = y.size(0)
                expr = u0 * s0
                sevens = torch.empty_strided(
                    size=(10, expr, 32), stride=(expr * 32, 32, 1), device=x.device
                ).fill_(7)
                return sevens * 3

        example_inputs = (
            torch.scalar_tensor(2, dtype=torch.int, device=self.device),
            torch.ones(8, device=self.device),
        )
        self.check_model(Repro(), example_inputs)

    @skipIfXpu(msg="_scaled_dot_product_flash_attention is not supported on XPU yet")
    def test_fallback_kernel_with_symexpr_output(self):
        if self.device != GPU_TYPE:
            raise unittest.SkipTest("requires GPU")

        class Module(torch.nn.Module):
            def forward(self, q, k, v):
                q = q.reshape(
                    q.shape[0],
                    2,
                    q.shape[2] * q.shape[3],
                    q.shape[1] // 2,
                )
                k = k.reshape(
                    k.shape[0],
                    2,
                    k.shape[2] * k.shape[3],
                    k.shape[1] // 2,
                )
                v = v.reshape(
                    v.shape[0],
                    2,
                    v.shape[2] * v.shape[3],
                    v.shape[1] // 2,
                )

                res = torch.ops.aten._scaled_dot_product_flash_attention.default(
                    q,
                    k,
                    v,
                )
                return res[0]

        m = Module().to(device=self.device)
        tensor_shape = (4, 32, 4, 4)
        inputs = (
            torch.randn(tensor_shape, dtype=torch.float16, device=self.device),
            torch.randn(tensor_shape, dtype=torch.float16, device=self.device),
            torch.randn(tensor_shape, dtype=torch.float16, device=self.device),
        )

        dynamic_shapes = {
            "q": {2: Dim.DYNAMIC, 3: Dim.DYNAMIC},
            "k": {2: Dim.DYNAMIC, 3: Dim.DYNAMIC},
            "v": {2: Dim.DYNAMIC, 3: Dim.DYNAMIC},
        }
        ep = torch.export.export(m, inputs, dynamic_shapes=dynamic_shapes, strict=False)
        path = torch._inductor.aot_compile(ep.module(), inputs)
        aot_model = torch._export.aot_load(path, device=self.device)
        torch.testing.assert_close(m(*inputs), aot_model(*inputs))

    def test_aoti_constant_tensor(self):
        class Foo(torch.nn.Module):
            def __init__(self, device):
                super().__init__()
                self.a = torch.ones(4, 4, device=device)
                self.b = torch.ones(4, 4, device=device)

            def forward(self, x):
                return torch.ops.aten.linear.default(x, self.a, self.b)

        example_inputs = (torch.ones(4, 4, device=self.device),)
        self.check_model(Foo(self.device), example_inputs)

    def test_large_grid(self):
        if self.device != GPU_TYPE:
            raise unittest.SkipTest("requires GPU")

        class Model(torch.nn.Module):
            def __init__(self) -> None:
                super().__init__()

            def forward(self, primals_5):
                view = torch.ops.aten.reshape.default(primals_5, [-1, 2, 4])
                primals_5 = None
                permute = torch.ops.aten.permute.default(view, [0, 2, 1])
                clone = torch.ops.aten.clone.default(
                    permute, memory_format=torch.contiguous_format
                )
                return clone

        # let y_grid = 65537
        s0 = 16777472
        s1 = 8
        example_inputs = (torch.rand(s0, s1, device=self.device),)
        self.check_model(Model(), example_inputs)

    def test_cond_simple(self):
        inputs = (
            torch.randn((10, 20), device=self.device),
            torch.randn((10, 20), device=self.device),
        )
        dim0_ab = Dim("s0", min=2, max=1024)
        dynamic_shapes = {
            "p": {},
            "a": {0: dim0_ab, 1: None},
            "b": {0: dim0_ab, 1: None},
        }
        self.check_model_with_multiple_inputs(
            CondModels.Simple(),
            prepend_predicates(inputs),
            dynamic_shapes=dynamic_shapes,
        )

    def test_cond_nested(self):
        inputs = (
            torch.randn((10, 20), device=self.device),
            torch.randn((10, 20), device=self.device),
            torch.randn((10, 20), device=self.device),
        )
        dim0_abc = Dim("s0", min=2, max=1024)
        dynamic_shapes = {
            "p0": {},
            "p1": {},
            "p2": {},
            "a": {0: dim0_abc, 1: None},
            "b": {0: dim0_abc, 1: None},
            "c": {0: dim0_abc, 1: None},
        }
        self.check_model_with_multiple_inputs(
            CondModels.Nested(),
            prepend_predicates(inputs, num_predicates=3),
            dynamic_shapes=dynamic_shapes,
        )

    def test_cond_with_parameters(self):
        inputs = (torch.randn((10, 20), device=self.device),)
        dim0_abc = Dim("s0", min=2, max=1024)
        dynamic_shapes = {
            "p": {},
            "a": {0: dim0_abc, 1: None},
        }
        self.check_model_with_multiple_inputs(
            CondModels.Parameters(self.device),
            prepend_predicates(inputs),
            dynamic_shapes=dynamic_shapes,
        )

    def test_cond_with_reinterpret_view_inputs_outputs(self):
        inputs = (
            torch.randn((10, 20), device=self.device),
            torch.randn((10, 20), device=self.device),
        )
        # TODO: the min value need to be 5 because in the body_fn, we're slicing over z1[2:],
        # since the output size is [dim0_ab-3], when we extract tensor metadata out of the output
        # we call guard_size_oblivious, which assumes the dim0_ab-3 != 0 or 1. So we have to set
        # the minimum to 5 for now. We need to relax this restriction either by writing a less
        # constrained shape checking in fake impl of cond.
        dim0_ab = Dim("s0", min=5, max=1024)
        dynamic_shapes = {
            "p": {},
            "a": {0: dim0_ab, 1: None},
            "b": {0: dim0_ab, 1: None},
        }
        self.check_model_with_multiple_inputs(
            CondModels.ReinterpretView(),
            prepend_predicates(inputs),
            dynamic_shapes=dynamic_shapes,
        )

    def test_cond_with_multiple_outputs(self):
        inputs = (
            torch.randn((10, 20), device=self.device),
            torch.randn((10, 20), device=self.device),
            torch.randn((30, 40), device=self.device),
        )
        dim0_ab = Dim("s0", min=2, max=1024)
        dim0_c = Dim("s1", min=2, max=1024)
        dynamic_shapes = {
            "p": {},
            "a": {0: dim0_ab, 1: None},
            "b": {0: dim0_ab, 1: None},
            "c": {0: dim0_c, 1: None},
        }
        self.check_model_with_multiple_inputs(
            CondModels.MultipleOutputs(),
            prepend_predicates(inputs),
            dynamic_shapes=dynamic_shapes,
        )

    def test_cond_with_outer_code_before_after(self):
        inputs = (
            torch.randn((10, 20), device=self.device),
            torch.randn((10, 20), device=self.device),
        )
        dim0_ab = Dim("s0", min=2, max=1024)
        dynamic_shapes = {
            "p": {},
            "a": {0: dim0_ab, 1: None},
            "b": {0: dim0_ab, 1: None},
        }
        self.check_model_with_multiple_inputs(
            CondModels.OuterCode(),
            prepend_predicates(inputs),
            dynamic_shapes=dynamic_shapes,
        )

    def test_cond_use_buffers_from_outer_scope(self):
        inputs = (
            torch.randn((10, 20), device=self.device),
            torch.randn((10, 20), device=self.device),
            torch.randn((10, 20), device=self.device),
        )
        dim0_abc = Dim("s0", min=2, max=1024)
        dynamic_shapes = {
            "p": {},
            "a": {0: dim0_abc, 1: None},
            "b": {0: dim0_abc, 1: None},
            "c": {0: dim0_abc, 1: None},
        }
        self.check_model_with_multiple_inputs(
            CondModels.OuterBuffers(),
            prepend_predicates(inputs),
            dynamic_shapes=dynamic_shapes,
        )

    @common_utils.parametrize("dynamic", [False, True])
    def test_cond_non_tensor_predicates(self, dynamic):
        inputs1 = (
            torch.randn((10, 20), device=self.device),
            torch.randn((15, 20), device=self.device),
        )
        inputs2 = (
            torch.randn((10, 20), device=self.device),
            torch.randn((5, 20), device=self.device),
        )
        inputs = (inputs1,)
        dynamic_shapes = None
        if dynamic:
            inputs = (inputs1, inputs2)
            dim0_a = Dim("s0", min=2, max=1024)
            dim0_b = Dim("s1", min=2, max=1024)
            dynamic_shapes = {
                "a": {0: dim0_a, 1: None},
                "b": {0: dim0_b, 1: None},
            }
        self.check_model_with_multiple_inputs(
            CondModels.WithNonTensorPredicate(),
            inputs,
            dynamic_shapes=dynamic_shapes,
        )

    @common_utils.parametrize("dynamic", [False, True])
    def test_cond_unbacked_symint_closure(self, dynamic):
        inputs = (
            torch.randn((10, 20), device=self.device),
            torch.randn((15, 20), device=self.device),
            torch.randn((10, 20), device=self.device),
        )
        dynamic_shapes = None
        if dynamic:
            dim0_a = Dim("s0", min=2, max=1024)
            dim0_b = Dim("s1", min=2, max=1024)
            dynamic_shapes = {
                "p": {},
                "x": {0: dim0_a, 1: None},
                "y": {0: dim0_b, 1: None},
                "z": {0: dim0_a, 1: None},
            }
        self.check_model_with_multiple_inputs(
            CondModels.UnbackedSymIntClosure(),
            prepend_predicates(inputs),
            dynamic_shapes=dynamic_shapes,
        )

    @common_utils.parametrize("dynamic", [False, True])
    def test_cond_mismatched_branch_output(self, dynamic):
        inputs = (
            torch.randn(10, 20, device=self.device),
            torch.randn(10, 20, device=self.device),
            torch.randn(10, 20, device=self.device),
        )
        dynamic_shapes = None
        if dynamic:
            # Note the minimum has to be 4 because the model
            # is slicing over the first dim with [2:], if first
            # dim is 2 or 3, the slicing will be 0/1 specialized,
            # causing a constraint violation eror.
            dim0_a = Dim("s0", min=4, max=1024)
            dim0_b = Dim("s1", min=4, max=1024)
            dynamic_shapes = {
                "p": {},
                "x": {0: dim0_a, 1: None},
                "y": {0: dim0_b, 1: None},
                "z": {0: dim0_a, 1: None},
            }
        self.check_model_with_multiple_inputs(
            CondModels.MismatchedOutputSize(),
            prepend_predicates(inputs),
            dynamic_shapes=dynamic_shapes,
        )

    def test_cond_symint_input(self):
        class M(torch.nn.Module):
            def forward(self, x, y, z):
                a = y.shape[0]
                b = z.shape[0]

                def true_fn(x):
                    return x + a

                def false_fn(x):
                    return x + b * z

                return torch.cond(x.shape[0] > 5, true_fn, false_fn, (x,))

        input1 = (
            torch.ones(3, 3, device=self.device),
            torch.ones(5, device=self.device),
            torch.ones(3, 3, device=self.device),
        )
        input2 = (
            torch.ones(10, 3, device=self.device),
            torch.ones(6, device=self.device),
            torch.ones(10, 3, device=self.device),
        )
        inputs = (input1, input2)
        dynamic_shapes = {"x": {0: Dim("d")}, "y": {0: Dim("d1")}, "z": {0: Dim("d")}}
        self.check_model_with_multiple_inputs(
            M(),
            inputs,
            dynamic_shapes=dynamic_shapes,
        )

    def test_while_loop_simple(self):
        inputs = (
            torch.randn((10, 20), device=self.device),
            torch.randn((10, 20), device=self.device),
        )
        dim0_ab = Dim("s0", min=2, max=1024)
        dynamic_shapes = {
            "ci": {},
            "a": {0: dim0_ab, 1: None},
            "b": {0: dim0_ab, 1: None},
        }
        self.check_model_with_multiple_inputs(
            WhileLoopModels.Simple(),
            prepend_counters(inputs),
            dynamic_shapes=dynamic_shapes,
        )

    def test_while_loop_nested(self):
        inputs = (
            torch.randn((10, 20), device=self.device),
            torch.randn((10, 20), device=self.device),
        )
        dim0_ab = Dim("s0", min=2, max=1024)
        dynamic_shapes = {
            "ci": {},
            "cj": {},
            "a": {0: dim0_ab, 1: None},
            "b": {0: dim0_ab, 1: None},
        }
        self.check_model_with_multiple_inputs(
            WhileLoopModels.Nested(),
            prepend_counters(inputs, num_counters=2),
            dynamic_shapes=dynamic_shapes,
        )

    def test_while_loop_with_outer_code(self):
        inputs = (
            torch.randn((10, 20), device=self.device),
            torch.randn((10, 20), device=self.device),
        )
        dim0_ab = Dim("s0", min=2, max=1024)
        dynamic_shapes = {
            "c": {},
            "a": {0: dim0_ab, 1: None},
            "b": {0: dim0_ab, 1: None},
        }
        self.check_model_with_multiple_inputs(
            WhileLoopModels.OuterCode(),
            prepend_counters(inputs),
            dynamic_shapes=dynamic_shapes,
        )

    def test_while_loop_with_parameters(self):
        inputs = (torch.randn((10, 20), device=self.device),)
        dim0_a = Dim("s0", min=2, max=1024)
        dynamic_shapes = {
            "c": {},
            "a": {0: dim0_a, 1: None},
        }
        self.check_model_with_multiple_inputs(
            WhileLoopModels.Parameters(self.device),
            prepend_counters(inputs),
            dynamic_shapes=dynamic_shapes,
        )

    def test_while_loop_with_outer_buffers(self):
        inputs = (
            torch.randn((10, 20), device=self.device),
            torch.randn((10, 20), device=self.device),
        )
        # dynamic shapes don't work now due to
        # https://github.com/pytorch/pytorch/issues/123596
        # dim0_ab = Dim("s0", min=2, max=1024)
        # dynamic_shapes = {
        #     "c": {},
        #     "a": {0: dim0_ab, 1: None},
        #     "b": {0: dim0_ab, 1: None},
        # }
        dynamic_shapes = None
        self.check_model_with_multiple_inputs(
            WhileLoopModels.OuterBuffers(),
            prepend_counters(inputs),
            dynamic_shapes=dynamic_shapes,
        )

    def test_while_loop_with_pytree_inputs(self):
        inputs = (
            torch.tensor(0, device=self.device),
            (
                [torch.randn(10, 20, device=self.device)],
                {
                    "x": torch.randn(10, 20, device=self.device),
                    "y": torch.randn(10, 20, device=self.device),
                },
            ),
        )
        self.check_model_with_multiple_inputs(
            WhileLoopModels.PytreeCarry(),
            [inputs],
            dynamic_shapes=None,
        )

    @common_utils.parametrize("dynamic", [False, True])
    def test_while_loop_with_unbacked_symint_closure(self, dynamic):
        inputs = (
            torch.randn(10, 20, device=self.device),
            torch.randn(10, 20, device=self.device),
        )
        dim0_ab = Dim("s0", min=2, max=1024)
        dynamic_shapes = None
        if dynamic:
            dynamic_shapes = {
                "c": {},
                "a": {0: dim0_ab, 1: None},
                "b": {0: dim0_ab, 1: None},
            }
        self.check_model_with_multiple_inputs(
            WhileLoopModels.UnbackedSymIntClosure(),
            prepend_counters(inputs),
            dynamic_shapes=dynamic_shapes,
        )

    @common_utils.parametrize("dynamic", [False, True])
    def test_while_loop_with_mixed_device(self, dynamic):
        inputs = (
            torch.randn(10, 20, device=self.device),
            torch.randn(10, 20, device=self.device),
        )
        dim0_ab = Dim("s0", min=2, max=1024)
        dynamic_shapes = None
        if dynamic:
            dynamic_shapes = {
                "c": {},
                "a": {0: dim0_ab, 1: None},
                "b": {0: dim0_ab, 1: None},
            }
        self.check_model_with_multiple_inputs(
            WhileLoopModels.MixedDevice(),
            prepend_counters(inputs),
            dynamic_shapes=dynamic_shapes,
        )

    @common_utils.parametrize("dynamic", [False, True])
    def test_while_loop_with_sym_expr_cond(self, dynamic):
        inputs = (
            torch.randn(10, 20, device=self.device),
            torch.randn(10, 20, device=self.device),
        )
        dim0_ab = Dim("s0", min=2, max=1024)
        dynamic_shapes = None
        if dynamic:
            dynamic_shapes = {
                "c": {},
                "a": {0: dim0_ab, 1: None},
                "b": {0: dim0_ab, 1: None},
            }
        self.check_model_with_multiple_inputs(
            WhileLoopModels.SymExprCond(),
            prepend_counters(inputs),
            dynamic_shapes=dynamic_shapes,
        )

    @common_utils.parametrize("dynamic", [False, True])
    def test_while_loop_with_conv(self, dynamic):
        inputs = (torch.randn(2, 4, 4, 4, device=self.device, dtype=torch.float64),)
        dim0_ab = Dim("s0", min=2, max=1024)
        dynamic_shapes = None
        if dynamic:
            dynamic_shapes = {
                "c": {},
                "x": {0: dim0_ab, 1: None},
            }
        self.check_model_with_multiple_inputs(
            WhileLoopModels.Conv(self.device),
            prepend_counters(inputs),
            dynamic_shapes=dynamic_shapes,
        )

    @config.patch({"is_predispatch": True})
    def test_constant(self):
        class M(torch.nn.Module):
            def __init__(self, device):
                super().__init__()
                self.device = device

            def forward(self, x):
                t = torch.tensor(x.size(-1), device=self.device, dtype=torch.float)
                t = torch.sqrt(t * 3)
                return x * t

        self.check_model(M(self.device), (torch.randn(5, 5, device=self.device),))

    @unittest.skipIf(IS_MACOS, "no CUDA on Mac")
    def test_zero_grid_with_backed_symbols(self):
        if self.device != GPU_TYPE:
            raise unittest.SkipTest("requires GPU")

        class Repro(torch.nn.Module):
            def __init__(self) -> None:
                super().__init__()

            def forward(self, x, b):
                return x + b

        example_inputs = (
            torch.randn((3, 2), device=self.device),
            torch.randn((1, 2), device=self.device),
        )
        dynamic_shapes = {
            "x": {0: Dim("dx"), 1: Dim.STATIC},
            "b": None,
        }

        # Compile & run model where dynamic dim size > 0.
        package_path: str = AOTIRunnerUtil.compile(
            Repro(),
            example_inputs,
            dynamic_shapes=dynamic_shapes,
        )
        aot_inductor_module = torch._inductor.aoti_load_package(package_path)
        aot_inductor_module(*example_inputs)

        # Re-run where dynamic dim size is 0.
        example_inputs = (
            torch.randn((0, 2), device=self.device),
            torch.randn((1, 2), device=self.device),
        )
        actual = aot_inductor_module(*example_inputs)
        expected = Repro()(*example_inputs)
        torch.testing.assert_close(actual, expected)

    def test_repeat_interleave(self):
        class Repro(torch.nn.Module):
            def __init__(self) -> None:
                super().__init__()

            def forward(self, x):
                return torch.ops.aten.repeat_interleave.Tensor(x, output_size=12)

        example_inputs = (torch.ones((1,), dtype=torch.int32, device=self.device) * 12,)
        self.check_model(Repro(), example_inputs)

    def test_dynamic_cat(self):
        class Model(torch.nn.Module):
            def __init__(self) -> None:
                super().__init__()

            def forward(self, a, b):
                return torch.cat([a, b], dim=0)

        a = torch.randn(2, 4, device=self.device)
        b = torch.randn(3, 4, device=self.device)
        dim0_a = Dim("dim0_a", min=1, max=10)
        dim0_b = Dim("dim0_b", min=1, max=20)
        dynamic_shapes = {"a": {0: dim0_a}, "b": {0: dim0_b}}
        example_inputs = (a, b)
        self.check_model(Model(), example_inputs, dynamic_shapes=dynamic_shapes)

    def test_buffer_mutation_1(self):
        class Model(torch.nn.Module):
            def __init__(self, device):
                super().__init__()
                self.foo = torch.nn.Buffer(torch.randn(4, 4, device=device))

            def forward(self, x):
                self.foo.add_(1)
                return self.foo + x

        example_inputs = (torch.rand(4, 4, device=self.device),)
        self.check_model(Model(self.device), example_inputs)

    def test_non_tensor_input(self):
        class Model(torch.nn.Module):
            def forward(self, a, b, alpha=1.0):
                return torch.add(a, b, alpha=alpha)

        a = torch.randn(10, device=self.device)
        b = torch.randn(10, device=self.device)

        for simdlen in [0, None]:
            with torch._inductor.config.patch({"cpp.simdlen": simdlen}):
                so_path = torch._export.aot_compile(
                    torch.ops.aten.add,
                    args=(a, b),
                    kwargs={"alpha": 2.0},
                )
                kernel_runner = AOTIRunnerUtil.legacy_load_runner(self.device, so_path)
                res = kernel_runner.run([a, b])
                self.assertTrue(isinstance(res, list))
                self.assertTrue(len(res) == 1)
                self.assertEqual(Model()(a, b, alpha=2.0), res[0])

    def test_buffer_mutation_2(self):
        class Model(torch.nn.Module):
            def __init__(self, device):
                super().__init__()
                self.foo = torch.nn.Buffer(torch.arange(10, device=device))
                self.bar = torch.nn.Buffer(torch.arange(10, device=device))

            def forward(self, x):
                self.bar.mul_(2)
                self.foo[5] = self.bar[0]
                return x + self.bar, x * self.foo

        example_inputs = (torch.randn(10, device=self.device),)
        self.check_model(Model(self.device), example_inputs)

    def test_buffer_mutation_3(self):
        class KVCache(torch.nn.Module):
            def __init__(
                self,
                max_batch_size,
                max_seq_length,
                n_heads,
                head_dim,
                dtype=torch.float,
            ):
                super().__init__()
                cache_shape = (max_batch_size, n_heads, max_seq_length, head_dim)
                self.k_cache = torch.nn.Buffer(torch.zeros(cache_shape, dtype=dtype))
                self.v_cache = torch.nn.Buffer(torch.zeros(cache_shape, dtype=dtype))

            def update(self, input_pos, k_val, v_val):
                # input_pos: [S], k_val: [B, H, S, D]
                k_out = self.k_cache
                v_out = self.v_cache
                k_out[:, :, input_pos] = k_val
                v_out[:, :, input_pos] = v_val

                return k_out, v_out

        class Model(torch.nn.Module):
            def __init__(self, device):
                super().__init__()
                self.kv_cache = KVCache(1, 256, 6, 48)

            def forward(self, inp_pos, k, v):
                self.kv_cache.update(inp_pos, k, v)
                return self.kv_cache.k_cache + 1, self.kv_cache.v_cache / 2

        example_inputs = (
            torch.tensor([0], device=self.device),
            torch.randn(1, 6, 1, 48, device=self.device),
            torch.randn(1, 6, 1, 48, device=self.device),
        )
        model = Model(self.device)
        self.check_model(model, example_inputs)
        self.code_check_count(model, example_inputs, "empty_strided", 2)

    def test_buffer_mutation_4(self):
        if self.device != GPU_TYPE:
            raise unittest.SkipTest("requires GPU")

        class Model(torch.nn.Module):
            def __init__(self) -> None:
                super().__init__()
                self.register_buffer(
                    "_tensor_constant0",
                    torch.randint(1, size=[38], dtype=torch.int64, device="cpu"),
                )

            def forward(self, x):
                return x + self._tensor_constant0.to(
                    torch.device(type=GPU_TYPE, index=0)
                )

        example_inputs = (
            torch.randint(1, size=[38], dtype=torch.int64, device=GPU_TYPE),
        )
        torch._export.aot_compile(Model(), example_inputs)

    @skipCUDAIf(True, "Test for x86 backend")
    @skipIfXpu
    @unittest.skipIf(IS_FBCODE, "Need newer ideep")
    def test_buffer_mutation_and_force_mmap_weights(self):
        class Model(nn.Module):
            def __init__(self):
                super().__init__()
                self.linear1 = torch.nn.Linear(16, 15)
                self.linear2 = torch.nn.Linear(15, 14)

            def forward(self, x):
                x = self.linear1(x)
                out = self.linear2(x)
                return out

        example_inputs = (torch.randn(32, 16),)
        model = Model().eval()
        with config.patch(
            {"freezing": True, "aot_inductor.force_mmap_weights": True}
        ), torch.no_grad():
            exported_model = export_for_training(
                model, example_inputs, strict=True
            ).module()
            quantizer = X86InductorQuantizer()
            quantizer.set_global(
                xiq.get_default_x86_inductor_quantization_config(reduce_range=True)
            )
            prepared_model = prepare_pt2e(exported_model, quantizer)
            prepared_model(*example_inputs)
            converted_model = convert_pt2e(prepared_model)
            torch.ao.quantization.move_exported_model_to_eval(converted_model)

            self.check_model(converted_model, example_inputs)

    @requires_multigpu()
    def test_replicate_on_devices(self):
        if self.device != GPU_TYPE:
            raise unittest.SkipTest("requires GPU")

        class Model(torch.nn.Module):
            def __init__(self, w1, w2):
                super().__init__()
                self.w1 = w1
                self.w2 = w2

            def forward(self, x, y):
                a = x * self.w1
                b = y * self.w2
                return a + b

        w1 = torch.randn(10, 10)
        w2 = torch.randn(10, 10)
        inputs = (torch.randn(10, 10), torch.randn(10, 10))
        result_cpu = Model(w1, w2)(*inputs)

        # Compile model with AOTInductor
        device_interface = get_interface_for_device(GPU_TYPE)
        with device_interface.device(0):
            package_path = AOTIRunnerUtil.compile(
                model=Model(
                    w1.to(torch.device(GPU_TYPE, 0)), w2.to(torch.device(GPU_TYPE, 0))
                ),
                example_inputs=tuple(t.to(torch.device(GPU_TYPE, 0)) for t in inputs),
            )

        # Run model on gpu:N
        for i in range(device_interface.device_count()):
            with device_interface.device(i):
                example_inputs = tuple(t.to(torch.device(GPU_TYPE, i)) for t in inputs)
                optimized = torch._inductor.aoti_load_package(package_path)
                result_gpu = optimized(*example_inputs)
            self.assertTrue(same(result_cpu, result_gpu.cpu()))

    @requires_multigpu()
    def test_on_gpu_device1(self):
        if self.device != GPU_TYPE:
            raise unittest.SkipTest("requires GPU")

        device_interface = get_interface_for_device(GPU_TYPE)
        try:
            device_interface.get_device_properties(1)
        except AssertionError:
            raise unittest.SkipTest("GPU device 1 is not available") from None

        class Model(torch.nn.Module):
            def __init__(self):
                super().__init__()
                self.fc1 = torch.nn.Linear(10, 16)
                self.relu = torch.nn.ReLU()
                self.fc2 = torch.nn.Linear(16, 1)
                self.sigmoid = torch.nn.Sigmoid()

            def forward(self, x):
                x = self.fc1(x)
                x = self.relu(x)
                x = self.fc2(x)
                x = self.sigmoid(x)
                return x

        device = f"{GPU_TYPE}:1"
        model = Model().to(device)
        example_inputs = (torch.randn(8, 10, device=device),)
        expected = model(*example_inputs)

        so_path = AOTIRunnerUtil.legacy_compile(model, example_inputs)
        optimized = AOTIRunnerUtil.legacy_load(device, so_path)
        actual = optimized(*example_inputs)
        torch.testing.assert_close(actual, expected)

    def test_pytree_inputs(self):
        class M(torch.nn.Module):
            def __init__(self) -> None:
                super().__init__()

            def forward(self, x: dict[str, torch.Tensor]):
                device = next(iter(x.values())).device
                add_ = torch.zeros(5, device=device)
                mul_ = torch.ones(5, device=device)
                for v in x.values():
                    add_ += v
                    mul_ *= v

                return [add_, mul_]

        self.check_model(
            M(),
            (
                {
                    "x": torch.ones(5, device=self.device),
                    "y": torch.ones(5, device=self.device),
                },
            ),
        )

    @requires_multigpu()
    def test_non_default_gpu_device(self):
        if self.device != GPU_TYPE:
            raise unittest.SkipTest("requires GPU")

        class Model(torch.nn.Module):
            def __init__(self, weight):
                super().__init__()
                self.weight = weight

            def forward(self, x, y):
                return x + torch.nn.functional.linear(y, self.weight)

        weight = torch.randn(10, 10)
        inputs = (torch.randn(10, 10), torch.randn(10, 10))
        result_cpu = Model(weight)(*inputs)

        device_interface = get_interface_for_device(GPU_TYPE)
        with device_interface.device(0), torch.no_grad():
            result_gpu_0 = AOTIRunnerUtil.run(
                Model(weight.to(torch.device(GPU_TYPE, 0))),
                tuple(t.to(torch.device(GPU_TYPE, 0)) for t in inputs),
            )

        with device_interface.device(1), torch.no_grad():
            result_gpu_1 = AOTIRunnerUtil.run(
                Model(weight.to(torch.device(GPU_TYPE, 1))),
                tuple(t.to(torch.device(GPU_TYPE, 1)) for t in inputs),
            )

        self.assertTrue(same(result_cpu, result_gpu_0.cpu()))
        self.assertTrue(same(result_cpu, result_gpu_1.cpu()))

    def test_reuse_kernel(self):
        class Model(torch.nn.Module):
            def __init__(self) -> None:
                super().__init__()

            def forward(self, x, y):
                a = torch.sin(x)
                b = torch.mm(a, y)
                c = torch.sin(b)
                d = torch.mm(b, c)
                return d

        example_inputs = (
            torch.randn(87, 87, device=self.device),
            torch.randn(87, 87, device=self.device),
        )
        model = Model()
        self.check_model(
            model, example_inputs, atol=1e-4, rtol=1e-4
        )  # 1e-4 is the tol value used in pytorch/torch/_dynamo/utils.py

        if self.device == GPU_TYPE:
            self.code_check_count(
                model, example_inputs, "triton_poi_fused_sin_0 = loadKernel(", 1
            )

    def test_reuse_kernel_dynamic(self):
        class Model(torch.nn.Module):
            def __init__(self, device):
                super().__init__()
                self.cst = torch.randn(48, device=device, dtype=torch.float)
                self.weights = torch.randn(6, 48, 48, device=device, dtype=torch.float)
                self.cst_1 = torch.randn(48, device=device, dtype=torch.float)
                self.weights_1 = torch.randn(
                    6, 48, 48, device=device, dtype=torch.float
                )

            def forward(self, x, y, z):
                dim0 = x.size(1)
                add_0 = z + z
                expand_2 = add_0.expand(-1, -1, 48)
                # [s0, 6, 48]
                mul_3 = add_0 * expand_2
                # [6, s0, 48]
                permute_4 = torch.permute(mul_3, (1, 0, 2))
                # [6, s0, 48]
                bmm_5 = torch.bmm(permute_4, self.weights)
                add_6 = bmm_5 + self.cst
                reshape_7 = torch.reshape(add_6, [6, dim0 * 6, 8])
                # [6*s0, 6, 8]
                permute_8 = torch.permute(reshape_7, (1, 0, 2))
                mul_9 = permute_8 * 0.123
                reshape_10 = torch.reshape(y, [8, dim0 * 6, 4])
                # [6*s0, 8, 4]
                permute_11 = torch.permute(reshape_10, (1, 0, 2))
                bmm_12 = torch.bmm(mul_9, permute_11)

                add_0_1 = z + z
                expand_2_1 = add_0_1.expand(-1, -1, 48)
                # [s0, 6, 48]
                mul_3_1 = add_0_1 * expand_2_1
                # [6, s0, 48]
                permute_4_1 = torch.permute(mul_3_1, (1, 0, 2))
                # [6, s0, 48]
                bmm_5_1 = torch.bmm(permute_4_1, self.weights_1)
                add_6_1 = bmm_5_1 + self.cst_1
                reshape_7_1 = torch.reshape(add_6_1, [6, dim0 * 6, 8])
                # [6*s0, 6, 8]
                permute_8_1 = torch.permute(reshape_7_1, (1, 0, 2))
                mul_9_1 = permute_8_1 * 0.123
                reshape_10_1 = torch.reshape(y, [8, dim0 * 6, 4])
                # [6*s0, 8, 4]
                permute_11_1 = torch.permute(reshape_10_1, (1, 0, 2))
                bmm_12_1 = torch.bmm(mul_9_1, permute_11_1)
                return bmm_12 + bmm_12_1

        x = torch.randn(6, 2, 48, device=self.device, dtype=torch.float)
        y = torch.randn(48, 2, 4, device=self.device, dtype=torch.float)
        z = torch.randn(2, 6, 1, device=self.device, dtype=torch.float)
        dim0 = Dim("dim0", min=1, max=2048)
        dynamic_shapes = {
            "x": {1: dim0},
            "y": {1: dim0},
            "z": {0: dim0},
        }

        example_inputs = (x, y, z)
        model = Model(self.device).to(dtype=torch.float)
        self.check_model(model, example_inputs, dynamic_shapes=dynamic_shapes)

    def test_fake_tensor_device_validation(self):
        if self.device != GPU_TYPE:
            raise unittest.SkipTest("requires GPU")

        class Model(torch.nn.Module):
            def __init__(self) -> None:
                super().__init__()

            def forward(self, x, y):
                return x + y

        example_inputs = (torch.randn(10, 10), torch.randn(10, 10))

        # Export on CPU
        exported_program = export(Model(), example_inputs, strict=True)

        # Compile exported model on GPU
        gm = exported_program.graph_module.to(self.device)
        with self.assertRaisesRegex(ValueError, "Device mismatch between fake input"):
            torch._inductor.aot_compile(
                gm, tuple(i.to(self.device) for i in example_inputs)
            )

    def test_fx_gm_return_tuple_validation(self):
        from torch.fx.experimental.proxy_tensor import make_fx

        class Model(torch.nn.Module):
            def __init__(self) -> None:
                super().__init__()

            def forward(self, x, y):
                return x + y

        example_inputs = (torch.randn(10, 10), torch.randn(10, 10))

        gm = make_fx(Model(), tracing_mode="symbolic")(*example_inputs)
        with self.assertRaisesRegex(
            AssertionError,
            r"Graph output must be a tuple\(\). This is so that we can avoid "
            "pytree processing of the outputs.",
        ):
            torch._inductor.aot_compile(gm, example_inputs)

    def test_consecutive_compiles(self):
        """Test that compilation behaves correctly with cache hits"""

        class TestModule(torch.nn.Module):
            def __init__(self) -> None:
                super().__init__()

            def forward(self, x):
                return x + 1

        mod = TestModule()
        inp = torch.rand(1)
        mod(inp)
        mod2 = torch.fx.symbolic_trace(mod, concrete_args=[inp])
        so = torch._export.aot_compile(mod2, (inp,))
        assert so is not None
        # compile the 2nd time with cache hit
        so = torch._export.aot_compile(mod2, (inp,))
        assert so is not None

    def test_normal_functional(self):
        class Model(torch.nn.Module):
            def __init__(self) -> None:
                super().__init__()

            def forward(self, x):
                return torch.ops.aten.normal_functional.default(x)

        self.check_model(Model(), (torch.empty(4, 1, 4, 4, device=self.device),))

    def test_empty_graph(self):
        class Model(torch.nn.Module):
            def __init__(self) -> None:
                super().__init__()

            def forward(self, x):
                return x

        example_inputs = (torch.randn(8, 4, 4, device=self.device),)
        self.check_model(Model(), example_inputs)

    @unittest.skipIf(IS_FBCODE, "Not runnable in fbcode")
    def test_dup_unbacked_sym_decl(self):
        class Model(torch.nn.Module):
            def __init__(self) -> None:
                super().__init__()

            def forward(self, x):
                abs_1 = torch.ops.aten.abs.default(x)
                lt = torch.ops.aten.lt.Scalar(abs_1, 0.001)
                eq = torch.ops.aten.eq.Scalar(lt, 0)
                index_1 = torch.ops.aten.index.Tensor(x, [eq])
                sin = torch.ops.aten.sin.default(index_1)
                index_2 = torch.ops.aten.index.Tensor(x, [eq])
                div_3 = torch.ops.aten.div.Tensor(sin, index_2)
                return div_3

        example_inputs = (torch.randn(4, 4, 4, 4).to(self.device),)
        self.check_model(Model(), example_inputs)

    # This exercises _eliminate_unbacked path in ShapeEnv
    @unittest.skipIf(IS_FBCODE, "Not runnable in fbcode")
    def test_dup_unbacked_sym_decl_with_refinement(self):
        class Model(torch.nn.Module):
            def __init__(self) -> None:
                super().__init__()

            def forward(self, x):
                abs_1 = torch.ops.aten.abs.default(x)
                lt = torch.ops.aten.lt.Scalar(abs_1, 0.001)
                eq = torch.ops.aten.eq.Scalar(lt, 0)
                index_1 = torch.ops.aten.index.Tensor(x, [eq])
                torch._check(index_1.size(0) == 4**4)
                sin = torch.ops.aten.sin.default(index_1)
                index_2 = torch.ops.aten.index.Tensor(x, [eq])
                div_3 = torch.ops.aten.div.Tensor(sin, index_2)
                return div_3

        example_inputs = (torch.ones(4, 4, 4, 4).to(self.device),)
        self.check_model(Model(), example_inputs)

    def test_run_with_grad_enabled(self):
        class Model(torch.nn.Module):
            def forward(self, x, weight, bias):
                return torch.ops.aten.addmm(bias, weight, x)

        m = Model().to(device=self.device)
        x = torch.rand(8, 8, device=self.device, requires_grad=True)
        weight = torch.rand(8, 8, device=self.device, requires_grad=True)
        bias = torch.rand(8, device=self.device, requires_grad=True)
        example_inputs = (x, weight, bias)

        expected = m(*example_inputs)
        expected = pytree.tree_leaves(expected)

        # compiler under no_grad
        with torch.no_grad():
            package_path = AOTIRunnerUtil.compile(m, example_inputs)

        # run under grad enabled
        self.assertTrue(torch.is_grad_enabled())

        optimized = torch._inductor.aoti_load_package(package_path)
        actual = optimized(*example_inputs)
        actual = pytree.tree_leaves(actual)

        self.assertTrue(same(actual, expected))

    def test_return_constant(self):
        class Model(torch.nn.Module):
            def __init__(self, device):
                super().__init__()
                self.cst = torch.randn(5, 5, device=device)

            def forward(self, x):
                a = self.cst.clone()
                return (x, a)

        x = torch.randn(5, device=self.device)
        self.check_model(Model(self.device), (x,))

    def test_return_view_constant(self):
        class Model(torch.nn.Module):
            def __init__(self, device):
                super().__init__()
                self.cst = torch.randn(5, 5, device=device)

            def forward(self, x):
                a = torch.transpose(self.cst, 0, 1)
                return (x, a)

        x = torch.randn(5, device=self.device)
        self.check_model(Model(self.device), (x,))

    def test_profile_benchmark_harness(self):
        batch_size = 32
        seq_length = 50
        hidden_size = 768

        def create_test_fn():
            def test_fn():
                inp = torch.randn(
                    batch_size, seq_length, hidden_size, device=self.device
                )
                weight = torch.randn(hidden_size, hidden_size, device=self.device)
                matmul_output = inp @ weight
                torch.nn.LayerNorm(hidden_size, device=self.device)(matmul_output)
                return True

            return test_fn

        fn = torch.compile(
            options={"profile_bandwidth_output": "foo", "benchmark_harness": False}
        )(create_test_fn())
        fn()

    def test_with_profiler(self):
        class Model(torch.nn.Module):
            def __init__(self) -> None:
                super().__init__()
                self.linear = torch.nn.Linear(10, 10)

            def forward(self, x, y):
                return x + self.linear(y)

        example_inputs = (
            torch.randn(10, 10, device=self.device),
            torch.randn(10, 10, device=self.device),
        )
        with config.patch({"profile_bandwidth": "1", "profile_bandwidth_regex": ""}):
            self.check_model(Model(), example_inputs)

    def test_with_no_triton_profiler(self):
        class Model(torch.nn.Module):
            def __init__(self) -> None:
                super().__init__()

            def forward(self, x):
                return torch.permute(x, (1, 0))

        example_inputs = (torch.randn(10, 10, device=self.device),)
        with config.patch({"profile_bandwidth": "1", "profile_bandwidth_regex": ""}):
            self.check_model(Model(), example_inputs)

    def test_repeat_output(self):
        class Model(torch.nn.Module):
            def __init__(self) -> None:
                super().__init__()

            def forward(self, x):
                y = torch.sin(x)
                return y, y

        example_inputs = (torch.randn(3, 10, device=self.device),)
        self.check_model(Model(), example_inputs)

    def test_repeated_calling(self):
        if self.device != "cuda":
            raise unittest.SkipTest("requires CUDA")

        class Model(torch.nn.Module):
            def __init__(self) -> None:
                super().__init__()

            def forward(self, x):
                return torch.sin(x)

        example_inputs = (torch.randn(10, 10, device=self.device),)
        optimized = torch._inductor.aoti_load_package(
            torch._inductor.aoti_compile_and_package(
                torch.export.export(Model(), example_inputs, strict=True)
            )
        )
        try:
            torch.cuda.memory.empty_cache()
            torch.cuda.memory._record_memory_history(context=None)
            for _ in range(10):
                optimized(*example_inputs)
        finally:
            torch.cuda.memory._record_memory_history(False)
        segments = torch.cuda.memory._snapshot()["segments"]
        self.assertEqual(segments[0]["requested_size"], 400)

    def test_view_outputs(self):
        class Model(torch.nn.Module):
            def forward(self, x):
                y = torch.sin(x)
                y_same_size = y.view(*y.shape)
                y_diff_size = y.view(1, *y.shape)
                return y, y_same_size, y_diff_size

        example_inputs = (torch.randn(3, 10, device=self.device),)
        self.check_model(Model(), example_inputs)

    @skip_if_no_torchvision
    def test_missing_cubin(self):
        from torchvision.models.resnet import Bottleneck, ResNet

        class Model(ResNet):
            def __init__(self) -> None:
                super().__init__(
                    block=Bottleneck,
                    layers=[3, 4, 6, 3],
                    replace_stride_with_dilation=[False, False, True],
                    norm_layer=None,
                )

            def forward(self, x):
                x = self.conv1(x)
                x = self.bn1(x)
                x = self.relu(x)
                f1 = x
                x = self.maxpool(x)
                x = self.layer1(x)
                f2 = x
                x = self.layer2(x)
                f3 = x
                x = self.layer3(x)
                x = self.layer4(x)
                f4 = x
                return [f1, f2, f3, f4]

        # Call eval() here so that batch_norm won't update the running stats
        # Use float64 to avoid numeric difference failure
        model = Model().to(device=self.device, dtype=torch.float64).eval()
        example_inputs = (
            torch.randn(4, 3, 64, 64, device=self.device, dtype=torch.float64),
        )
        self.check_model(model, example_inputs)

    def test_triton_next_power_of_2(self):
        if self.device != GPU_TYPE:
            raise unittest.SkipTest("requires GPU")

        class Model(torch.nn.Module):
            def forward(self, a, b, lengths):
                n_elements = a.numel()
                out = torch.empty_like(a)
                max_len = int(lengths.max())
                scaling_factor = triton.next_power_of_2(max_len)
                add_kernel_with_scaling[(n_elements,)](
                    a,
                    b,
                    out,
                    n_elements,
                    scaling_factor,
                    BLOCK_SIZE=16,
                )
                return out

        example_inputs = (
            torch.randn(2, device=self.device),
            torch.randn(2, device=self.device),
            torch.arange(end=4, device=self.device),
        )
        self.check_model(Model(), example_inputs)

    @common_utils.parametrize("minmax", [min, max])
    def test_sympy_cpp_printer_min_max(self, minmax):
        if self.device != GPU_TYPE:
            raise unittest.SkipTest("requires GPU")

        class Model(torch.nn.Module):
            def forward(self, a, b, ranks):
                n_elements = a.numel()
                out = torch.empty_like(a)
                backed = a.size(0)
                unbacked = int(ranks.max())
                scaling_factor = minmax(backed, unbacked, 100)
                add_kernel_with_scaling[(n_elements,)](
                    a,
                    b,
                    out,
                    n_elements,
                    scaling_factor,
                    BLOCK_SIZE=16,
                )
                return out

        example_inputs = (
            torch.randn(16, device=self.device),
            torch.randn(16, device=self.device),
            torch.arange(end=4, device=self.device, dtype=torch.int16),
        )
        torch._dynamo.mark_dynamic(example_inputs[0], 0)
        torch._dynamo.mark_dynamic(example_inputs[1], 0)
        self.check_model(Model(), example_inputs)

    @common_utils.parametrize("grid_type", [1, 2, 3])
    @common_utils.parametrize("num_dims", [1, 2])
    @common_utils.parametrize("dynamic", [False, True])
    @common_utils.parametrize("autotune", [False, True])
    def test_triton_kernel(self, grid_type, num_dims, dynamic, autotune):
        if self.device != GPU_TYPE:
            raise unittest.SkipTest("requires GPU")

        class Model(torch.nn.Module):
            def __init__(self) -> None:
                super().__init__()

            def forward(self, x, y):
                output = torch.zeros_like(x)
                if autotune and num_dims == 2:
                    x_elements = output.size()[0]
                    y_elements = output.size()[1]
                else:
                    n_elements = output.numel()

                # Select grid
                if autotune and num_dims == 2:
                    if grid_type == 1:
                        grid = (x_elements, y_elements)
                    elif grid_type == 2:
                        grid = lambda meta: (  # noqa: E731
                            triton.cdiv(x_elements, meta["BLOCK_SIZE_X"]),
                            triton.cdiv(y_elements, meta["BLOCK_SIZE_Y"]),
                        )
                    else:

                        def grid_fn(meta):
                            return (
                                triton.cdiv(x_elements, meta["BLOCK_SIZE_X"]),
                                triton.cdiv(y_elements, meta["BLOCK_SIZE_Y"]),
                            )

                        grid = grid_fn
                else:
                    if grid_type == 1:
                        grid = (n_elements,)
                    elif grid_type == 2:
                        grid = lambda meta: (  # noqa: E731
                            triton.cdiv(n_elements, meta["BLOCK_SIZE"]),
                        )
                    else:

                        def grid_fn(meta):
                            return (triton.cdiv(n_elements, meta["BLOCK_SIZE"]),)

                        grid = grid_fn

                # Select kernel
                if autotune:
                    if num_dims == 1:
                        add_kernel_autotuned[grid](x, y, output, n_elements)
                    else:
                        add_kernel_2d_autotuned[grid](
                            x, y, output, x_elements, y_elements
                        )
                else:
                    add_kernel[grid](x, y, output, n_elements, BLOCK_SIZE=16)
                return output

        dims = [10] * num_dims
        x = torch.randn(*dims, device=self.device)
        y = torch.randn(*dims, device=self.device)
        dynamic_shapes = []
        if dynamic:
            dim0_x = Dim("dim0_x", min=1, max=10)
            dim0_y = Dim("dim0_y", min=1, max=10)
            dynamic_shapes = {"x": {0: dim0_x}, "y": {0: dim0_y}}
        self.check_model(Model(), (x, y), dynamic_shapes=dynamic_shapes)

    def test_triton_kernel_dynamic_shape_with_div(self):
        if self.device != GPU_TYPE:
            raise unittest.SkipTest("requires GPU")

        @triton.jit
        def pass_kernel(x, num):
            pass

        class Model(torch.nn.Module):
            def __init__(self) -> None:
                super().__init__()

            def forward(self, x):
                num = x.numel() // 4

                grid = lambda meta: (triton.cdiv(num, 16),)  # noqa: E731
                pass_kernel[grid](x, num)
                return x

        x = torch.randn(10, device=self.device)
        dim0_x = Dim("dim0_x", min=1, max=10)
        dynamic_shapes = {"x": {0: dim0_x}}
        self.check_model(Model(), (x,), dynamic_shapes=dynamic_shapes)

    def test_triton_kernel_reinterpret_view(self):
        if self.device != GPU_TYPE:
            raise unittest.SkipTest("requires GPU")

        @triton.jit
        def pass_kernel(x, y):
            pass

        class Model(torch.nn.Module):
            def __init__(self) -> None:
                super().__init__()

            def forward(self, x):
                out = torch.zeros_like(x[:, 4:])
                # the slicing below creates two ReinterpretView
                # instances: with offset=3 and offset=4
                add_kernel[(10,)](
                    in_ptr0=x[:, 3:-1],
                    in_ptr1=x[:, 4:],
                    out_ptr=out,
                    n_elements=160,
                    BLOCK_SIZE=16,
                )
                return out

        example_inputs = (torch.randn(10, 20, device=self.device),)
        self.check_model(Model(), example_inputs)

    @common_utils.parametrize("dynamic", [False, True])
    def test_triton_kernel_tma_descriptor_1d(self, dynamic):
        if self.device != GPU_TYPE:
            raise unittest.SkipTest("requires GPU")
        if not has_triton_tma():
            raise unittest.SkipTest("requires Triton TMA")

        class Model(torch.nn.Module):
            def __init__(self) -> None:
                super().__init__()

            def forward(self, a, b):
                BLOCK_SIZE = 256
                out = torch.zeros_like(a)
                n_elements = out.numel()

                desc_a, desc_b, desc_out = (
                    triton.tools.experimental_descriptor.create_1d_tma_descriptor(
                        t.data_ptr(),
                        n_elements,
                        BLOCK_SIZE,
                        t.element_size(),
                    )
                    for t in (a, b, out)
                )

                grid = lambda meta: (  # noqa: E731
                    triton.cdiv(n_elements, meta["BLOCK_SIZE"]),
                )
                add_kernel_with_tma_1d[grid](
                    desc_a,
                    desc_b,
                    desc_out,
                    BLOCK_SIZE=BLOCK_SIZE,
                )

                return out

        a = torch.randn(301, device=self.device)
        b = torch.randn(301, device=self.device)
        example_inputs = (a, b)

        dynamic_shapes = None
        if dynamic:
            dim0_ab = Dim("s0", min=2, max=1024)
            dynamic_shapes = {
                "a": {0: dim0_ab, 1: None},
                "b": {0: dim0_ab, 1: None},
            }

        self.check_model(
            Model(),
            example_inputs=example_inputs,
            dynamic_shapes=dynamic_shapes,
        )

    @common_utils.parametrize("dynamic", [False, True])
    def test_triton_kernel_tma_descriptor_2d(self, dynamic):
        if self.device != GPU_TYPE:
            raise unittest.SkipTest("requires GPU")
        if not has_triton_tma():
            raise unittest.SkipTest("requires Triton TMA")

        class Model(torch.nn.Module):
            def __init__(self) -> None:
                super().__init__()

            def forward(self, a, b):
                BLOCK_SIZE_X = 16
                BLOCK_SIZE_Y = 32
                out = torch.zeros_like(a)
                x_size, y_size = out.size()

                desc_a, desc_b, desc_out = (
                    triton.tools.experimental_descriptor.create_2d_tma_descriptor(
                        t.data_ptr(),
                        x_size,
                        y_size,
                        BLOCK_SIZE_X,
                        BLOCK_SIZE_Y,
                        t.element_size(),
                    )
                    for t in (a, b, out)
                )

                grid = lambda meta: (  # noqa: E731
                    triton.cdiv(x_size, meta["BLOCK_SIZE_X"]),
                    triton.cdiv(y_size, meta["BLOCK_SIZE_Y"]),
                )
                add_kernel_with_tma_2d[grid](
                    desc_a,
                    desc_b,
                    desc_out,
                    BLOCK_SIZE_X=BLOCK_SIZE_X,
                    BLOCK_SIZE_Y=BLOCK_SIZE_Y,
                )

                return out

        a = torch.randn((25, 16), device=self.device)
        b = torch.randn((25, 16), device=self.device)
        example_inputs = (a, b)

        dynamic_shapes = None
        if dynamic:
            dim0_ab = Dim("s0", min=2, max=1024)
            dynamic_shapes = {
                "a": {0: dim0_ab, 1: None},
                "b": {0: dim0_ab, 1: None},
            }

        self.check_model(
            Model(),
            example_inputs=example_inputs,
            dynamic_shapes=dynamic_shapes,
        )

    def test_triton_kernel_sympy_expr_arg(self):
        if self.device != GPU_TYPE:
            raise unittest.SkipTest("requires GPU")

        class Model(torch.nn.Module):
            def forward(self, x, e):
                sympy_expr = max(1, e.item())
                out = torch.zeros_like(x)
                add_kernel[(1,)](
                    in_ptr0=x,
                    in_ptr1=x,
                    out_ptr=out,
                    n_elements=sympy_expr,
                    BLOCK_SIZE=1,
                )
                return out

        NUMEL = 64
        inputs = (
            torch.randn(NUMEL, device=self.device),
            torch.tensor(NUMEL, device=self.device),
        )
        self.check_model(Model(), inputs)

    def test_triton_kernel_sympy_fn_like_arg(self):
        # This test should hit sympy.expand("sqrt") which crashes with
        # AttributeError: 'function' object has no attribute 'expand'.
        if self.device != GPU_TYPE:
            raise unittest.SkipTest("requires GPU")

        class Model(torch.nn.Module):
            def forward(self, x):
                out = torch.zeros_like(x)
                add_kernel_with_optional_param[1,](
                    in_ptr0=x,
                    in_ptr1=x,
                    out_ptr=out,
                    n_elements=x.numel(),
                    BLOCK_SIZE=1,
                    ARGS_PASSED="sqrt",  # sqrt is a valid sympy fn
                )
                return out

        inputs = (torch.randn(4, device=self.device),)
        self.check_model(Model(), inputs)

    def test_triton_kernel_with_none_input(self):
        if self.device != GPU_TYPE:
            raise unittest.SkipTest("requires GPU")

        class Model(torch.nn.Module):
            def __init__(self) -> None:
                super().__init__()

            def forward(self, x, y):
                n_elements = x.size()[0]
                BLOCK_SIZE = 1024

                output_wo_y = torch.empty_like(x)
                output_with_y = torch.empty_like(x)

                add_kernel_with_optional_param[(1,)](
                    x,
                    None,
                    output_wo_y,
                    n_elements,
                    ARGS_PASSED="one",
                    BLOCK_SIZE=BLOCK_SIZE,
                )
                add_kernel_with_optional_param[(1,)](
                    x,
                    y,
                    output_with_y,
                    n_elements,
                    ARGS_PASSED="two",
                    BLOCK_SIZE=BLOCK_SIZE,
                )

                return 2.71 * output_wo_y + 3.14 * output_with_y

        example_inputs = (
            torch.randn(1023, device=self.device),
            torch.randn(1023, device=self.device),
        )

        self.check_model(Model(), example_inputs)

    def test_triton_kernel_equal_to_1_arg(self):
        if self.device != GPU_TYPE:
            raise unittest.SkipTest("requires GPU")

        class Model(torch.nn.Module):
            def forward(self, x, y):
                out = torch.empty_like(x)
                n_elements = x.numel()
                add_kernel[(n_elements,)](x, y, out, n_elements, BLOCK_SIZE=16)
                return out

        example_inputs = (
            torch.randn(1, device=self.device),
            torch.randn(1, device=self.device),
        )

        self.check_model(Model(), example_inputs)

    def test_triton_kernel_with_none_inputs_and_equal_to_1_arg(self):
        if self.device != GPU_TYPE:
            raise unittest.SkipTest("requires GPU")

        class Model(torch.nn.Module):
            def __init__(self) -> None:
                super().__init__()

            def forward(self, x):
                n_elements = x.size()[0]
                BLOCK_SIZE = 1024
                out1 = torch.empty_like(x)
                out2 = torch.empty_like(x)
                # Run the same kernel multiple times to test the optimization
                # of removing None arguments and then update the indices of
                # equal_to_1 arguments. The None arguments need to be before
                # the equal_to_1 arguments
                add_kernel_with_none_param_and_equal_to_1_arg[(1,)](
                    x,
                    None,
                    out1,
                    n_elements,
                    x.stride(0),  # equal to 1
                    ARGS_PASSED="one",
                    BLOCK_SIZE=BLOCK_SIZE,
                )
                add_kernel_with_none_param_and_equal_to_1_arg[(1,)](
                    2.71 * out1,
                    None,
                    out2,
                    n_elements,
                    x.stride(0),  # equal to 1
                    ARGS_PASSED="one",
                    BLOCK_SIZE=BLOCK_SIZE,
                )
                return out2

        example_inputs = (torch.randn(1023, device=self.device),)
        self.check_model(Model(), example_inputs)

    @common_utils.parametrize("dynamic", [False, True])
    def test_triton_kernel_equal_to_1_float_arg(self, dynamic):
        if self.device != GPU_TYPE:
            raise unittest.SkipTest("requires GPU")

        class Model(torch.nn.Module):
            def forward(self, x, y):
                out = torch.empty_like(x)
                n_elements = x.numel()
                scaling_factor = (n_elements**0) / 1.0
                add_kernel_with_scaling[(n_elements,)](
                    x,
                    y,
                    out,
                    n_elements,
                    scaling_factor,
                    BLOCK_SIZE=16,
                )
                return out

        dynamic_shapes = None
        if dynamic:
            dim0_xy = Dim("s0", min=2, max=1024)
            dynamic_shapes = {
                "x": {0: dim0_xy, 1: None},
                "y": {0: dim0_xy, 1: None},
            }
        example_inputs = (
            torch.randn(2, device=self.device),
            torch.randn(2, device=self.device),
        )
        self.check_model(
            Model(),
            example_inputs,
            dynamic_shapes=dynamic_shapes,
        )

    def test_triton_kernel_weird_param_order(self):
        if self.device != GPU_TYPE:
            raise unittest.SkipTest("requires GPU")

        class Model(torch.nn.Module):
            def __init__(self) -> None:
                super().__init__()

            def forward(self, x):
                out = torch.empty_like(x)
                add_kernel_autotuned_weird_param_order[16,](
                    in_ptr0=x,
                    in_ptr1=x,
                    n_elements=x.numel(),
                    out_ptr=out,
                )
                return out

        x = torch.randn(16, 16, device=self.device)
        self.check_model(Model(), (x,))

    def test_shifted_constraint_ranges(self):
        class Model(torch.nn.Module):
            def __init__(self) -> None:
                super().__init__()

            def forward(
                self,
                x: torch.Tensor,
                y: torch.Tensor,
            ):
                torch._check(y.size(0) == x.size(0) + 1)
                return x.sum(0) + y.sum(0)

        a = torch.randn((4, 5), device=self.device)
        b = torch.randn((5, 5), device=self.device)
        dim0_x = Dim("dim0_x", min=2, max=1024)
        dim0_y = dim0_x + 1
        dynamic_shapes = {"x": {0: dim0_x}, "y": {0: dim0_y}}
        self.check_model(
            Model(),
            (a, b),
            dynamic_shapes=dynamic_shapes,
        )

    def test_scatter_fallback(self):
        class Model(torch.nn.Module):
            def __init__(self) -> None:
                super().__init__()

            def forward(
                self,
                inp: torch.Tensor,
                index: torch.Tensor,
                src: torch.Tensor,
            ):
                return torch.scatter(inp, 1, index, src)

        inputs = (
            torch.ones((3, 5), device=self.device, dtype=torch.int64),
            torch.tensor([[0, 1, 2, 0]], device=self.device, dtype=torch.int64),
            torch.zeros((2, 5), device=self.device, dtype=torch.int64),
        )

        self.check_model(Model(), inputs)

    def test_scatter_reduce_fallback(self):
        class Model(torch.nn.Module):
            def __init__(self) -> None:
                super().__init__()

            def forward(
                self,
                inp: torch.Tensor,
                index: torch.Tensor,
                src: torch.Tensor,
            ):
                return torch.scatter_reduce(inp, 0, index, src, reduce="sum")

        inputs = (
            torch.tensor([1, 10, 100, 1000], device=self.device, dtype=torch.int64),
            torch.tensor([0, 1, 0, 1, 2, 1], device=self.device, dtype=torch.int64),
            torch.tensor([1, 2, 3, 4, 5, 6], device=self.device, dtype=torch.int64),
        )

        self.check_model(Model(), inputs)

    def test_index_put_fallback(self):
        # index_put falls back in the deterministic mode
        with DeterministicGuard(True):

            class Model(torch.nn.Module):
                def __init__(self) -> None:
                    super().__init__()

                def forward(
                    self,
                    self_tensor: torch.Tensor,
                    indices: tuple[torch.Tensor],
                    values: torch.Tensor,
                ):
                    return torch.index_put(
                        self_tensor, indices, values, accumulate=True
                    )

            inputs = (
                torch.ones(4, device=self.device, dtype=torch.int64),
                (torch.tensor([1, 1, 2, 2], device=self.device, dtype=torch.bool),),
                torch.ones(4, device=self.device, dtype=torch.int64),
            )

            self.check_model(Model(), inputs)

    def test_repeated_user_defined_triton_kernel(self):
        if self.device != GPU_TYPE:
            raise unittest.SkipTest("requires GPU")

        class Model(torch.nn.Module):
            def __init__(self) -> None:
                super().__init__()

            def forward(self, x):
                for _ in range(3):
                    mul2_inplace_kernel[4,](x, n_elements=4, BLOCK_SIZE=16)
                return x

        inputs = (torch.randn(4, 4, device=self.device),)
        self.check_model(Model(), inputs)

    def test_convolution(self):
        if self.device == "cpu":
            raise unittest.SkipTest("using triton backend only is not supported on CPU")

        class Model(torch.nn.Module):
            def __init__(self) -> None:
                super().__init__()

            def forward(self, x, w, b):
                return torch.ops.aten.convolution(x, w, b, [4], [0], [1], True, [0], 1)

        example_inputs = (
            torch.randn([2, 32, 90], device=self.device),
            torch.randn([32, 16, 8], device=self.device),
            torch.randn([16], device=self.device),
        )
        with config.patch(
            {
                "max_autotune": True,
                "max_autotune_gemm_backends": "Triton",
            }
        ):
            self.check_model(Model(), example_inputs)

    def test_zero_size_weight(self):
        class Model(torch.nn.Module):
            def __init__(self, channel, r=8):
                super().__init__()
                self.pool = torch.nn.AdaptiveAvgPool2d(1)
                self.net = torch.nn.Sequential(
                    torch.nn.Linear(channel, channel // r, bias=False),
                    torch.nn.ReLU(inplace=True),
                    torch.nn.Linear(channel // r, channel, bias=False),
                    torch.nn.Sigmoid(),
                )

            def forward(self, inp):
                b, c, _, _ = inp.shape
                x = self.pool(inp).view(b, c)
                x = self.net(x).view(b, c, 1, 1)
                x = inp * x
                return x

        inputs = (torch.rand(4, 4, 4, 4, device=self.device),)
        self.check_model(Model(4), inputs)

    def test_zero_size_buffer(self):
        class Model(torch.nn.Module):
            def __init__(self, device):
                super().__init__()
                self.foo = torch.nn.Buffer(torch.zeros((0, 0), device=device))

            def forward(self, x):
                return x + 1, self.foo

        example_inputs = (torch.rand(4, 4, device=self.device),)
        self.check_model(Model(self.device), example_inputs)

    def test_no_args(self):
        class Model(torch.nn.Module):
            def __init__(self, m, n):
                super().__init__()
                self.weight = torch.nn.Parameter(
                    torch.randn(m, n),
                )
                self.alpha = torch.nn.Parameter(torch.randn(m, n))

            def forward(self):
                return self.weight * self.alpha

        self.check_model(Model(6, 4), ())

    def test_dynamic_scalar(self):
        class Model(torch.nn.Module):
            def __init__(self) -> None:
                super().__init__()
                self.criterion_ce = torch.nn.CrossEntropyLoss(reduction="none")

            def forward(self, inputs, targets, split_index=None):
                statistics = {}
                total_loss = self.criterion_ce(inputs, targets).sum()
                statistics["dl"] = total_loss.item()
                return total_loss, statistics

        inputs = (
            torch.rand(4, 4, 4, 4, device=self.device),
            torch.rand(4, 4, 4, 4, device=self.device),
        )
        self.check_model(Model(), inputs)

    def test_symint_item(self):
        class Model(torch.nn.Module):
            def forward(self, tensor):
                return tensor.item()

        inputs = (torch.tensor([1], dtype=torch.int, device=self.device),)
        self.check_model(Model(), inputs)

    def test_symbool_item(self):
        class Model(torch.nn.Module):
            def forward(self, tensor):
                return tensor.item()

        inputs = (torch.tensor([0], dtype=torch.bool, device=self.device),)
        self.check_model(Model(), inputs)

    def test_symfloat_item(self):
        class Model(torch.nn.Module):
            def forward(self, tensor):
                return tensor.item()

        inputs = (torch.tensor([3.14], dtype=torch.float, device=self.device),)
        self.check_model(Model(), inputs)

    def test_constant_original_fqn_and_dtype(self):
        class FooBarModule(torch.nn.Module):
            def __init__(self) -> None:
                super().__init__()
                self.register_parameter("0", torch.nn.Parameter(torch.randn(3, 4)))
                self.test_buf = torch.nn.Buffer(torch.randn(3, 4))
                self.register_parameter(
                    "test_param", torch.nn.Parameter(torch.randn(3, 4))
                )

            def forward(self, x):
                return ((x + self.test_buf) * getattr(self, "0")) / self.test_param

        class TestModule(torch.nn.Module):
            def __init__(self) -> None:
                super().__init__()
                self.foo_bar = FooBarModule()
                self.register_parameter(
                    "test_param", torch.nn.Parameter(torch.randn(3, 4))
                )
                self.test_buf = torch.nn.Buffer(torch.randn(3, 4))

            def forward(self, x):
                return (self.foo_bar(x) + self.test_param) * self.test_buf

        with torch.no_grad():
            so_path = AOTIRunnerUtil.legacy_compile(
                model=TestModule().to(device=self.device),
                example_inputs=(torch.rand(3, 4, device=self.device),),
            )
        runner = AOTIRunnerUtil.legacy_load_runner(self.device, so_path)

        expected_original_fqns = {
            "L__self___test_param": "test_param",
            "L__self___test_buf": "test_buf",
            "getattr_L__self___foo_bar___0__": "foo_bar.0",
            "L__self___foo_bar_test_param": "foo_bar.test_param",
            "L__self___foo_bar_test_buf": "foo_bar.test_buf",
        }
        self.assertEqual(
            expected_original_fqns, runner.get_constant_names_to_original_fqns()
        )

        expected_dtypes = {
            "L__self___test_param": 6,
            "L__self___test_buf": 6,
            "getattr_L__self___foo_bar___0__": 6,
            "L__self___foo_bar_test_param": 6,
            "L__self___foo_bar_test_buf": 6,
        }
        self.assertEqual(expected_dtypes, runner.get_constant_names_to_dtypes())

    def test_masked_select_dynamic(self):
        class M(torch.nn.Module):
            def __init__(self) -> None:
                super().__init__()

            def forward(self, x: torch.Tensor) -> torch.Tensor:
                mask = x.ge(0.5)
                return torch.masked_select(x, mask)

        example_args = (torch.randn(3, 4, 5, device=self.device),)
        dim0_x_max, dim1_x_max = 100, 7
        dynamic_shapes = {
            "x": {
                0: Dim("dim0_x", max=dim0_x_max),
                1: Dim("dim1_x_max", max=dim1_x_max),
            }
        }
        m = M()
        self.check_model(m, example_args, dynamic_shapes=dynamic_shapes)

    def test_fqn(self):
        class NestedChild(torch.nn.Module):
            def __init__(self) -> None:
                super().__init__()
                self.nestedchild3buffer = torch.nn.Buffer(torch.ones(2, 3) * 3)

            def forward(self, x):
                return x / self.nestedchild3buffer

        class Child1(torch.nn.Module):
            def __init__(self) -> None:
                super().__init__()
                self.nested = NestedChild()
                self.register_parameter(
                    "child1param", torch.nn.Parameter(torch.ones(2, 3))
                )

            def forward(self, x):
                x = self.nested(x)
                return x + self.child1param

        class Child2(torch.nn.Module):
            def __init__(self) -> None:
                super().__init__()
                self.child2buffer = torch.nn.Buffer(torch.ones(2, 3) * 2)

            def forward(self, x):
                return x - self.child2buffer

        class MyModule(torch.nn.Module):
            def __init__(self) -> None:
                super().__init__()
                self.foo = Child1()
                self.bar = Child2()
                self.register_parameter(
                    "rootparam", torch.nn.Parameter(torch.ones(2, 3) * 4)
                )

            def forward(self, x):
                x = x * self.rootparam
                x = self.foo(x)
                x = self.bar(x)
                return x

        self.check_model(MyModule(), (torch.randn(2, 3, device=self.device),))

    def test_model_modified_weights(self):
        class Model(torch.nn.Module):
            def __init__(self, n, k, device):
                super().__init__()
                self.weight = torch.randn(n, k, device=device)
                self.bias = torch.randn(n, device=device)

            def forward(self, a):
                return torch.nn.functional.linear(a, self.weight, self.bias)

        M = 16
        N = 10
        K = 128
        example_inputs = (torch.randn(2, M, K, device=self.device),)
        model = Model(N, K, self.device)
        self.check_model(model, example_inputs)

        # Update model weights, after this AOTInductor should re-generate model.so
        # if weights are stored in the model.so
        model.weight += 1
        self.check_model(model, example_inputs)

    def test_triton_kernel_extern_kernel_arg(self):
        if self.device != GPU_TYPE:
            raise unittest.SkipTest("requires GPU")

        class Model(torch.nn.Module):
            def forward(self, x, y):
                out = torch.zeros_like(x)
                # torch.mm is ExternKernelOut
                add_kernel[(4,)](x, torch.mm(x, y), out, 4, 16)
                return out

        example_inputs = (
            torch.randn(4, 4, device=GPU_TYPE),
            torch.randn(4, 4, device=GPU_TYPE),
        )

        self.check_model(Model(), example_inputs)

    def test_triton_kernel_multi_output_arg(self):
        if self.device != GPU_TYPE:
            raise unittest.SkipTest("requires GPU")

        class Model(torch.nn.Module):
            def forward(self, x, y):
                out = torch.zeros_like(x)
                # torch.sort creates fallback kernel and hence MultiOutput
                add_kernel[(4,)](x, torch.sort(y).values, out, 4, 16)
                return out

        example_inputs = (
            torch.randn(4, 4, device=GPU_TYPE),
            torch.randn(4, 4, device=GPU_TYPE),
        )

        self.check_model(Model(), example_inputs)

    # @skipIfXpu(msg="torch.xpu.memory_allocated not supported yet")
    def test_triton_kernel_reinterpret_view_mem_leak(self):
        # Check for memory leak when using user-defined Triton Kernel + AOTI.
        if self.device != GPU_TYPE:
            raise unittest.SkipTest("requires GPU")

        class Model(torch.nn.Module):
            def __init__(self) -> None:
                super().__init__()

            def forward(self, x, y):
                out = torch.zeros_like(x)
                yy = y * y
                # reshape creates a ReinterpretView
                add_kernel[(4,)](x, yy.reshape_as(x), out, 4, 16)
                return out

        example_inputs = (
            torch.randn(4, 4, device=GPU_TYPE),
            torch.randn(1, 16, device=GPU_TYPE),
        )

        package_path: str = AOTIRunnerUtil.compile(
            Model(),
            example_inputs,
        )
        aot_inductor_module = torch._inductor.aoti_load_package(package_path)
        # Don't assign outputs to a variable b/c it will allocate GPU memory.
        device_interface = get_interface_for_device(GPU_TYPE)
        device: int = device_interface.current_device()
        mem_before = device_interface.memory_allocated(device)
        aot_inductor_module(*example_inputs)
        aot_inductor_module(*example_inputs)
        mem_after = device_interface.memory_allocated(device)
        self.assertEqual(mem_before, mem_after)

        actual = aot_inductor_module(*example_inputs)
        expected = Model()(*example_inputs)
        torch.testing.assert_close(actual, expected)

    @torch._dynamo.config.patch(capture_scalar_outputs=True)
    @common_utils.parametrize("dynamic", [False, True])
    @common_utils.parametrize("autotuning", [False, True])
    def test_triton_kernel_unbacked_symint_in_grid(self, dynamic, autotuning):
        if self.device != GPU_TYPE:
            raise unittest.SkipTest("requires GPU")

        class Model(torch.nn.Module):
            def forward(self, x, y, n_elements_tensor):
                output = torch.zeros_like(x)
                n_elements_symint = n_elements_tensor.item()
                n_elements = x.numel()

                def grid(meta):
                    return (triton.cdiv(n_elements_symint, meta["BLOCK_SIZE"]),)

                if autotuning:
                    add_kernel_autotuned[grid](
                        x,
                        y,
                        output,
                        n_elements,
                    )
                else:
                    add_kernel[grid](
                        x,
                        y,
                        output,
                        n_elements,
                        BLOCK_SIZE=16,
                    )

                return output

        example_inputs = (
            torch.randn(123, device=GPU_TYPE),
            torch.randn(123, device=GPU_TYPE),
            torch.tensor(123),
        )

        dynamic_shapes = None
        if dynamic:
            dim0 = Dim("s0", min=2, max=1024)
            dynamic_shapes = {
                "x": {0: dim0},
                "y": {0: dim0},
                "n_elements_tensor": {},
            }

        self.check_model(
            Model(),
            example_inputs,
            dynamic_shapes=dynamic_shapes,
        )

    def test_scaled_dot_product_efficient_attention(self):
        if self.device != GPU_TYPE:
            raise unittest.SkipTest("requires GPU")

        class Model(torch.nn.Module):
            def forward(self, q, k, v, attn_bias):
                return torch.ops.aten._scaled_dot_product_efficient_attention(
                    q, k, v, attn_bias, False
                )[0]

        example_inputs = (
            torch.randn(4, 4, 36, 36, device=GPU_TYPE),
            torch.randn(4, 4, 36, 36, device=GPU_TYPE),
            torch.randn(4, 4, 36, 36, device=GPU_TYPE),
            torch.randn(4, 4, 36, 36, device=GPU_TYPE),
        )
        self.check_model(Model(), example_inputs)

    def test_aoti_runtime_asserts(self):
        from torch.export._draft_export import draft_export, FailureType

        with torch.library._scoped_library("mylib", "FRAGMENT") as lib:
            torch.library.define(
                "mylib::foo",
                "(Tensor a, Tensor b) -> Tensor",
                tags=torch.Tag.pt2_compliant_tag,
                lib=lib,
            )

            @torch.library.impl("mylib::foo", "cpu", lib=lib)
            def foo(a: torch.Tensor, b: torch.Tensor) -> torch.Tensor:
                return a[: b.item()]

            @torch.library.impl_abstract("mylib::foo", lib=lib)
            def foo_fake_impl(a, b):
                ctx = torch.library.get_ctx()
                u = ctx.new_dynamic_size()
                return torch.empty(u)

            class M(torch.nn.Module):
                def forward(self, a, b):
                    res = torch.ops.mylib.foo(a, b)
                    s = res.shape[0]
                    torch._check(s > 3)
                    torch._check(s < a.shape[0])
                    return a[s - 3]

            example_inputs = (torch.randn(100), torch.tensor(10))
            ep = draft_export(M(), example_inputs)
            report = ep._report
            need_config_patch = any(
                not f.xfail and f.failure_type == FailureType.MISMATCHED_FAKE_KERNEL
                for f in report.failures
            )
            m = ep.module()

            # This should no longer be needed after #150093
            from torch._functorch import config as functorch_config

            with functorch_config.patch(
                {"generate_fake_kernels_from_real_mismatches": need_config_patch}
            ):
                pt2_file = torch._inductor.aoti_compile_and_package(ep)
            optimized = torch._inductor.aoti_load_package(pt2_file)

            self.assertTrue(same(optimized(*example_inputs), m(*example_inputs)))

    def test_index_put_with_none_index(self):
        # index_put falls back in the deterministic mode
        with DeterministicGuard(True):

            class Model(torch.nn.Module):
                def forward(self, x, i1, i2, y):
                    return torch.ops.aten.index_put(
                        x,
                        (None, None, i1, i2.transpose(0, 1)),
                        y,
                        accumulate=True,
                    )

            example_inputs = (
                torch.rand(8, 192, 30, 30, device=self.device),
                torch.zeros(3, 14, 1, 1, dtype=torch.int64, device=self.device),
                torch.ones(14, 3, dtype=torch.int64, device=self.device),
                torch.randn(8, 192, 3, 14, 3, 14, device=self.device),
            )
            self.check_model(Model(), example_inputs)

    @patch.dict(os.environ, {"AOTI_RUNTIME_CHECK_INPUTS": "1"})
    def test_runtime_checks(self):
        class Model(torch.nn.Module):
            def __init__(self) -> None:
                super().__init__()

            if SM80OrLater:

                def forward(self, x0, x1, x2, x3, x4, x5, x6, x7, x8, x9):
                    return (x0, x1, x2, x3, x4, x5, x6, x7, x8, x9)

            else:

                def forward(self, x0, x1, x2, x4, x5, x6, x7, x8, x9):
                    return (x0, x1, x2, x4, x5, x6, x7, x8, x9)

        inputs = []
        dtypes = [
            torch.float16,
            torch.float32,
            torch.float64,
            torch.bool,
            torch.int8,
            torch.int16,
            torch.int32,
            torch.int64,
            torch.uint8,
        ]
        if SM80OrLater:
            dtypes.append(torch.bfloat16)
        for dtype in dtypes:
            inputs.append(torch.ones(4, 8, 10, dtype=dtype, device=self.device))

        dim0 = Dim("s0", min=2, max=1024)
        dim1 = Dim("s1", min=2, max=512)
        dim2 = Dim("s2", min=2, max=128)
        dynamic_shapes = {
            "x0": {0: dim0},
            "x1": {0: dim0},
            "x2": {0: dim0},
            "x4": {1: dim1},
            "x5": {1: dim1},
            "x6": {},
            "x7": {2: dim2},
            "x8": {2: dim2},
            "x9": {2: dim2},
        }
        if SM80OrLater:
            dynamic_shapes["x3"] = {1: dim1}

        m = Model()
        inputs = tuple(inputs)
        with torch.no_grad():
            so_path = AOTIRunnerUtil.legacy_compile(
                m, inputs, dynamic_shapes=dynamic_shapes
            )
        with open(os.path.splitext(so_path)[0] + ".cpp") as cpp:
            src_code = cpp.read()
            FileCheck().check_count(
                "unmatched dtype",
                10 if SM80OrLater else 9,
                exactly=True,
            ).run(src_code)
            FileCheck().check_count(
                "unmatched dim value at",
                21
                if SM80OrLater
                else 19,  # we have 9 dynamic dims for which we generate different checks
                exactly=True,
            ).run(src_code)
            FileCheck().check_count(
                "dim value is too",
                18
                if SM80OrLater
                else 16,  # we have 9 dynamic dims for which we generate two checks
                exactly=True,
            ).run(src_code)
            FileCheck().check_count(
                "unmatched stride value at",
                21
                if SM80OrLater
                else 19,  # we have 9 symbolic strides for which we don't generate checks
                exactly=True,
            ).run(src_code)

        self.check_model(m, inputs)

    @unittest.skipIf(TEST_WITH_ROCM, "FP8 is not supported on ROCM")
    @unittest.skipIf(
        not PLATFORM_SUPPORTS_FP8,
        "FP8 is only supported on H100+, SM 8.9 and MI300+ devices",
    )
    @patch.dict(os.environ, {"AOTI_RUNTIME_CHECK_INPUTS": "1"})
    def test_runtime_checks_fp8(self):
        # cuda only
        if self.device != "cuda":
            return

        class Model(torch.nn.Module):
            def __init__(self) -> None:
                super().__init__()

            def forward(self, x0, x1):
                t = x0.to(torch.float) + x1.to(torch.float)
                return t

        inputs = []
        for dtype in (
            torch.float8_e4m3fn,
            torch.float8_e5m2,
            # FP8 funz are for AMD
            # see https://github.com/pytorch/pytorch/issues/126734
            # torch.float8_e4m3fnuz,
            # torch.float8_e5m2fnuz,
        ):
            inputs.append(torch.ones(8, 8, 8, dtype=dtype, device=self.device))
        dim0 = Dim("s0", min=2, max=1024)
        dynamic_shapes = {
            "x0": {0: dim0},
            "x1": {0: dim0},
        }
        with torch.no_grad():
            self.check_model(
                Model(),
                tuple(inputs),
                dynamic_shapes=dynamic_shapes,
            )

    @skipIfXpu(msg="Total size of kernel arguments exceeds driver limit on XPU")
    def test_runtime_checks_large(self):
        class Model(torch.nn.Module):
            def __init__(self) -> None:
                super().__init__()

            def forward(self, *inputs):
                result = inputs[0]
                for i in range(1, len(inputs)):
                    result = result + inputs[i]
                return result

        inputs = []
        for i in range(1000):
            inputs.append(torch.ones(8, 8, 8, dtype=torch.float16, device=self.device))
        inputs = tuple(inputs)
        model = Model()
        with torch.no_grad():
            AOTIRunnerUtil.compile(
                model,
                inputs,
            )

    def test_runtime_checks_complex(self):
        class Model(torch.nn.Module):
            def __init__(self) -> None:
                super().__init__()

            def forward(self, x0, x1, x2):
                return (x0, x1, x2)

        inputs = []
        x0 = torch.tensor([1, -1], dtype=torch.complex32, device=self.device)
        x1 = torch.tensor(
            [1 + 1j, -1 + 1j, -2 + 2j, 3 - 3j, 0, 1j, 1, -1],
            dtype=torch.complex64,
            device=self.device,
        )
        x2 = torch.tensor(128, dtype=torch.complex128, device=self.device)
        inputs.append(x0)
        inputs.append(x1)
        inputs.append(x2)
        dim0 = Dim("s0", min=2, max=1024)
        dynamic_shapes = {
            "x0": {0: dim0},
            "x1": {},
            "x2": {},
        }
        with torch.no_grad():
            self.check_model(
                Model(),
                tuple(inputs),
                dynamic_shapes=dynamic_shapes,
            )

    @unittest.skipIf(IS_FBCODE, "Not yet runnable in fbcode")
    @patch.dict(os.environ, {"AOTI_RUNTIME_CHECK_INPUTS": "1"})
    def test_runtime_checks_dtype_failed(self):
        class Model(torch.nn.Module):
            def __init__(self) -> None:
                super().__init__()

            def forward(self, x):
                y = x.type(torch.float)
                return y

        x = torch.randn(1, 4, dtype=torch.float16, device=self.device)
        model = Model()
        with torch.no_grad():
            package_path: str = AOTIRunnerUtil.compile(
                model,
                (x,),
            )
        aot_inductor_module = torch._inductor.aoti_load_package(package_path)
        x_casted = x.float()
        with self.assertRaisesRegex(Exception, ""):
            aot_inductor_module(x_casted)

<<<<<<< HEAD
=======
    @patch.dict(os.environ, {"AOTI_RUNTIME_CHECK_INPUTS": "1"})
    def test_runtime_checks_device_type_failed(self):
        if self.device != GPU_TYPE:
            raise unittest.SkipTest("requires GPU")

        class Model(torch.nn.Module):
            def __init__(self) -> None:
                super().__init__()

            def forward(self, x):
                return x + 1

        x = torch.randn(1, 4, dtype=torch.float16, device="cpu")
        model = Model()
        with torch.no_grad():
            package_path: str = AOTIRunnerUtil.compile(
                model,
                (x,),
            )

        aot_inductor_module = torch._inductor.aoti_load_package(package_path)
        aot_inductor_module(x)
        x_casted = x.to(GPU_TYPE)
        with self.assertRaisesRegex(Exception, ""):
            aot_inductor_module(x_casted)

>>>>>>> 119f64d0
    def test_non_contiguous_output_alias(self):
        # Test return x, x.contiguous() where x is non-contiguous.
        class Model(torch.nn.Module):
            def forward(self, x):
                squared = x * x
                transposed = squared.t()  # non-contiguous
                contig = transposed.contiguous()
                return transposed, contig

        x = torch.randn(3, 4, dtype=torch.float16, device=self.device)
        model = Model()
        with torch.no_grad():
            result = AOTIRunnerUtil.run(
                model,
                (x,),
            )
        actual = model(x)
        self.assertTrue(same(result, actual))

        # contiguous() should create a new tensor
        self.assertTrue(result[0].data_ptr() != result[1].data_ptr())

    def test_multiple_output_alias(self):
        # Test when mutliple outputs alias the same tensor
        class Model(torch.nn.Module):
            def forward(self, x):
                squared = x * x
                contig = squared.contiguous()  # alias
                reshaped = squared.reshape(squared.shape)  # alias
                cubed = squared * x
                return squared, contig, reshaped, cubed

        x = torch.randn(3, 4, dtype=torch.float32, device=self.device)
        model = Model()

        with torch.no_grad():
            result = AOTIRunnerUtil.run(
                model,
                (x,),
            )
        actual = model(x)
        self.assertTrue(same(result, actual))

        # squared, contig and reshaped alias the same tensor.
        self.assertTrue(result[0].data_ptr() == result[1].data_ptr())
        self.assertTrue(result[0].data_ptr() == result[2].data_ptr())
        # cubed shouldn't be an alias.
        self.assertTrue(result[0].data_ptr() != result[3].data_ptr())

    @patch.dict(os.environ, {"AOTI_RUNTIME_CHECK_INPUTS": "1"})
    def test_runtime_checks_shape_failed(self):
        class Model(torch.nn.Module):
            def __init__(self) -> None:
                super().__init__()

            def forward(self, x):
                return x

        x = torch.randn(4, 4, 4, dtype=torch.float16, device=self.device)
        y0 = torch.randn(8, 4, 4, dtype=torch.float16, device=self.device)
        y1 = torch.randn(4, 8, 4, dtype=torch.float16, device=self.device)
        y2 = rand_strided(
            (4, 4, 4), (16, 1, 4), dtype=torch.float16, device=self.device
        )
        # batch size is outside of the range
        y3 = torch.randn(2048, 3, 4, dtype=torch.float16, device=self.device)
        y4 = torch.randn(2048, 4, 4, dtype=torch.float16, device=self.device)
        dim0 = Dim("s0", min=4, max=1024)
        dynamic_shapes = {
            "x": {0: dim0},
        }
        model = Model()
        with torch.no_grad():
            package_path: str = AOTIRunnerUtil.compile(
                model, (x,), dynamic_shapes=dynamic_shapes
            )
        aot_inductor_module = torch._inductor.aoti_load_package(package_path)
        # dynamic dim works fine
        _ = aot_inductor_module(y0)
        with self.assertRaisesRegex(Exception, ""):
            aot_inductor_module(y1)
        with self.assertRaisesRegex(Exception, ""):
            aot_inductor_module(y2)
        with self.assertRaisesRegex(Exception, ""):
            aot_inductor_module(y3)
        with self.assertRaisesRegex(Exception, ""):
            aot_inductor_module(y4)

    def test_add_complex(self):
        class Model(torch.nn.Module):
            def forward(self, a, b):
                return torch.add(a, b)

        x = torch.tensor(
            [1 + 1j, -1 + 1j, -2 + 2j, 3 - 3j, 0, 1j, 1, -1], device=self.device
        )
        y = torch.tensor(
            [1 + 1j, -1 + 1j, -2 + 2j, 3 - 3j, 0, 1j, 1, -1], device=self.device
        )
        self.check_model(Model(), (x, y))

    def test_embedding_bag(self):
        class Model(torch.nn.Module):
            def forward(self, w, i, o):
                return torch.ops.aten._embedding_bag(w, i, o, False, 0, False, None)

        example_inputs = (
            torch.randn([10, 4], device=self.device),
            torch.randint(10, [8], device=self.device),
            torch.tensor([0, 2, 6], device=self.device),
        )
        self.check_model(Model(), example_inputs)

    def test_fft_c2c(self):
        class Model(torch.nn.Module):
            def forward(self, x):
                return torch.fft.fftn(x), torch.fft.fftn(x).real

        example_inputs = (torch.randn(16, 16, 16, device=self.device),)
        self.check_model(Model(), example_inputs)

    def test_bool_input(self):
        # Specialize on whichever branch the example input for b is
        class Model(torch.nn.Module):
            def forward(self, x, b):
                if b:
                    return x * x
                else:
                    return x + x

        example_inputs = (torch.randn(3, 3, device=self.device), True)
        self.check_model(Model(), example_inputs)

    def test_int_list_input(self):
        class Model(torch.nn.Module):
            def forward(self, x, i):
                return x * i[0] * i[1]

        example_inputs = (torch.randn(3, 3, device=self.device), [3, 4])
        self.check_model(Model(), example_inputs)

    def test_nested_tensor_from_jagged(self):
        class Model(nn.Module):
            def __init__(self) -> None:
                super().__init__()
                self.mlp = nn.Sequential(
                    nn.Linear(128, 64), nn.ReLU(), nn.Linear(64, 32), nn.Sigmoid()
                )

            def forward(self, values, offsets):
                nt = torch.nested.nested_tensor_from_jagged(values, offsets)
                res = self.mlp(nt)
                return res.values()

        model = Model().to(device=self.device)

        example_inputs_1 = (
            torch.randn((15, 128), device=self.device),
            torch.tensor([0, 3, 4, 10, 15], device=self.device),
        )

        # same "NT batch size", different actual amount of data
        example_inputs_2 = (
            torch.randn((31, 128), device=self.device),
            torch.tensor([0, 1, 20, 25, 31], device=self.device),
        )

        # same actual amount of data, different "NT batch size"
        example_inputs_3 = (
            torch.randn((15, 128), device=self.device),
            torch.tensor([0, 3, 10, 15], device=self.device),
        )

        # different "NT batch size"
        example_inputs_4 = (
            torch.randn((37, 128), device=self.device),
            torch.tensor([0, 5, 16, 25, 29, 37], device=self.device),
        )

        dim0_values = Dim("dim0_values", min=1, max=128)
        dim0_offsets = Dim("dim0_offsets", min=1, max=9)
        dynamic_shapes = {"values": {0: dim0_values}, "offsets": {0: dim0_offsets}}
        example_inputs_list = [
            example_inputs_1,
            example_inputs_2,
            example_inputs_3,
            example_inputs_4,
        ]
        for example_input in example_inputs_list:
            actual = AOTIRunnerUtil.legacy_run(
                self.device,
                model,
                example_input,
                dynamic_shapes=dynamic_shapes,
            )
            self.assertTrue(same(model(*example_input), actual))

    @common_utils.parametrize("max_autotune", [True, False])
    def test_misc_1(self, max_autotune):
        if self.device == "cpu" and IS_MACOS and max_autotune:
            raise unittest.SkipTest("max_autotune not supported on macos")

        class Model(nn.Module):
            def __init__(self) -> None:
                super().__init__()
                self.mlp = nn.Sequential(
                    nn.Linear(128, 64), nn.ReLU(), nn.Linear(64, 32), nn.Sigmoid()
                )
                self.emb = nn.EmbeddingBag(num_embeddings=128, embedding_dim=32)
                self.over_arch = nn.Sequential(
                    nn.Linear(64, 32), nn.ReLU(), nn.Linear(32, 32), nn.Sigmoid()
                )

            def forward(self, x, y):
                mlp_output = self.mlp(x)
                emb_output = self.emb(y)
                return self.over_arch(torch.concat([mlp_output, emb_output], dim=1))

        example_inputs = (
            torch.randn(16, 128, device=self.device),
            torch.randint(0, 128, (16, 10), device=self.device),
        )
        self.check_model(
            Model(), example_inputs, options=dict(max_autotune=max_autotune)
        )

    @skip_if_no_torchvision
    def test_torchvision_transforms_functional_tensor_resize(self):
        import torchvision

        # https://fb.workplace.com/groups/1075192433118967/permalink/1501860707118802/
        class A(torch.nn.Module):
            def forward(self, image: torch.Tensor, target_size: torch.Tensor):
                target_h, target_w = target_size.tolist()
                torch._check(target_h > 0)
                torch._check(target_w > 0)
                torch._check(target_h <= 4000)
                torch._check(target_w <= 4000)

                return torchvision.transforms._functional_tensor.resize(
                    image,
                    size=[target_h, target_w],
                    interpolation="bilinear",
                    antialias=False,
                )

        model = A()
        example_inputs = (
            torch.ones([3, 800, 600], device=self.device),
            torch.tensor([448, 336], device=self.device),
        )
        dynamic_shapes = {
            "image": {
                1: torch.export.Dim("height", min=1, max=4000),
                2: torch.export.Dim("width", min=1, max=4000),
            },
            "target_size": None,
        }
        self.check_model(model, example_inputs, dynamic_shapes=dynamic_shapes)

    def test_aoti_debug_printer_codegen(self):
        # basic addmm model to test codegen for aoti intermediate debug printer
        class Model(torch.nn.Module):
            def __init__(self, n, k, device):
                super().__init__()
                self.weight = torch.randn(n, k, device=device)
                self.bias = torch.randn(n, device=device)

            def forward(self, a):
                return torch.nn.functional.linear(a, self.weight, self.bias)

        M = 8
        N = 6
        K = 16
        model = Model(N, K, self.device)
        batch = 2
        a = torch.randn(batch, M, K, device=self.device)
        example_inputs = (a,)

        kernel_calls = (
            [
                ("triton_poi_fused_0", 1),
                (f"aoti_torch_{GPU_TYPE}_addmm_out", 2),
            ]
            if self.device == GPU_TYPE
            else [
                ("aoti_torch_cpu_addmm_out", 2),
            ]
        )

        # test default debug printing all tensor values codegen
        with config.patch({"aot_inductor.debug_intermediate_value_printer": "2"}):
            result, code = run_and_get_cpp_code(
                AOTIRunnerUtil.legacy_compile, model, example_inputs
            )

            # check the c shim print_tensor_handle call is triggered by the config and injected the cpp output code as expected
            self.assertEqual("aoti_torch_print_tensor_handle" in code, True)

            # check the codegen for debug printing around the actual kernel call is expected

            for kernel_call, count in kernel_calls:
                FileCheck().check_count(
                    f"before_launch - {kernel_call}",
                    count,
                ).run(code)
                FileCheck().check_count(
                    f"after_launch - {kernel_call}",
                    count,
                ).run(code)

        # test printing selected kernel's tensor values codegen
        filtered_kernel_name = f"aoti_torch_{self.device}_addmm_out"
        with config.patch(
            {
                "aot_inductor.debug_intermediate_value_printer": "2",
                "aot_inductor.filtered_kernel_names": filtered_kernel_name,
            }
        ):
            result, code = run_and_get_cpp_code(
                AOTIRunnerUtil.legacy_compile, model, example_inputs
            )
            filtered_kernel_calls = [
                (filtered_kernel_name, 2),
            ]
            for kernel_call, count in filtered_kernel_calls:
                FileCheck().check_count(
                    f"before_launch - {kernel_call}",
                    count,
                ).run(code)
                FileCheck().check_count(
                    f"after_launch - {kernel_call}",
                    count,
                ).run(code)

            kernel_calls_not_to_print = [
                kernel_call
                for kernel_call in kernel_calls
                if kernel_call[0] != filtered_kernel_name
            ]
            for kernel_name, _ in kernel_calls_not_to_print:
                FileCheck().check_not(f"before_launch - {kernel_name}").run(code)
                FileCheck().check_not(f"after_launch - {kernel_name}").run(code)

    @common_utils.parametrize("enable_kernel_profile", (True, False))
    def test_aoti_profiler(self, enable_kernel_profile):
        # basic addmm model
        class Model(torch.nn.Module):
            def __init__(self, n, k, device):
                super().__init__()
                self.weight = torch.randn(n, k, device=device)
                self.bias = torch.randn(n, device=device)

            def forward(self, a):
                return torch.nn.functional.linear(a, self.weight, self.bias)

        if sys.platform not in ["linux", "win32"]:
            raise unittest.SkipTest(
                "enable_kernel_profile only supported on linux and win32"
            )

        M = 8
        N = 6
        K = 16
        model = Model(N, K, self.device)
        batch = 2
        a = torch.randn(batch, M, K, device=self.device)
        example_inputs = (a,)
        kernel_calls = (
            f"aoti_torch_{GPU_TYPE}_addmm_out"
            if self.device == GPU_TYPE
            else "aoti_torch_cpu_addmm_out"
        )
        with config.patch({"cpp.enable_kernel_profile": enable_kernel_profile}):
            _, code = run_and_get_cpp_code(
                AOTIRunnerUtil.compile, model, example_inputs
            )
            shim_fn_codes = (
                f'RECORD_FUNCTION("{kernel_calls}", c10::ArrayRef<c10::IValue>());'
            )
            if enable_kernel_profile:
                FileCheck().check(shim_fn_codes).run(code)
            else:
                FileCheck().check_not(shim_fn_codes).run(code)

    def test_aoti_debug_printer_user_defined_triton_kernel(self):
        if self.device != GPU_TYPE:
            raise unittest.SkipTest("requires GPU")

        class Model(torch.nn.Module):
            def __init__(self) -> None:
                super().__init__()

            def forward(self, x, y):
                out = torch.zeros_like(x)
                add_kernel[(4,)](x, y, out, n_elements=4, BLOCK_SIZE=16)
                return out

        example_inputs = (
            torch.randn(4, 4, device=self.device),
            torch.randn(4, 4, device=self.device),
        )

        kernel_calls = [
            ("add_kernel_0", 3),
        ]

        with config.patch({"aot_inductor.debug_intermediate_value_printer": "2"}):
            result, code = run_and_get_cpp_code(
                AOTIRunnerUtil.compile, Model(), example_inputs
            )
            # check the c shim print_tensor_handle call is triggered by the config and injected the cpp output code as expected
            self.assertEqual("aoti_torch_print_tensor_handle" in code, True)
            # check the codegen for debug printing around the actual kernel call is expected
            for kernel_call, count in kernel_calls:
                FileCheck().check_count(
                    f"before_launch - {kernel_call}",
                    count,
                ).run(code)
                FileCheck().check_count(
                    f"after_launch - {kernel_call}",
                    count,
                ).run(code)

    def test_aoti_debug_printer_cpp_kernel(self):
        if self.device != "cpu":
            raise unittest.SkipTest("cpu test case only")

        # a simple cpp kernel test case for testing the debug printer codegen
        # on cpp kernel cpu device.
        class Model(torch.nn.Module):
            def __init__(self) -> None:
                super().__init__()

            def forward(self, x):
                t = torch.tensor(x.size(-1), device="cpu", dtype=torch.float)
                t = torch.sqrt(t * 3)
                return x * t

        example_inputs = (torch.randn(4, 4, device="cpu"),)

        kernel_calls = [
            ("cpp_fused_mul_sqrt_0", 2),
        ]

        with config.patch({"aot_inductor.debug_intermediate_value_printer": "2"}):
            result, code = run_and_get_cpp_code(
                AOTIRunnerUtil.compile, Model(), example_inputs
            )
            # check the c shim print_tensor_handle call is triggered by the config and injected the cpp output code as expected
            self.assertEqual("aoti_torch_print_tensor_handle" in code, True)
            # check the codegen for debug printing around the actual kernel call is expected
            for kernel_call, count in kernel_calls:
                FileCheck().check_count(
                    f"before_launch - {kernel_call}",
                    count,
                ).run(code)
                FileCheck().check_count(
                    f"after_launch - {kernel_call}",
                    count,
                ).run(code)

    def test_aoti_debug_printer_sym_inputs(self):
        if self.device != GPU_TYPE:
            raise unittest.SkipTest("requires GPU")

        from torch.testing._internal.triton_utils import add_kernel

        class Model(torch.nn.Module):
            def __init__(self):
                super().__init__()

            def forward(self, x):
                maxlen = max(x.item(), 512)
                a = torch.ones(maxlen, device=GPU_TYPE)
                b = torch.ones(maxlen, device=GPU_TYPE)
                out = torch.zeros_like(a)
                # unbacked symint in grid
                add_kernel[(1, 1, maxlen)](a, b, out, maxlen, 32)
                return out

        example_inputs = (torch.randint(high=1024, size=(1,), device=self.device),)

        expected_scalar_args = [
            "triton_poi_fused_zeros_like_0_xnumel",
            "triton_poi_fused_1_xnumel",
            "std::max(static_cast<int64_t>(512L), static_cast<int64_t>(u0))",
        ]

        with config.patch({"aot_inductor.debug_intermediate_value_printer": "2"}):
            result, code = run_and_get_cpp_code(
                AOTIRunnerUtil.compile, Model(), example_inputs
            )
            self.assertEqual("aoti_torch_print_tensor_handle" in code, True)
            for scalar in expected_scalar_args:
                FileCheck().check_count(
                    f"{scalar}",
                    2,
                ).run(code)

    def test_aoti_debug_printing_model_inputs_codegen(self):
        if self.device != "cuda":
            raise unittest.SkipTest("requires CUDA")

        class Model(torch.nn.Module):
            def __init__(self):
                super().__init__()

            def forward(self, a, b, c):
                x = a * 3.14
                y = torch.addmm(c, x, b)
                z = torch.nn.functional.gelu(y)
                return z

        example_inputs = (
            torch.randn(10, 20, device="cuda"),
            torch.randn(20, 30, device="cuda"),
            torch.randn(10, 30, device="cuda"),
        )
        model = Model()
        kernel_calls = [
            ("aoti_model_inputs", 3),
        ]

        with config.patch({"aot_inductor.debug_intermediate_value_printer": "2"}):
            result, code = run_and_get_cpp_code(
                AOTIRunnerUtil.compile, model, example_inputs
            )
            self.assertEqual("aoti_torch_print_tensor_handle" in code, True)

            # check if the triton kernel is printed as comment
            self.assertEqual("def triton_" in code, True)

            # check the codegen for debug printing around aoti model inputs is expected
            for kernel_call, count in kernel_calls:
                FileCheck().check_count(
                    f"{kernel_call}",
                    count,
                ).run(code)

    def test_size_from_multi_output(self):
        class Model(torch.nn.Module):
            def __init__(self):
                super().__init__()
                self.relu = torch.nn.ReLU()

            def forward(self, x):
                _x, _i = torch.unique(x, sorted=True, return_inverse=True)
                _x = _x.detach().clone()
                return self.relu(_x), _i

        example_inputs = (torch.randn(8, device=self.device),)
        self.check_model(Model(), example_inputs)

    @dynamo_config.patch({"capture_scalar_outputs": True})
    def test_sym_i64_input_codegen(self):
        if self.device != GPU_TYPE:
            raise unittest.SkipTest("requires GPU")

        from torch.testing._internal.triton_utils import add_kernel

        class Model(torch.nn.Module):
            def __init__(self) -> None:
                super().__init__()

            def forward(self, x):
                x_symint = x.item()
                a = torch.ones(x_symint, device=GPU_TYPE)
                b = torch.ones(x_symint, device=GPU_TYPE)
                out = torch.zeros_like(a)
                # unbacked symint in grid
                add_kernel[(1, 1, x_symint)](a, b, out, x_symint, 32)
                return out

        example_inputs = (
            torch.randint(high=1024, size=(1,), device=self.device, dtype=torch.int32),
        )
        # This simple unit test case model generates two triton kernels:
        # 1. triton_poi_fused_ones_1:
        # triton_meta={'signature': {'out_ptr0': '*fp32', 'xnumel': 'i64'}
        # 2. add_kernel:
        # triton_meta={'signature': {'in_ptr0': '*fp32', 'in_ptr1': '*fp32', 'out_ptr': '*fp32', 'n_elements': 'i64'}
        # input u0 was defined as int32_t initially, verify for every kernel var args downstream,
        # it gets explicitly declared using its data types in the cpp wrapper codegen code.
        expected_scalar_args = [
            "buf3, u0",
            "buf4, u0",
            "buf3, buf4, buf2, u0",
        ]
        # check the new behavior of codegen is expected
        result, code = run_and_get_cpp_code(
            AOTIRunnerUtil.compile, Model(), example_inputs
        )
        for scalar_line in expected_scalar_args:
            FileCheck().check_count(
                scalar_line,
                1,
            ).run(code)

        self.check_model(Model(), example_inputs)

    @common_utils.parametrize("mark_unbacked", (True, False))
    def test_unbacked_equals_input_size_runtime_assertion(self, mark_unbacked: bool):
        # This test checks the unbacked symint runtime assertions, for the following cases:
        # (A) an unbacked symint equals an unbacked symint (mark_unbacked=True)
        # (B) an unbacked symint equals a backed symint    (mark_unbacked=False)
        class Model(torch.nn.Module):
            def forward(self, a, b, c):
                nz = torch.nonzero(a)
                ones = a.new_ones([nz.size(0), b.size(0)])
                torch._check(ones.size(0) >= 1)
                equals = torch.add(ones, c)
                return equals

        model = Model()
        example_inputs = (
            torch.ones(64, device=self.device),
            b := torch.randn((32,), device=self.device),
            c := torch.randn((64, 32), device=self.device),
        )
        if mark_unbacked:
            torch._dynamo.decorators.mark_unbacked(c, 0)
        else:
            torch._dynamo.mark_dynamic(c, 0)

        # Check the runtime assertion is codegen'ed.
        so_path, code = run_and_get_cpp_code(
            AOTIRunnerUtil.legacy_compile, model, example_inputs
        )
        lowerbound_check = "u1 >= 1" if mark_unbacked else "u0 >= 2"
        FileCheck().check_count(lowerbound_check, 1).run(code)

        compiled = AOTIRunnerUtil.legacy_load(self.device, so_path)
        compiled(*example_inputs)

        # Check the runtime assertion.
        with self.assertRaisesRegex(Exception, ""):
            unexpected_inputs = (torch.ones(0, device=self.device), b, c)
            compiled(*unexpected_inputs)

        # Try it again without runtime assertions.
        with config.patch({"scalar_asserts": False}):
            AOTIRunnerUtil.run_multiple(model, [example_inputs, unexpected_inputs])

    def test_none_args_aot_codegen(self):
        if self.device != GPU_TYPE:
            raise unittest.SkipTest("requires GPU")

        @triton.autotune(
            configs=[
                triton.Config({"BLOCK_SIZE": 32}, num_stages=5, num_warps=2),
                triton.Config({"BLOCK_SIZE": 64}, num_stages=4, num_warps=4),
            ],
            key=["n_elements"],
        )
        @triton.jit
        def sin_kernel(
            in_ptr0,
            out_ptr,
            # We want to include an arg known to be 1 at compile time
            # This is because we remove None args from the arg list; changing the eq_1/constexpr arg indices.
            # We want to make sure we recompute these correctly
            EQ_1_ARG,
            n_elements,
            BLOCK_SIZE: "tl.constexpr",
        ):
            pid = tl.program_id(axis=0)
            block_start = pid * BLOCK_SIZE
            offsets = block_start + tl.arange(0, BLOCK_SIZE)
            mask = offsets < n_elements
            if in_ptr0 is not None:
                x = tl.load(in_ptr0 + offsets, mask=mask)
            else:
                x = 0.0
            output = tl.sin(x) + EQ_1_ARG
            tl.store(out_ptr + offsets, output, mask=mask)

        def sin_triton(x, out):
            n_elements = out.numel()
            sin_kernel[(n_elements,)](x, out, 1, n_elements)
            return out

        x = torch.randn(65, device=self.device)
        out = torch.empty_like(x)

        not_none_inputs = (x, out)
        none_inputs = (None, out)

        # AOTI compilation specializes on either None or non-None inputs
        # So we have to check twice here

        self.check_model(sin_triton, none_inputs)
        self.check_model(sin_triton, not_none_inputs)

    def test_issue_140766(self):
        class Model(torch.nn.Module):
            def __init__(self):
                super().__init__()
                self.mlp = torch.nn.Sequential(
                    torch.nn.Linear(128, 512),
                    torch.nn.ReLU(),
                    torch.nn.Linear(512, 128),
                )
                self.norm = torch.nn.LayerNorm(128)
                self.attn = torch.nn.functional.scaled_dot_product_attention

            def forward(self, x):
                # [2, 128, 4096]
                x = x.transpose(1, 2)
                # [2, 4096, 128]
                for _ in range(2):
                    x = self.forward_block(x)
                return x

            def forward_block(self, x):
                # x: B, H*W, C
                B = x.shape[0]
                H, W, C = 64, 64, 128
                shortcut = x
                x = self.norm(x)
                x = x.reshape(B, H, W, C)
                # B, H, W, C
                x = self.attn(x, x, x)
                x = x.reshape(B, H // 8, W // 8, 8, 8, -1)
                x = x.transpose(2, 3).reshape(B, H * W, -1)

                x = shortcut + x
                x = x + self.mlp(self.norm(x))
                return x

        bs = torch.export.Dim("bs", max=12)
        example_inputs = (torch.randn(2, 128, 4096, device=self.device),)
        self.check_model(Model(), example_inputs, dynamic_shapes={"x": {0: bs}})

    def test_so_without_weight(self):
        class Model(torch.nn.Module):
            def __init__(self, n, k, device):
                super().__init__()
                self.weight = torch.randn(n, k, device=device)
                self.bias = torch.randn(n, device=device)

            def forward(self, a):
                return torch.nn.functional.linear(a, self.weight, self.bias)

        M, N, K = 128, 2048, 4096
        model = Model(N, K, self.device)
        a = torch.randn(M, K, device=self.device)
        example_inputs = (a,)
        with torch.no_grad(), config.patch(
            {
                "always_keep_tensor_constants": True,
                "aot_inductor.package_constants_in_so": True,
            }
        ):
            so_path = AOTIRunnerUtil.legacy_compile(
                model=model,
                example_inputs=example_inputs,
            )

        with torch.no_grad(), config.patch(
            {
                "always_keep_tensor_constants": True,
                "aot_inductor.package_constants_in_so": False,
            }
        ):
            so_path_weightless = AOTIRunnerUtil.legacy_compile(
                model=model,
                example_inputs=example_inputs,
            )
        self.assertTrue(os.path.getsize(so_path) > 10_000_000)
        self.assertTrue(os.path.getsize(so_path_weightless) < 10_000_000)

        runner = AOTIRunnerUtil.legacy_load_runner(self.device, so_path_weightless)

        # Let's check whether the model has correct constant name mapping.
        expected_original_fqns = {
            "L__self___weight": "L__self___weight",
            "L__self___bias": "L__self___bias",
        }
        self.assertEqual(
            expected_original_fqns, runner.get_constant_names_to_original_fqns()
        )

        def runner_call(*args, **kwargs):
            import torch.fx._pytree as fx_pytree

            call_spec = runner.get_call_spec()
            in_spec = pytree.treespec_loads(call_spec[0])
            out_spec = pytree.treespec_loads(call_spec[1])
            flat_inputs = fx_pytree.tree_flatten_spec((args, kwargs), in_spec)
            flat_inputs = [x for x in flat_inputs if isinstance(x, torch.Tensor)]
            flat_outputs = runner.run(flat_inputs)
            return pytree.tree_unflatten(flat_outputs, out_spec)

        test_inputs = torch.randn(M, K, device=self.device)
        attach_weights = {
            "L__self___weight": model.weight,
            "L__self___bias": model.bias,
        }
        runner.update_constant_buffer(attach_weights, False, False)
        expected = model(test_inputs)
        output = runner_call(test_inputs)
        self.assertEqual(expected, output)

    def test_extract_constants_map(self):
        class Model(torch.nn.Module):
            def __init__(self, n, k, device):
                super().__init__()
                self.weight = torch.randn(n, k, device=device)
                self.bias = torch.randn(n, device=device)

            def forward(self, a):
                return torch.nn.functional.linear(a, self.weight, self.bias)

        M, N, K = 8, 6, 16
        model = Model(N, K, self.device)
        a = torch.randn(M, K, device=self.device)
        example_inputs = (a,)
        with torch.no_grad(), config.patch({"always_keep_tensor_constants": True}):
            so_path = AOTIRunnerUtil.legacy_compile(
                model=model,
                example_inputs=example_inputs,
            )

        runner = AOTIRunnerUtil.legacy_load_runner(self.device, so_path)

        def runner_call(*args, **kwargs):
            import torch.fx._pytree as fx_pytree

            call_spec = runner.get_call_spec()
            in_spec = pytree.treespec_loads(call_spec[0])
            out_spec = pytree.treespec_loads(call_spec[1])
            flat_inputs = fx_pytree.tree_flatten_spec((args, kwargs), in_spec)
            flat_inputs = [x for x in flat_inputs if isinstance(x, torch.Tensor)]
            flat_outputs = runner.run(flat_inputs)
            return pytree.tree_unflatten(flat_outputs, out_spec)

        test_inputs = torch.randn(M, K, device=self.device)
        expected = model(test_inputs)
        output = runner_call(test_inputs)
        self.assertEqual(expected, output)

        original_weights = {
            "L__self___weight": model.weight,
            "L__self___bias": model.bias,
        }
        new_weights = {
            "L__self___weight": torch.randn(N, K, device=self.device),
            "L__self___bias": torch.randn(N, device=self.device),
        }

        # Extract weights with use_inactive = False, this should be the current weight.
        extracted_original_weights = runner.extract_constants_map(False)
        self.assertEqual(original_weights, extracted_original_weights)

        # update the inactive weights with new_weights, extract inactive weights.
        runner.update_constant_buffer(new_weights, True, False)
        extracted_new_weights = runner.extract_constants_map(True)
        self.assertEqual(new_weights, extracted_new_weights)

        # Swap constant buffer, this should give us the opposite weights.
        runner.swap_constant_buffer()

        extracted_inactive_weights = runner.extract_constants_map(True)
        extracted_active_weights = runner.extract_constants_map(False)
        self.assertEqual(original_weights, extracted_inactive_weights)
        self.assertEqual(new_weights, extracted_active_weights)

    def test_update_constant_buffer(self):
        class Model(torch.nn.Module):
            def __init__(self, n, k, device):
                super().__init__()
                self.weight = torch.randn(n, k, device=device)
                self.bias = torch.randn(n, device=device)

            def forward(self, a):
                return torch.nn.functional.linear(a, self.weight, self.bias)

        M, N, K = 8, 6, 16
        model = Model(N, K, self.device)
        a = torch.randn(M, K, device=self.device)
        example_inputs = (a,)
        # Attribute naming has changed in the new export API, so still use the legacy API here.
        with torch.no_grad(), config.patch({"always_keep_tensor_constants": True}):
            so_path = AOTIRunnerUtil.legacy_compile(
                model=model,
                example_inputs=example_inputs,
            )

        runner = AOTIRunnerUtil.legacy_load_runner(self.device, so_path)

        # Let's check whether the model has correct constant name mapping.
        expected_original_fqns = {
            "L__self___weight": "L__self___weight",
            "L__self___bias": "L__self___bias",
        }
        self.assertEqual(
            expected_original_fqns, runner.get_constant_names_to_original_fqns()
        )

        def runner_call(*args, **kwargs):
            import torch.fx._pytree as fx_pytree

            call_spec = runner.get_call_spec()
            in_spec = pytree.treespec_loads(call_spec[0])
            out_spec = pytree.treespec_loads(call_spec[1])
            flat_inputs = fx_pytree.tree_flatten_spec((args, kwargs), in_spec)
            flat_inputs = [x for x in flat_inputs if isinstance(x, torch.Tensor)]
            flat_outputs = runner.run(flat_inputs)
            return pytree.tree_unflatten(flat_outputs, out_spec)

        test_inputs = torch.randn(M, K, device=self.device)
        expected = model(test_inputs)
        output = runner_call(test_inputs)
        self.assertEqual(expected, output)

        new_weights = {
            "L__self___weight": torch.randn(N, K, device=self.device),
            "L__self___bias": torch.randn(N, device=self.device),
        }
        runner.update_constant_buffer(new_weights, False, False)
        new_output = runner_call(test_inputs)
        new_expected = torch.nn.functional.linear(
            test_inputs, new_weights["L__self___weight"], new_weights["L__self___bias"]
        )
        self.assertEqual(new_expected, new_output)

    def test_update_inactive_constant_buffer(self):
        class Model(torch.nn.Module):
            def __init__(self, n, k, device):
                super().__init__()
                self.weight = torch.randn(n, k, device=device)
                self.bias = torch.randn(n, device=device)

            def forward(self, a):
                return torch.nn.functional.linear(a, self.weight, self.bias)

        M, N, K = 8, 6, 16
        model = Model(N, K, self.device)
        a = torch.randn(M, K, device=self.device)
        example_inputs = (a,)
        with torch.no_grad(), config.patch({"always_keep_tensor_constants": True}):
            so_path = AOTIRunnerUtil.legacy_compile(
                model=model,
                example_inputs=example_inputs,
            )

        runner = AOTIRunnerUtil.legacy_load_runner(self.device, so_path)

        def runner_call(*args, **kwargs):
            import torch.fx._pytree as fx_pytree

            call_spec = runner.get_call_spec()
            in_spec = pytree.treespec_loads(call_spec[0])
            out_spec = pytree.treespec_loads(call_spec[1])
            flat_inputs = fx_pytree.tree_flatten_spec((args, kwargs), in_spec)
            flat_inputs = [x for x in flat_inputs if isinstance(x, torch.Tensor)]
            flat_outputs = runner.run(flat_inputs)
            return pytree.tree_unflatten(flat_outputs, out_spec)

        test_inputs = torch.randn(M, K, device=self.device)
        expected = model(test_inputs)
        output = runner_call(test_inputs)
        self.assertEqual(expected, output)

        new_weights = {
            "L__self___weight": torch.randn(N, K, device=self.device),
            "L__self___bias": torch.randn(N, device=self.device),
        }
        new_expected = torch.nn.functional.linear(
            test_inputs, new_weights["L__self___weight"], new_weights["L__self___bias"]
        )

        runner.update_constant_buffer(new_weights, True, False)
        output_before_swap = runner_call(test_inputs)
        runner.swap_constant_buffer()
        output_after_swap = runner_call(test_inputs)

        self.assertEqual(expected, output_before_swap)
        self.assertEqual(new_expected, output_after_swap)

    def test_free_inactive_buffer(self):
        if self.device != GPU_TYPE:
            raise unittest.SkipTest("requires GPU")

        class Model(torch.nn.Module):
            def __init__(self, n, k, device):
                super().__init__()
                self.weight = torch.randn(n, k, device=device)
                self.bias = torch.randn(n, device=device)

            def forward(self, a):
                return torch.nn.functional.linear(a, self.weight, self.bias)

        M, N, K = 8, 6, 16
        model = Model(N, K, self.device)
        a = torch.randn(M, K, device=self.device)
        example_inputs = (a,)
        with torch.no_grad(), config.patch({"always_keep_tensor_constants": True}):
            so_path = AOTIRunnerUtil.legacy_compile(
                model=model,
                example_inputs=example_inputs,
            )

        runner = AOTIRunnerUtil.legacy_load_runner(self.device, so_path)

        def runner_call(*args, **kwargs):
            import torch.fx._pytree as fx_pytree

            call_spec = runner.get_call_spec()
            in_spec = pytree.treespec_loads(call_spec[0])
            out_spec = pytree.treespec_loads(call_spec[1])
            flat_inputs = fx_pytree.tree_flatten_spec((args, kwargs), in_spec)
            flat_inputs = [x for x in flat_inputs if isinstance(x, torch.Tensor)]
            flat_outputs = runner.run(flat_inputs)
            return pytree.tree_unflatten(flat_outputs, out_spec)

        test_inputs = torch.randn(M, K, device=self.device)
        expected = model(test_inputs)
        output = runner_call(test_inputs)
        # Check the outputs, make sure the model is correct here.
        self.assertEqual(expected, output)

        new_weights = {
            "L__self___weight": torch.randn(N, K, device=self.device),
            "L__self___bias": torch.randn(N, device=self.device),
        }
        new_expected = torch.nn.functional.linear(
            test_inputs, new_weights["L__self___weight"], new_weights["L__self___bias"]
        )
        runner.update_constant_buffer(new_weights, True, False)

        # Make sure we have swapped buffer
        runner.swap_constant_buffer()
        output_after_swap = runner_call(test_inputs)
        self.assertEqual(new_expected, output_after_swap)

        # Free the secondary buffer
        runner.free_inactive_constant_buffer()

        # Create a new set of weights to refill into the already freed buffer.
        new_weights_1 = {
            "L__self___weight": torch.randn(N, K, device=self.device),
            "L__self___bias": torch.randn(N, device=self.device),
        }
        new_expected_1 = torch.nn.functional.linear(
            test_inputs, new_weights["L__self___weight"], new_weights["L__self___bias"]
        )
        runner.update_constant_buffer(new_weights_1, True, False)

        output_after_swap_1 = runner_call(test_inputs)
        self.assertEqual(new_expected_1, output_after_swap_1)

        runner.free_inactive_constant_buffer()

    def test_update_user_managed_buffer(self):
        if self.device != "cuda":
            raise unittest.SkipTest("requires CUDA")

        class Model(torch.nn.Module):
            def __init__(self, n, k, device):
                super().__init__()
                self.weight = torch.randn(n, k, device=device)
                self.bias = torch.randn(n, device=device)

            def forward(self, a):
                return torch.nn.functional.linear(a, self.weight, self.bias)

        M, N, K = 1024, 4096, 4096
        model = Model(N, K, self.device)
        a = torch.randn(M, K, device=self.device)
        example_inputs = (a,)
        # Attribute naming has changed in the new export API, so still use the legacy API here.
        with torch.no_grad(), config.patch({"always_keep_tensor_constants": True}):
            so_path = AOTIRunnerUtil.legacy_compile(
                model=model,
                example_inputs=example_inputs,
            )

        runner = AOTIRunnerUtil.legacy_load_runner(self.device, so_path)

        def runner_call(*args, **kwargs):
            import torch.fx._pytree as fx_pytree

            call_spec = runner.get_call_spec()
            in_spec = pytree.treespec_loads(call_spec[0])
            out_spec = pytree.treespec_loads(call_spec[1])
            flat_inputs = fx_pytree.tree_flatten_spec((args, kwargs), in_spec)
            flat_inputs = [x for x in flat_inputs if isinstance(x, torch.Tensor)]
            flat_outputs = runner.run(flat_inputs)
            return pytree.tree_unflatten(flat_outputs, out_spec)

        test_inputs = torch.randn(M, K, device=self.device)
        expected = model(test_inputs)
        output = runner_call(test_inputs)
        self.assertEqual(expected, output)

        new_weights = {
            "L__self___weight": torch.randn(N, K, device=self.device),
            "L__self___bias": torch.randn(N, device=self.device),
        }
        mem_before, _ = torch.cuda.mem_get_info(self.device)
        # Do not use user managed_buffer, should have less free memory.
        runner.update_constant_buffer(new_weights, True, False, False)
        mem_after, _ = torch.cuda.mem_get_info(self.device)
        self.assertGreater(mem_before, mem_after)

        runner.swap_constant_buffer()
        new_output = runner_call(test_inputs)
        new_expected = torch.nn.functional.linear(
            test_inputs, new_weights["L__self___weight"], new_weights["L__self___bias"]
        )
        self.assertEqual(new_expected, new_output)

        # Inplace substitube tensor, without user managed buffer, result should be different.
        new_weights["L__self___weight"].add_(1)
        new_weights["L__self___bias"].add_(1)

        new_output = runner_call(test_inputs)
        # Same as the previous result
        self.assertEqual(new_expected, new_output)
        new_expected = torch.nn.functional.linear(
            test_inputs, new_weights["L__self___weight"], new_weights["L__self___bias"]
        )
        # Differ from latest result
        self.assertNotEqual(new_expected, new_output)

        # Clear out all buffers
        runner.free_inactive_constant_buffer()
        runner.swap_constant_buffer()
        runner.free_inactive_constant_buffer()

        new_weights = {
            "L__self___weight": torch.randn(N, K, device=self.device),
            "L__self___bias": torch.randn(N, device=self.device),
        }
        mem_before, _ = torch.cuda.mem_get_info(self.device)
        # Try user managed_buffer, should have same free memory.
        runner.update_constant_buffer(new_weights, True, False, True)
        mem_after, _ = torch.cuda.mem_get_info(self.device)
        self.assertEqual(mem_before, mem_after)

        runner.swap_constant_buffer()
        new_output = runner_call(test_inputs)
        new_expected = torch.nn.functional.linear(
            test_inputs, new_weights["L__self___weight"], new_weights["L__self___bias"]
        )
        self.assertEqual(new_expected, new_output)

        # Inplace substitube tensor, with user managed buffer, result should be the same.
        new_weights["L__self___weight"].add_(1)
        new_weights["L__self___bias"].add_(1)

        new_output = runner_call(test_inputs)
        new_expected = torch.nn.functional.linear(
            test_inputs, new_weights["L__self___weight"], new_weights["L__self___bias"]
        )
        self.assertEqual(new_expected, new_output)

    def test_cond_share_predicte(self):
        class Model(torch.nn.Module):
            def forward(self, predicate, x):
                y = torch.cond(
                    predicate,
                    lambda: x + 1,
                    lambda: x + 2,
                )

                z = torch.cond(
                    predicate,
                    lambda: y + 1,
                    lambda: y + 2,
                )
                return (z,)

        example_inputs = (
            torch.tensor([True]).to(self.device),
            torch.tensor([1, 2, 3]).to(self.device),
        )
        self.check_model(Model(), example_inputs)

    @unittest.skipIf(
        IS_FBCODE,
        "To enable after the C shim FC window ends",
    )
    def test_misaligned_input_1(self):
        if self.device != "cuda":
            raise unittest.SkipTest("CUDA test only")

        class Model(torch.nn.Module):
            def forward(self, x):
                return x.sin() + x.cos()

        N = 64 * 64 * 64 + 64
        arg = torch.randn(N, device=self.device)
        example_inputs = (arg,)
        model = Model()
        expected = model(*example_inputs)
        package_path = AOTIRunnerUtil.compile(model, example_inputs)
        optimized = torch._inductor.aoti_load_package(package_path)
        # If the model is compiled with aligned inputs, the generated
        # code will check inputs alignment at runtime
        self.code_check_count(
            model, example_inputs, "aoti_torch_clone_preserve_strides", 1
        )

        misaligned_arg = torch.zeros(N + 1, device=self.device)
        misaligned_arg = misaligned_arg[1:]
        misaligned_arg.copy_(arg)
        actual = optimized(misaligned_arg)
        torch.testing.assert_close(actual, expected)

    def test_misaligned_input_2(self):
        if self.device != "cuda":
            raise unittest.SkipTest("CUDA test only")

        class Model(torch.nn.Module):
            def forward(self, x):
                return x.sin() + x.cos()

        N = 64 * 64 * 64 + 64
        arg = torch.randn(N, device=self.device)
        misaligned_arg = torch.zeros(N + 1, device=self.device)
        misaligned_arg = misaligned_arg[1:]
        misaligned_arg.copy_(arg)
        example_inputs = (misaligned_arg,)

        model = Model()
        self.check_model(model, example_inputs)
        # If the model is already compiled with a misaligned input, the
        # generated code should NOT contain an alignment check for that input.
        self.code_check_count(
            model, example_inputs, "aoti_torch_clone_preserve_strides", 0
        )

    def test_autotuning_args_reuse(self):
        if self.device != GPU_TYPE:
            raise unittest.SkipTest("requires GPU")

        class Model(torch.nn.Module):
            def forward(self, x, y):
                x_out = torch.empty_strided(
                    (x.size()[0], x.size()[1]), (x.size()[1], 1), device=GPU_TYPE
                )
                x_out = torch.permute(x_out, [0, 1])
                add_kernel_autotuned[(4,)](x, x, x_out, 16)

                y_out = torch.empty_strided(
                    (y.size()[0], y.size()[1]), (y.size()[1], 1), device=GPU_TYPE
                )
                y_out = torch.permute(y_out, [0, 1])
                add_kernel_autotuned[(64,)](y, y, y_out, 64)

                sub_kernel_autotuned[(4,)](x, x, x_out, 16)

                return x_out, y_out

        example_inputs = (
            torch.randn(4, 4, device=GPU_TYPE),
            torch.randn(8, 8, device=GPU_TYPE),
        )
        dim0_x = Dim("dim0_x", min=1, max=2048)
        dim0_y = Dim("dim0_y", min=1, max=2048)
        dynamic_shapes = {"x": {0: dim0_x}, "y": {0: dim0_y}}
        self.check_model(
            Model(),
            example_inputs,
            dynamic_shapes=dynamic_shapes,
            options={"max_autotune": True},
        )

    @unittest.skipIf(IS_FBCODE, "Not runnable in fbcode")
    def test_stft(self):
        N_FFT = 400
        HOP_LENGTH = 160

        class Model(torch.nn.Module):
            def forward(self, x):
                window = torch.hann_window(N_FFT).to(x.device)
                stft = torch.stft(
                    x, N_FFT, HOP_LENGTH, window=window, return_complex=True
                )
                magnitudes = stft[..., :-1].abs() ** 2
                return magnitudes

        model = Model()
        example_inputs = (torch.randn(500, device=self.device),)
        self.check_model(model, example_inputs)

    def test_conv3d(self):
        if self.device != GPU_TYPE or not is_big_gpu():
            raise unittest.SkipTest("requires modern GPU to run max-autotune")

        if not _has_sufficient_memory(self.device, 2**35):
            raise unittest.SkipTest("insufficient memory")

        class Model(torch.nn.Module):
            def __init__(self) -> None:
                super().__init__()

            def forward(
                self,
                convert_element_type_1271,
                convert_element_type_1272,
                convert_element_type_1273,
            ):
                return torch.ops.aten.convolution.default(
                    convert_element_type_1271,
                    convert_element_type_1272,
                    convert_element_type_1273,
                    [1, 1],
                    [1, 1],
                    [1, 1],
                    False,
                    [0, 0],
                    1,
                )

        example_inputs = (
            torch.randn(1, 64, 5160, 5160, device=self.device),
            torch.randn(3, 64, 3, 3, device=self.device),
            torch.randn(3, device=self.device),
        )
        dynamic_shapes = {
            "convert_element_type_1271": {
                3: torch.export.Dim.DYNAMIC,
                4: torch.export.Dim.DYNAMIC,
            },
            "convert_element_type_1272": None,
            "convert_element_type_1273": None,
        }
        with config.patch(
            {
                "max_autotune": True,
                "max_autotune_conv_backends": "TRITON",
            }
        ):
            self.check_model(
                Model(),
                example_inputs,
                atol=0.1,
                rtol=1e-3,
                dynamic_shapes=dynamic_shapes,
            )

    @skipIfXpu(
        msg="The operator 'aten::_int_mm' is not currently implemented for the XPU device"
    )
    def test__int_mm(self):
        class Model(torch.nn.Module):
            def __init__(self) -> None:
                super().__init__()

            def forward(self, x, y):
                return torch._int_mm(x, y)

        example_inputs = (
            torch.randint(-10, 10, (64, 32), device=self.device, dtype=torch.int8),
            torch.randint(-10, 10, (32, 64), device=self.device, dtype=torch.int8),
        )
        self.check_model(Model(), example_inputs)

    @skipIfXpu(
        msg="aten::convert_weight_to_int4pack is not currently implemented for XPU"
    )
    @parametrize("m", [32])
    @parametrize("n", [64])
    @parametrize("q_group", [32, 64])
    @parametrize("num_groups", [1, 2])
    def test__weight_int4pack_mm(self, m, n, q_group, num_groups):
        if self.device != GPU_TYPE:
            raise unittest.SkipTest("requires GPU")

        class Model(torch.nn.Module):
            def __init__(self, weight, scale_and_zeros) -> None:
                super().__init__()
                self.weight = weight
                self.scale_and_zeros = scale_and_zeros

            def forward(self, a):
                return torch._weight_int4pack_mm(
                    a, self.weight, q_group, self.scale_and_zeros
                )

        def convert_weight_to_int4pack(b):
            b_int32, b_scales_and_zeros = _group_quantize_tensor(
                b, n_bit=4, q_group_size=q_group
            )
            b_int4pack = torch._convert_weight_to_int4pack(b_int32, innerKTiles=2)
            return b_int4pack, b_scales_and_zeros

        k = q_group * num_groups
        a = torch.rand((m, k), device=self.device, dtype=torch.bfloat16)
        b = torch.rand((k, n), device=self.device, dtype=torch.bfloat16)
        b_int4pack, b_scales_and_zeros_f32 = convert_weight_to_int4pack(b)
        model = Model(b_int4pack, b_scales_and_zeros_f32)
        self.check_model(model, (a,))

    def test_assert_tensor_meta(self):
        class Module(torch.nn.Module):
            def forward(self, x):
                torch.ops.aten._assert_tensor_metadata.default(
                    x,
                    dtype=torch.int32,
                )
                return (x + 1,)

        example_inputs = (torch.tensor(1, dtype=torch.int32),)
        with config.patch(
            {
                "implicit_fallbacks": False,
            }
        ):
            self.check_model(
                Module(),
                example_inputs,
                atol=0.1,
                rtol=1e-3,
            )

    @skipIfRocm  # RoCM does not support the config block size in test suite.
    def test_triton_autotuning(self):
        if self.device != GPU_TYPE:
            raise unittest.SkipTest("requires GPU")

        class Model(torch.nn.Module):
            def forward(self, x, y, m):
                _M, K = x.shape
                K, N = y.shape
                M = torch.abs(m)
                out = torch.empty((_M, N), device=x.device, dtype=torch.float32)
                grid = lambda META: (  # noqa: E731
                    triton.cdiv(
                        4096 * 2046, META["BLOCK_SIZE_M"] * META["BLOCK_SIZE_N"]
                    ),
                )
                strange_config_matmul_kernel[grid](
                    x,
                    y,
                    out,
                    M,
                    N,
                    K,
                )
                return out

        x = torch.randn(4096, 1024, device=self.device)
        y = torch.randn(1024, 2048, device=self.device)
        m = torch.tensor([4096], dtype=torch.int32, device=self.device)

        with config.patch("triton.autotune_with_sample_inputs", True):
            # The tuned best config on XPU is different with CUDA.
            grid_0 = 32736 if GPU_TYPE == "xpu" else 1023
            self.code_check_count(
                Model(), (x, y, m), f"uint32_t grid_0 = {grid_0}L;", 1
            )

    @skipIfRocm  # RoCM does not support the config block size in test suite.
    def test_triton_mutated_autotuning(self):
        if self.device != GPU_TYPE:
            raise unittest.SkipTest("requires GPU")

        @triton.jit
        def add_one_kernel(X, Y, N):
            pid = tl.program_id(axis=0)
            block_start = pid
            offsets = block_start + tl.arange(0, 1)

            x = tl.load(X + offsets, mask=offsets < N)
            y = x + 1
            tl.store(Y + offsets, y, mask=offsets < N)

        class Model(torch.nn.Module):
            def forward(self, x, y, m):
                _M, K = x.shape
                K, N = y.shape
                M = torch.empty((1), device=x.device, dtype=torch.int32)
                add_one_kernel[(1,)](m, M, 1)
                out = torch.empty((_M, N), device=x.device, dtype=torch.float32)
                grid = lambda META: (  # noqa: E731
                    triton.cdiv(
                        4096 * 2046, META["BLOCK_SIZE_M"] * META["BLOCK_SIZE_N"]
                    ),
                )
                strange_config_matmul_kernel[grid](
                    x,
                    y,
                    out,
                    M,
                    N,
                    K,
                )
                return out

        x = torch.randn(4096, 1024, device=self.device)
        y = torch.randn(1024, 2048, device=self.device)
        m = torch.tensor([4095], dtype=torch.int32, device=self.device)

        with config.patch("triton.autotune_with_sample_inputs", True):
            # The tuned best config on XPU is different with CUDA.
            grid_0 = 32736 if GPU_TYPE == "xpu" else 1023
            self.code_check_count(
                Model(), (x, y, m), f"uint32_t grid_0 = {grid_0}L;", 1
            )

    def test_composed_dynamic_size(self):
        class Model(torch.nn.Module):
            def forward(self, x):
                return x + 1

        example_inputs = (torch.randn(10, device=self.device),)
        dim = torch.export.Dim("dim_0")
        dim_even = 2 * dim
        dynamic_shapes = {
            "x": {0: dim_even},
        }
        self.check_model(Model(), example_inputs, dynamic_shapes=dynamic_shapes)

    def test_with_cudagraphs(self):
        if self.device != "cuda":
            raise unittest.SkipTest("requires CUDA")

        # define CUDAGraph handling wrapper (only works with kwargs for simplicity)
        def cudagraph(f):
            _graphs = {}

            def f_(**kwargs):
                key = hash(
                    tuple(
                        tuple(kwargs[a].shape)
                        for a in sorted(kwargs.keys())
                        if isinstance(kwargs[a], torch.Tensor)
                    )
                )
                if key in _graphs:
                    wrapped, *_ = _graphs[key]
                    return wrapped(**kwargs)
                g = torch.cuda.CUDAGraph()
                in_tensors = {
                    k: v.clone() if isinstance(v, torch.Tensor) else v
                    for k, v in kwargs.items()
                }
                f(**in_tensors)  # stream warmup
                with torch.cuda.graph(g):
                    out_tensors = f(**in_tensors)

                def wrapped(**kwargs):
                    for key in kwargs:
                        in_tensors[key].copy_(kwargs[key])
                    g.replay()
                    if isinstance(out_tensors, torch.Tensor):
                        return out_tensors.clone()
                    elif isinstance(out_tensors, (list, tuple)):
                        return type(out_tensors)(o.clone() for o in out_tensors)
                    raise ValueError("unsupported output type encountered")

                _graphs[key] = (wrapped, g, in_tensors, out_tensors)
                return wrapped(**kwargs)

            return f_

        # define a simple model
        model = torch.nn.Linear(10, 20).to(device=self.device)

        # export + AOTI
        model_kwargs = {
            "input": torch.randn(3, 10, device=self.device),
        }
        ep = torch.export.export(model, args=(), kwargs=model_kwargs, strict=True)

        optimized = torch._inductor.aoti_load_package(
            torch._inductor.aoti_compile_and_package(
                ep,
                inductor_configs={"max_autotune": True},
            ),
            # NB: this flag avoids a CUDAGraph + AOTI runtime multi-threading conflict
            # "Error: operation not permitted when stream is capturing"
            run_single_threaded=True,
        )

        # enable CUDAGraphs
        optimized = cudagraph(optimized)

        # warmup -> run with CUDAGraphs
        for _ in range(3):
            optimized(**model_kwargs)

        # compare against eager
        self.assertEqual(optimized(**model_kwargs), model(**model_kwargs))


class AOTInductorLoggingTest(LoggingTestCase):
    @make_logging_test(dynamic=logging.DEBUG)
    def test_shape_env_reuse(self, records):
        # make sure ShapeEnv is only created once and reused afterwards
        class Foo(torch.nn.Module):
            def forward(self, x):
                return x + 2

        inputs = (torch.randn(4, 4),)
        dynamic_shapes = {
            "x": {0: Dim.AUTO, 1: Dim.AUTO},
        }
        ep = export(Foo(), inputs, dynamic_shapes=dynamic_shapes, strict=False)
        with torch.no_grad():
            torch._inductor.aot_compile(ep.module(), inputs)
        self.assertEqual([r.msg == "create_env" for r in records].count(True), 1)


common_utils.instantiate_parametrized_tests(AOTInductorTestsTemplate)


def fail_cpu(is_skip=False):
    return TestFailure(
        ("cpu",),
        is_skip=is_skip,
    )


def fail_gpu(suffixes: tuple[str, ...], is_skip=False):
    return TestFailure(
        suffixes,
        is_skip=is_skip,
    )


# test_failures, xfail by default, set is_skip=True to skip
CPU_TEST_FAILURES = {
    # TODO: failed internally
    "test_multiple_output_alias": fail_cpu(is_skip=True),
}

# test_failures, xfail by default, set is_skip=True to skip
GPU_TEST_FAILURES = {
    # quantized unsupported for GPU
    "test_quantized_linear": fail_gpu(("cuda", "xpu")),
    "test_quanatized_int8_linear": fail_gpu(("cuda", "xpu")),
    # No scaled_dot_product_efficient_attention implementation for XPU yet.
    "test_scaled_dot_product_efficient_attention": fail_gpu(("xpu",)),
    # No fft implementation for XPU yet.
    "test_fft_c2c": fail_gpu(("xpu",), is_skip=True),
    "test_stft": fail_gpu(("xpu",)),
}


class AOTInductorTestABICompatibleCpu(TestCase):
    device = "cpu"
    device_type = "cpu"
    check_model = check_model
    check_model_with_multiple_inputs = check_model_with_multiple_inputs
    code_check_count = code_check_count
    allow_stack_allocation = False
    use_minimal_arrayref_interface = False


copy_tests(
    AOTInductorTestsTemplate,
    AOTInductorTestABICompatibleCpu,
    "cpu",
    CPU_TEST_FAILURES,
)


@unittest.skipIf(sys.platform == "darwin", "No CUDA on MacOS")
class AOTInductorTestABICompatibleGpu(TestCase):
    device = GPU_TYPE
    device_type = GPU_TYPE
    check_model = check_model
    check_model_with_multiple_inputs = check_model_with_multiple_inputs
    code_check_count = code_check_count
    allow_stack_allocation = False
    use_minimal_arrayref_interface = False


copy_tests(
    AOTInductorTestsTemplate,
    AOTInductorTestABICompatibleGpu,
    GPU_TYPE,
    GPU_TEST_FAILURES,
)

if __name__ == "__main__":
    from torch._inductor.test_case import run_tests

    # cpp_extension N/A in fbcode
    if HAS_GPU or sys.platform == "darwin":
        run_tests(needs="filelock")<|MERGE_RESOLUTION|>--- conflicted
+++ resolved
@@ -27,11 +27,7 @@
 from torch.export import Dim, export, export_for_training
 from torch.testing import FileCheck
 from torch.testing._internal import common_utils
-from torch.testing._internal.common_cuda import (
-    IS_SM89,
-    PLATFORM_SUPPORTS_FP8,
-    SM80OrLater,
-)
+from torch.testing._internal.common_cuda import PLATFORM_SUPPORTS_FP8, SM80OrLater
 from torch.testing._internal.common_device_type import (
     _has_sufficient_memory,
     skipCUDAIf,
@@ -53,7 +49,7 @@
     TEST_WITH_ROCM,
 )
 from torch.testing._internal.custom_tensor import CustomTensorPlainOut
-from torch.testing._internal.inductor_utils import GPU_TYPE
+from torch.testing._internal.inductor_utils import GPU_TYPE, IS_BIG_GPU
 from torch.testing._internal.logging_utils import LoggingTestCase, make_logging_test
 from torch.testing._internal.triton_utils import HAS_GPU, requires_gpu
 from torch.utils import _pytree as pytree
@@ -213,6 +209,79 @@
         with config.patch({"aot_inductor.use_runtime_constant_folding": True}):
             self.check_model(Model(self.device), example_inputs)
 
+    def test_constant_folding_with_update(self):
+        class Model(torch.nn.Module):
+            def __init__(self, device):
+                super().__init__()
+                self.w_pre = torch.randn(4, 4, device=device)
+                self.b = torch.randn(4, device=device)
+
+            def forward(self, x):
+                w_transpose = torch.transpose(self.w_pre, 0, 1)
+                w_relu = torch.nn.functional.relu(w_transpose)
+                w = w_relu + self.b
+                return torch.matmul(x, w)
+
+        example_inputs = (torch.randn(4, 4, device=self.device),)
+        with torch.no_grad(), config.patch(
+            {
+                "always_keep_tensor_constants": True,
+                "aot_inductor.use_runtime_constant_folding": True,
+            }
+        ):
+            model = Model(self.device)
+            so_path = AOTIRunnerUtil.legacy_compile(
+                model=model,
+                example_inputs=example_inputs,
+            )
+
+        runner = AOTIRunnerUtil.legacy_load_runner(self.device, so_path)
+
+        def runner_call(*args, **kwargs):
+            import torch.fx._pytree as fx_pytree
+
+            call_spec = runner.get_call_spec()
+            in_spec = pytree.treespec_loads(call_spec[0])
+            out_spec = pytree.treespec_loads(call_spec[1])
+            flat_inputs = fx_pytree.tree_flatten_spec((args, kwargs), in_spec)
+            flat_inputs = [x for x in flat_inputs if isinstance(x, torch.Tensor)]
+            flat_outputs = runner.run(flat_inputs)
+            return pytree.tree_unflatten(flat_outputs, out_spec)
+
+        test_inputs = torch.randn(4, 4, device=self.device)
+        expected = model(test_inputs)
+        output = runner_call(test_inputs)
+        self.assertEqual(expected, output)
+
+        # Update with new weights on active buffer
+        new_weights = {
+            "L__self___b": torch.randn(4, device=self.device),
+            "L__self___w_pre": torch.randn(4, 4, device=self.device),
+        }
+        model.w_pre = new_weights["L__self___w_pre"]
+        model.b = new_weights["L__self___b"]
+        expected = model(test_inputs)
+        runner.update_constant_buffer(new_weights, False, False)
+        output = runner_call(test_inputs)
+        self.assertEqual(expected, output)
+
+        # Update with new weights on inactive buffer
+        new_weights = {
+            "L__self___b": torch.randn(4, device=self.device),
+            "L__self___w_pre": torch.randn(4, 4, device=self.device),
+        }
+        model.w_pre = new_weights["L__self___w_pre"]
+        model.b = new_weights["L__self___b"]
+        expected = model(test_inputs)
+        runner.update_constant_buffer(new_weights, True, False)
+        new_output = runner_call(test_inputs)
+        # We have not yet swapped the buffer, new_output should be the same as the old one.
+        self.assertEqual(output, new_output)
+        # Swap the buffer, should get the correct result now.
+        runner.swap_constant_buffer()
+        new_output = runner_call(test_inputs)
+        self.assertEqual(expected, new_output)
+
     @requires_gpu
     def test_duplicate_constant_folding(self):
         class Model(torch.nn.Module):
@@ -436,6 +505,9 @@
                 model = LinearModel(device=self.device)
                 self.check_model(model, example_inputs)
 
+    @unittest.skipIf(
+        not IS_BIG_GPU, "Skipping triton backend only since not big GPU (not enough SM)"
+    )
     def test_linear_dynamic_maxautotune(self):
         if self.device == "cpu":
             raise unittest.SkipTest("using triton backend only is not supported on CPU")
@@ -551,6 +623,9 @@
         with config.patch({"aot_inductor.use_runtime_constant_folding": True}):
             self.check_model(Model(), example_inputs)
 
+    @unittest.skipIf(
+        not IS_BIG_GPU, "Skipping triton backend only since not big GPU (not enough SM)"
+    )
     @skip("Test was marked as expected failure, but does not fail always anymore.")
     def test_dynamic_smem_above_default_limit(self):
         if self.device == "cpu":
@@ -876,8 +951,7 @@
         )
 
     @unittest.skipIf(
-        IS_SM89,
-        "Triton not supported as Inductor GEMM backend on SM89, see https://github.com/pytorch/pytorch/issues/150390",
+        not IS_BIG_GPU, "Skipping triton backend only since not big GPU (not enough SM)"
     )
     def test_addmm_multiple_dynamic(self):
         if self.device == "cpu":
@@ -920,8 +994,7 @@
         )
 
     @unittest.skipIf(
-        IS_SM89,
-        "Triton not supported as Inductor GEMM backend on SM89, see https://github.com/pytorch/pytorch/issues/150390",
+        not IS_BIG_GPU, "Skipping triton backend only since not big GPU (not enough SM)"
     )
     def test_bmm_multiple_dynamic(self):
         if self.device == "cpu":
@@ -1192,6 +1265,54 @@
 
         example_inputs = (torch.ones(4, 4, device=self.device),)
         self.check_model(Foo(self.device), example_inputs)
+
+    def test_aoti_constant_tensor_name_collision(self):
+        class SubModule(torch.nn.Module):
+            def __init__(self, device):
+                super().__init__()
+                self.register_buffer(
+                    "_tensor_constant1",
+                    torch.ones(1, device=device, dtype=torch.float32),
+                    persistent=True,
+                )
+
+            def forward(self, x):
+                return self.linear(x)
+
+        class Foo(torch.nn.Module):
+            def __init__(self, user_float_feature_idx, device):
+                super().__init__()
+                self.user_float_feature_idx = user_float_feature_idx
+                self.register_buffer(
+                    "_tensor_constant0",
+                    torch.ones(1, device=device, dtype=torch.float32),
+                    persistent=True,
+                )
+                self.register_buffer(
+                    "_tensor_constant1",
+                    torch.ones(1, device=device, dtype=torch.float32),
+                    persistent=True,
+                )
+                self.sub_mod = SubModule(device)
+
+            def forward(self, x):
+                return (
+                    torch.index_select(
+                        x, 1, torch.tensor(self.user_float_feature_idx, device=x.device)
+                    ),
+                    self._tensor_constant0,
+                    self._tensor_constant1,
+                    self.sub_mod._tensor_constant1,
+                )
+
+        example_inputs = (torch.ones(4, 4, device=self.device),)
+        user_float_feature_idx = [1]
+        # we have to have run_decomposition first to trigger the name collision
+        ep = torch.export.export(
+            Foo(user_float_feature_idx, self.device), example_inputs, strict=False
+        ).run_decompositions()
+        gm = ep.module()
+        self.check_model(gm, example_inputs)
 
     def test_large_grid(self):
         if self.device != GPU_TYPE:
@@ -3006,6 +3127,9 @@
         inputs = (torch.randn(4, 4, device=self.device),)
         self.check_model(Model(), inputs)
 
+    @unittest.skipIf(
+        not IS_BIG_GPU, "Skipping triton backend only since not big GPU (not enough SM)"
+    )
     def test_convolution(self):
         if self.device == "cpu":
             raise unittest.SkipTest("using triton backend only is not supported on CPU")
@@ -3685,8 +3809,6 @@
         with self.assertRaisesRegex(Exception, ""):
             aot_inductor_module(x_casted)
 
-<<<<<<< HEAD
-=======
     @patch.dict(os.environ, {"AOTI_RUNTIME_CHECK_INPUTS": "1"})
     def test_runtime_checks_device_type_failed(self):
         if self.device != GPU_TYPE:
@@ -3713,7 +3835,6 @@
         with self.assertRaisesRegex(Exception, ""):
             aot_inductor_module(x_casted)
 
->>>>>>> 119f64d0
     def test_non_contiguous_output_alias(self):
         # Test return x, x.contiguous() where x is non-contiguous.
         class Model(torch.nn.Module):
@@ -4301,7 +4422,7 @@
         expected_scalar_args = [
             "buf3, u0",
             "buf4, u0",
-            "buf3, buf4, buf2, u0",
+            "buf4, buf5, buf3, u0",
         ]
         # check the new behavior of codegen is expected
         result, code = run_and_get_cpp_code(
@@ -4312,7 +4433,6 @@
                 scalar_line,
                 1,
             ).run(code)
-
         self.check_model(Model(), example_inputs)
 
     @common_utils.parametrize("mark_unbacked", (True, False))
