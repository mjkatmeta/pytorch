# Owner(s): ["module: functorch"]
import json
import tempfile
import zipfile
from pathlib import Path

import torch
import torch._dynamo
import torch._functorch
import torch._inductor
import torch._inductor.decomposition
from torch._higher_order_ops.torchbind import CallTorchBind, enable_torchbind_tracing
from torch._inductor import aot_compile, ir
from torch._inductor.package import package_aoti
from torch._inductor.test_case import run_tests, TestCase
from torch.testing._internal.inductor_utils import GPU_TYPE, requires_gpu
from torch.testing._internal.torchbind_impls import (
    _empty_tensor_queue,
    init_torchbind_implementations,
)


class TestTorchbind(TestCase):
    def setUp(self):
        super().setUp()
        init_torchbind_implementations()

    def get_dummy_exported_model(self):
        """
        Returns the ExportedProgram, example inputs, and result from calling the
        eager model with those inputs
        """

        class M(torch.nn.Module):
            def forward(self, x):
                return x + 1

        m = M()
        inputs = (torch.ones(2, 3),)
        orig_res = m(*inputs)

        ep = torch.export.export(m, inputs, strict=False)

        return ep, inputs, orig_res, m

    def get_exported_model(self):
        """
        Returns the ExportedProgram, example inputs, and result from calling the
        eager model with those inputs
        """

        class M(torch.nn.Module):
            def __init__(self) -> None:
                super().__init__()
                self.attr = torch.classes._TorchScriptTesting._Foo(10, 20)
                self.b = torch.randn(2, 3)

            def forward(self, x):
                x = x + self.b
                a = torch.ops._TorchScriptTesting.takes_foo_tuple_return(self.attr, x)
                y = a[0] + a[1]
                b = torch.ops._TorchScriptTesting.takes_foo(self.attr, y)
                c = self.attr.add_tensor(x)
                return x + b + c

        m = M()
        inputs = (torch.ones(2, 3),)
        orig_res = m(*inputs)

        # We can't directly torch.compile because dynamo doesn't trace ScriptObjects yet
        with enable_torchbind_tracing():
            ep = torch.export.export(m, inputs, strict=False)

        return ep, inputs, orig_res, m

    def test_torchbind_inductor(self):
        ep, inputs, orig_res, _ = self.get_exported_model()
        compiled = torch._inductor.compile(ep.module(), inputs)

        new_res = compiled(*inputs)
        self.assertTrue(torch.allclose(orig_res, new_res))

    def test_torchbind_compile_symint(self):
        class M(torch.nn.Module):
            def __init__(self) -> None:
                super().__init__()
                self.attr = torch.classes._TorchScriptTesting._Foo(2, 3)

            def forward(self, x):
                a = torch.ops._TorchScriptTesting.takes_foo_tensor_return(self.attr, x)
                return a

        m = M()
        inputs = (torch.ones(2, 3),)
        orig_res = m(*inputs)
        new_res = torch.compile(m, backend="inductor")(*inputs)
        self.assertTrue(torch.allclose(orig_res, new_res))

    def test_torchbind_compile(self):
        _, inputs, orig_res, mod = self.get_exported_model()
        new_res = torch.compile(mod, backend="inductor")(*inputs)
        self.assertTrue(torch.allclose(orig_res, new_res))

    def test_torchbind_get_buf_bytes(self):
        a = torch.classes._TorchScriptTesting._Foo(10, 20)
        buffer = ir.TorchBindObject(name="a", value=a)
        size = buffer.get_buf_bytes()
        self.assertEqual(size, 0)

        t = torch.randn(2, 3)
        b = torch.classes._TorchScriptTesting._ContainsTensor(t)
        buffer = ir.TorchBindObject(name="b", value=b)
        size = buffer.get_buf_bytes()
        self.assertEqual(size, 2 * 3 * 4)

        q = _empty_tensor_queue()
        buffer = ir.TorchBindObject(name="q", value=q)
        size = buffer.get_buf_bytes()
        self.assertEqual(size, 0)

        q.push(torch.ones(2, 3))
        size = buffer.get_buf_bytes()
        self.assertEqual(size, 2 * 3 * 4)

    def test_torchbind_hop_schema(self):
        foo = torch.classes._TorchScriptTesting._Foo(10, 20)
        foo_ir = ir.TorchBindObject(name="foo", value=foo)
        schema = CallTorchBind.schema(foo_ir, "add")
        self.assertEqual(
            str(schema),
            "call_torchbind(__torch__.torch.classes._TorchScriptTesting._Foo _0, str method, int _1) -> int _0",
        )

    def test_torchbind_config_not_generated(self):
        # custom_objs_config.json should not be generated when its empty
        ep, inputs, _, _ = self.get_dummy_exported_model()
        aoti_files = aot_compile(
            ep.module(), inputs, options={"aot_inductor.package": True}
        )
        for file in aoti_files:
            self.assertTrue(not file.endswith("/custom_objs_config.json"))

    def test_torchbind_hop_schema_no_input(self):
        q = _empty_tensor_queue()
        q_ir = ir.TorchBindObject(name="q", value=q)
        schema = CallTorchBind.schema(q_ir, "pop")
        self.assertEqual(
            str(schema),
            "call_torchbind(__torch__.torch.classes._TorchScriptTesting._TensorQueue _0, str method) -> Tensor _0",
        )

    def test_torchbind_hop_schema_no_output(self):
        q = _empty_tensor_queue()
        q_ir = ir.TorchBindObject(name="q", value=q)
        schema = CallTorchBind.schema(q_ir, "push")
        self.assertEqual(
            str(schema),
            "call_torchbind(__torch__.torch.classes._TorchScriptTesting._TensorQueue _0, str method, Tensor _1) -> NoneType _0",
        )

    def test_torchbind_aot_compile(self):
        ep, inputs, _, _ = self.get_exported_model()
        aoti_files = aot_compile(
            ep.module(), inputs, options={"aot_inductor.package": True}
        )

        custom_objs_config = None
        custom_obj_0 = None
        extern_json = None
        for file in aoti_files:
            if file.endswith("/custom_objs_config.json"):
                custom_objs_config = file
            elif file.endswith("/custom_obj_0"):
                custom_obj_0 = file
            elif file.endswith(".json") and "metadata" not in file:
                extern_json = file

        self.assertIsNotNone(custom_objs_config)
        self.assertIsNotNone(custom_obj_0)
        self.assertIsNotNone(extern_json)

        with open(custom_objs_config) as file:
            data = json.load(file)
            self.assertEqual(data, {"_torchbind_obj0": "custom_obj_0"})

        with open(extern_json) as file:
            data = json.load(file)
            self.assertEqual(
                data,
                {
                    "nodes": [
                        {
                            "name": "buf3",
                            "node": {
                                "target": "_TorchScriptTesting::takes_foo_tuple_return",
                                "inputs": [
                                    {
                                        "name": "foo",
                                        "arg": {
                                            "as_custom_obj": {
                                                "name": "_torchbind_obj0",
                                                "class_fqn": "__torch__.torch.classes._TorchScriptTesting._Foo",
                                            }
                                        },
                                        "kind": 1,
                                    },
                                    {
                                        "name": "x",
                                        "arg": {"as_tensor": {"name": "buf2"}},
                                        "kind": 1,
                                    },
                                ],
                                "outputs": [
                                    {"as_tensor": {"name": "buf4"}},
                                    {"as_tensor": {"name": "buf5"}},
                                ],
                                "metadata": {},
                                "is_hop_single_tensor_return": None,
                            },
                        },
                        {
                            "name": "buf7",
                            "node": {
                                "target": "_TorchScriptTesting::takes_foo",
                                "inputs": [
                                    {
                                        "name": "foo",
                                        "arg": {
                                            "as_custom_obj": {
                                                "name": "_torchbind_obj0",
                                                "class_fqn": "__torch__.torch.classes._TorchScriptTesting._Foo",
                                            }
                                        },
                                        "kind": 1,
                                    },
                                    {
                                        "name": "x",
                                        "arg": {"as_tensor": {"name": "buf6"}},
                                        "kind": 1,
                                    },
                                ],
                                "outputs": [{"as_tensor": {"name": "buf8"}}],
                                "metadata": {},
                                "is_hop_single_tensor_return": None,
                            },
                        },
                        {
                            "name": "buf9",
                            "node": {
                                "target": "call_torchbind",
                                "inputs": [
                                    {
                                        "name": "_0",
                                        "arg": {
                                            "as_custom_obj": {
                                                "name": "_torchbind_obj0",
                                                "class_fqn": "__torch__.torch.classes._TorchScriptTesting._Foo",
                                            }
                                        },
                                        "kind": 1,
                                    },
                                    {
                                        "name": "method",
                                        "arg": {"as_string": "add_tensor"},
                                        "kind": 1,
                                    },
                                    {
                                        "name": "_1",
                                        "arg": {"as_tensor": {"name": "buf2"}},
                                        "kind": 1,
                                    },
                                ],
                                "outputs": [{"as_tensor": {"name": "buf10"}}],
                                "metadata": {},
                                "is_hop_single_tensor_return": None,
                            },
                        },
                    ]
                },
            )

        # Test that the files are packaged
        with tempfile.NamedTemporaryFile(suffix=".pt2") as f:
            package_path = package_aoti(f.name, aoti_files)

<<<<<<< HEAD
            with (
                tempfile.TemporaryDirectory() as tmp_dir,
                zipfile.ZipFile(package_path, "r") as zip_ref,
            ):
                zip_ref.extractall(tmp_dir)
                tmp_path_model = Path(tmp_dir) / "data" / "aotinductor" / "model"
                tmp_path_constants = Path(tmp_dir) / "data" / "constants"

                self.assertTrue((tmp_path_model / "custom_objs_config.json").exists())
                self.assertTrue((tmp_path_constants / "custom_obj_0").exists())
=======
            with zipfile.ZipFile(package_path, "r") as zip_ref:
                all_files = zip_ref.namelist()
                base_folder = all_files[0].split("/")[0]
                tmp_path_model = Path(base_folder) / "data" / "aotinductor" / "model"
                tmp_path_constants = Path(base_folder) / "data" / "constants"

                self.assertTrue(
                    str(tmp_path_model / "custom_objs_config.json") in all_files
                )
                self.assertTrue(str(tmp_path_constants / "custom_obj_0") in all_files)
>>>>>>> 020da744

    def test_torchbind_aoti(self):
        ep, inputs, orig_res, _ = self.get_exported_model()
        pt2_path = torch._inductor.aoti_compile_and_package(ep)
        optimized = torch._inductor.aoti_load_package(pt2_path)
        result = optimized(*inputs)
        self.assertEqual(result, orig_res)

    @torch._inductor.config.patch("aot_inductor.use_runtime_constant_folding", True)
    def test_torchbind_aot_compile_constant_folding(self):
        ep, inputs, orig_res, _ = self.get_exported_model()
        pt2_path = torch._inductor.aoti_compile_and_package(ep)
        optimized = torch._inductor.aoti_load_package(pt2_path)
        result = optimized(*inputs)
        self.assertEqual(result, orig_res)

    def test_torchbind_list_return_aot_compile(self):
        class M(torch.nn.Module):
            def __init__(self) -> None:
                super().__init__()
                self.attr = torch.classes._TorchScriptTesting._Foo(10, 20)

            def forward(self, x):
                a = torch.ops._TorchScriptTesting.takes_foo_list_return(self.attr, x)
                y = a[0] + a[1] + a[2]
                b = torch.ops._TorchScriptTesting.takes_foo(self.attr, y)
                return x + b

        m = M()
        inputs = (torch.ones(2, 3),)
        orig_res = m(*inputs)

        # We can't directly torch.compile because dynamo doesn't trace ScriptObjects yet
        with enable_torchbind_tracing():
            ep = torch.export.export(m, inputs, strict=False)

        pt2_path = torch._inductor.aoti_compile_and_package(ep)
        optimized = torch._inductor.aoti_load_package(pt2_path)
        result = optimized(*inputs)
        self.assertEqual(result, orig_res)

    def test_torchbind_queue(self):
        class Foo(torch.nn.Module):
            def __init__(self, tq) -> None:
                super().__init__()
                self.tq = tq

            def forward(self, x):
                self.tq.push(x.cos())
                self.tq.push(x.sin())
                # TODO: int return type in fallback kernel not support yet
                x_cos = self.tq.pop()  # + self.tq.size()
                x_sin = self.tq.pop()  # - self.tq.size()
                return x_sin, x_cos

        inputs = (torch.randn(3, 2),)

        q = _empty_tensor_queue()
        m = Foo(q)
        orig_res = m(*inputs)

        q2 = _empty_tensor_queue()
        m2 = Foo(q2)

        # We can't directly torch.compile because dynamo doesn't trace ScriptObjects yet
        with enable_torchbind_tracing():
            ep = torch.export.export(m2, inputs, strict=False)

        pt2_path = torch._inductor.aoti_compile_and_package(ep)
        optimized = torch._inductor.aoti_load_package(pt2_path)
        result = optimized(*inputs)
        self.assertEqual(result, orig_res)

    @requires_gpu()
    @torch._dynamo.config.patch("capture_dynamic_output_shape_ops", True)
    @torch._inductor.config.patch("graph_partition", True)
    def test_torchbind_compile_gpu_op_symint_graph_partition(self):
        class M(torch.nn.Module):
            def __init__(self) -> None:
                super().__init__()
                self.attr = torch.classes._TorchScriptTesting._Foo(2, 3)

            def forward(self, x):
                a = torch.ops._TorchScriptTesting.takes_foo_tensor_return(self.attr, x)
                a_cuda = a.to(device=GPU_TYPE)
                return a_cuda + 1

        m = M()
        inputs = (torch.ones(2, 3),)
        orig_res = m(*inputs)
        new_res = torch.compile(m, backend="inductor")(*inputs)
        self.assertTrue(torch.allclose(orig_res, new_res))

    def test_torchbind_input_aot_compile(self):
        class M(torch.nn.Module):
            def __init__(self) -> None:
                super().__init__()

            def forward(self, x, y):
                a = torch.ops._TorchScriptTesting.takes_foo_list_return(x, y)
                return a

        m = M()
        inputs = (torch.classes._TorchScriptTesting._Foo(10, 20), torch.ones(2, 3))

        # We can't directly torch.compile because dynamo doesn't trace ScriptObjects yet
        with enable_torchbind_tracing():
            ep = torch.export.export(m, inputs, strict=False)

        from torch._dynamo.exc import UserError

        with self.assertRaisesRegex(
            UserError,
            expected_regex="TorchBind object inputs are not supported in AOTInductor",
        ):
            aot_compile(ep.module(), inputs, options={"aot_inductor.package": True})


if __name__ == "__main__":
    run_tests()<|MERGE_RESOLUTION|>--- conflicted
+++ resolved
@@ -283,18 +283,6 @@
         with tempfile.NamedTemporaryFile(suffix=".pt2") as f:
             package_path = package_aoti(f.name, aoti_files)
 
-<<<<<<< HEAD
-            with (
-                tempfile.TemporaryDirectory() as tmp_dir,
-                zipfile.ZipFile(package_path, "r") as zip_ref,
-            ):
-                zip_ref.extractall(tmp_dir)
-                tmp_path_model = Path(tmp_dir) / "data" / "aotinductor" / "model"
-                tmp_path_constants = Path(tmp_dir) / "data" / "constants"
-
-                self.assertTrue((tmp_path_model / "custom_objs_config.json").exists())
-                self.assertTrue((tmp_path_constants / "custom_obj_0").exists())
-=======
             with zipfile.ZipFile(package_path, "r") as zip_ref:
                 all_files = zip_ref.namelist()
                 base_folder = all_files[0].split("/")[0]
@@ -305,7 +293,6 @@
                     str(tmp_path_model / "custom_objs_config.json") in all_files
                 )
                 self.assertTrue(str(tmp_path_constants / "custom_obj_0") in all_files)
->>>>>>> 020da744
 
     def test_torchbind_aoti(self):
         ep, inputs, orig_res, _ = self.get_exported_model()
