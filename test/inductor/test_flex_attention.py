--- conflicted
+++ resolved
@@ -47,12 +47,8 @@
     skipCUDAIf,
     skipXPUIf,
 )
-<<<<<<< HEAD
 from torch.testing._internal.inductor_utils import HAS_GPU
-from torch.utils._triton import has_triton
-=======
 from torch.utils._triton import has_triton, has_triton_tma_device
->>>>>>> 129a2976
 
 
 # Use this decorator only when hitting Triton bugs on H100
