# Owner(s): ["oncall: jit"]
# ruff: noqa: F841
import contextlib
import copy
import itertools
import math
import operator
import unittest

import numpy as np
import sympy

import torch
import torch.fx
import torch.nn.functional as F
from torch import sym_int, SymBool, SymFloat, SymInt
from torch._C import _disabled_torch_function_impl
from torch._dynamo.testing import CompileCounter, CompileCounterWithBackend
from torch._inductor.utils import fresh_cache
from torch.fx.experimental import sym_node
from torch.fx.experimental.proxy_tensor import make_fx
from torch.fx.experimental.sym_node import method_to_operator, SymNode, to_node
from torch.fx.experimental.symbolic_shapes import (
    _constrain_range_for_size,
    DimConstraints,
    DimDynamic,
    expect_true,
    guard_bool,
    guard_float,
    guard_int,
    GuardOnDataDependentSymNode,
    has_free_symbols,
    hint_int,
    is_symbolic,
    ShapeEnv,
    StatelessSymbolicContext,
    statically_known_false,
    statically_known_true,
)
from torch.testing._internal.common_dtype import all_types_and
from torch.testing._internal.common_utils import (
    instantiate_parametrized_tests,
    parametrize,
    run_tests,
    skipIfTorchDynamo,
    TestCase,
)
from torch.testing._internal.logging_utils import logs_to_string
from torch.utils import _pytree as pytree
from torch.utils._python_dispatch import TorchDispatchMode
from torch.utils._sympy.functions import (
    CleanDiv,
    FloorDiv,
    IsNonOverlappingAndDenseIndicator,
    Mod,
)


aten = torch.ops.aten

meta_funcs = {}


def register_meta(op):
    def decorator(f):
        def add_func(op):
            meta_funcs[op] = f

        pytree.tree_map_(add_func, op)
        return f

    return decorator


@register_meta([aten.add.Tensor, aten.sub.Tensor])
def binary_meta(a, b):
    return a.new_empty(a.shape)


@register_meta(aten.cat.default)
def cat_meta(tensors, dim=0):
    concat_length = 0
    shape = tensors[0].shape
    for tensor in tensors:
        for idx, (common_length, length) in enumerate(zip(shape, tensor.shape)):
            if idx == dim:
                concat_length = concat_length + length
            else:
                assert length == common_length
    new_shape = list(shape)
    new_shape[dim] = concat_length
    return tensors[0].new_empty(new_shape)


@register_meta([aten.narrow_copy.default])
def narrow_copy_symint_meta(a, dim, start, length, **kwargs):
    shape = []
    for i, x in enumerate(a.shape):
        if i == dim:
            shape.append(length)
        else:
            shape.append(x)
    return a.new_empty(tuple(shape))


@register_meta([aten.expand.default])
def expand_symint_meta(a, size, implicit=False):
    return a.new_empty(size)


def create_contiguous(shape):
    strides = [1]
    for dim in reversed(shape[:-1]):
        strides.append(dim * strides[-1])
    return list(reversed(strides))


class FakeSymbolicTensor(torch.Tensor):
    @staticmethod
    def __new__(
        cls,
        sym_shape,
        sym_strides,
        dtype,
        layout,
        requires_grad,
        device,
        storage_offset=0,
    ):
        # TODO: this is wrong in general
        sym_stride = create_contiguous(sym_shape)
        r = torch.Tensor._make_wrapper_subclass(
            cls,
            sym_shape,
            sym_stride,
            storage_offset,
            dtype=dtype,
            layout=layout,
            requires_grad=requires_grad,
            device=device,
        )
        return r

    __torch_function__ = _disabled_torch_function_impl

    def new_empty(self, shape):
        return FakeSymbolicTensor(
            shape, None, self.dtype, self.layout, self.requires_grad, self.device
        )

    @classmethod
    def __torch_dispatch__(cls, func_overload, types, args=(), kwargs=None):
        if func_overload in meta_funcs:
            return meta_funcs[func_overload](*args, **kwargs)

        if func_overload == torch.ops.aten.new_empty.default:
            self = args[0]
            shape = args[1]
            return FakeSymbolicTensor(
                shape,
                self.stride(),
                self.dtype,
                self.layout,
                self.requires_grad,
                self.device,
            )

        raise RuntimeError(f"operator {func_overload} not supported")


def create_symbolic_tensor(name, arg, shape_env, source=None, dynamic_dims=None):
    from torch._dynamo.source import ConstantSource

    if source is None:
        source = ConstantSource(name)
    constraint_dims = [None] * arg.dim()
    if dynamic_dims is None:
        dynamic_dims = [DimDynamic.DUCK] * arg.dim()
    (
        sym_shapes,
        sym_strides,
        sym_storage_offset,
    ) = shape_env.create_symbolic_sizes_strides_storage_offset(
        arg,
        source=source,
        symbolic_context=StatelessSymbolicContext(
            dynamic_sizes=dynamic_dims, constraint_sizes=constraint_dims
        ),
    )
    return FakeSymbolicTensor(
        sym_shapes,
        sym_strides,
        arg.dtype,
        arg.layout,
        arg.requires_grad,
        arg.device,
        sym_storage_offset,
    )


def create_fake_tensor_with_dynamic_size(x, shape_env, dynamic_sizes, dynamic_strides):
    from torch._subclasses.fake_tensor import FakeTensorMode

    with FakeTensorMode(shape_env=shape_env) as fake_mode:
        return fake_mode.from_tensor(
            x,
            symbolic_context=StatelessSymbolicContext(
                dynamic_sizes=dynamic_sizes,
                dynamic_strides=dynamic_strides,
            ),
        )


def create_symtype(cls, pytype, shape_env, val, duck=True, **kwargs):
    from torch._dynamo.source import ConstantSource

    symbol = shape_env.create_symbol(
        val,
        source=ConstantSource(f"__testing_only{len(shape_env.var_to_val)}"),
        dynamic_dim=DimDynamic.DUCK if duck else DimDynamic.DYNAMIC,
        constraint_dim=None,
        **kwargs,
    )
    return cls(SymNode(symbol, shape_env, pytype, hint=val))


# TODO: default duck to False
def create_symint(shape_env, i: int, duck=True, **kwargs) -> SymInt:
    return create_symtype(SymInt, int, shape_env, i, duck=duck, **kwargs)


def create_symbool(shape_env, b: bool) -> SymBool:
    return create_symtype(SymBool, bool, shape_env, b)


def create_symfloat(shape_env, f: float) -> SymFloat:
    return create_symtype(SymFloat, float, shape_env, f)


@skipIfTorchDynamo(
    "Creating ShapeEnv fails for confusing reasons (also we never expect dynamo to see code like this)"
)
class TestPySymInt(TestCase):
    def test_arith_ops(self):
        shape_env = ShapeEnv()
        symints = []
        for i in range(2, 5):
            symints.append((i, create_symint(shape_env, i)))

        ops = [
            operator.add,
            operator.sub,
            operator.floordiv,
            operator.mul,
            operator.mod,
        ]

        for op in ops:
            for args in itertools.permutations(symints, 2):
                if not isinstance(args[0][1], int) and (
                    (op != operator.mod or op != operator.floordiv) and args[1][0] != 0
                ):
                    self.assertTrue(
                        op(args[0][1], args[1][1]) == op(args[0][0], args[1][0])
                    )

    def test_reverse_arith_ops(self):
        shape_env = ShapeEnv()

        a = create_symint(shape_env, 2)
        self.assertTrue(5 // a == 5 // 2)

        a = create_symint(shape_env, 2)
        self.assertTrue(5 * a == 5 * 2)

    def test_sympify_symint(self):
        shape_env = ShapeEnv()
        a = create_symint(shape_env, 2)
        self.assertIs(sympy.sympify(a), a.node.expr)
        b = create_symfloat(shape_env, 3.0)
        self.assertIs(sympy.sympify(b), b.node.expr)
        c = create_symbool(shape_env, True)
        self.assertIs(sympy.sympify(c), c.node.expr)

    def test_roundtrip(self):
        shape_env = ShapeEnv()
        x = create_symbolic_tensor("x", torch.randn(5, 4, 3), shape_env)

        self.assertTrue(not isinstance(x.shape[0], SymNode))
        self.assertTrue(isinstance(x.shape[0], SymInt))

        self.assertTrue(x.shape[0] == 5)
        self.assertTrue(x.shape[1] == 4)
        self.assertTrue(x.shape[2], 3)

        self.assertTrue(x.size()[0], 5)
        self.assertTrue(x.size()[1], 4)
        # Should be simplifiable to an integer.
        # Ref: https://github.com/pytorch/pytorch/pull/107492
        self.assertTrue(isinstance(x.size()[1], SymInt))
        self.assertTrue(
            isinstance(x.size()[1].node.maybe_as_int(), int)
        )  # due to guard above
        self.assertTrue(x.size()[2] == 3)

        self.assertTrue(x.size(0) == 5)
        self.assertTrue(x.size(1) == 4)
        self.assertTrue(x.size(2) == 3)
        self.assertTrue(isinstance(x.size(2), SymInt))
        self.assertTrue(isinstance(x.size(2).node.maybe_as_int(), int))

        y = create_symbolic_tensor("y", torch.randn(5, 4, 3)[1:], shape_env)
        self.assertTrue(isinstance(y.storage_offset(), SymInt))
        self.assertTrue(y.storage_offset() == 12)

    def test_binary(self):
        shape_env = ShapeEnv()
        x = create_symbolic_tensor("x", torch.randn(5, 4, 3), shape_env)
        y = create_symbolic_tensor("y", torch.randn(5, 4, 3), shape_env)

        z = x + y
        self.assertTrue(z.shape[0] == 5)
        self.assertTrue(z.shape[1] == 4)
        self.assertTrue(z.shape[2] == 3)

        # broadcasting
        y = create_symbolic_tensor("y2", torch.randn(1, 4, 1), shape_env)
        z = x + y
        self.assertTrue(z.shape[0] == 5)
        self.assertTrue(z.shape[1] == 4)
        self.assertTrue(z.shape[2] == 3)

    def test_symint_args(self):
        shape_env = ShapeEnv()
        x = create_symbolic_tensor("x", torch.randn(5, 4, 3), shape_env)
        y = create_symbolic_tensor("y", torch.randn(5, 4, 1), shape_env)
        LAST_DIM = 2
        z = x.narrow_copy(LAST_DIM, 0, y.shape[LAST_DIM])
        self.assertTrue(z.shape[2] == y.shape[2])

        # arithmetic expr with two symints
        z = x.narrow_copy(LAST_DIM, 0, x.shape[LAST_DIM] - y.shape[LAST_DIM])
        self.assertTrue(z.shape[2] == 2)

        # arithmetic expr with a symint and python int
        z = x.narrow_copy(LAST_DIM, 0, x.shape[LAST_DIM] - 1)
        self.assertTrue(z.shape[2] == 2)

    def test_symint_vargs(self):
        shape_env = ShapeEnv()
        x = create_symbolic_tensor("x", torch.randn(5, 4, 3), shape_env)
        y = create_symbolic_tensor("y", torch.randn(1, 4, 1), shape_env)

        # varargs
        z = y.expand(x.shape[0], y.shape[1], x.shape[2])
        self.assertTrue(z.shape[0] == 5)
        self.assertTrue(z.shape[1] == 4)
        self.assertTrue(z.shape[2] == 3)

        # shape list
        z = y.expand((x.shape[0], y.shape[1], x.shape[2]))
        self.assertTrue(z.shape[0] == 5)
        self.assertTrue(z.shape[1] == 4)
        self.assertTrue(z.shape[2] == 3)

        # mixed python symints and ints
        z = y.expand(x.shape[0], y.shape[1], 3)
        self.assertTrue(z.shape[0] == 5)
        self.assertTrue(z.shape[1] == 4)
        self.assertTrue(z.shape[2] == 3)

        # mixed python symints and ints in a list
        z = y.expand((x.shape[0], y.shape[1], 3))
        self.assertTrue(z.shape[0] == 5)
        self.assertTrue(z.shape[1] == 4)
        self.assertTrue(z.shape[2] == 3)

        # mixed python symints and ints
        z = y.expand(5, y.shape[1], x.shape[2])
        self.assertTrue(z.shape[0] == 5)
        self.assertTrue(z.shape[1] == 4)
        self.assertTrue(z.shape[2] == 3)

        # mixed python ints and symints in a list
        z = y.expand((5, y.shape[1], x.shape[2]))
        self.assertTrue(z.shape[0] == 5)
        self.assertTrue(z.shape[1] == 4)
        self.assertTrue(z.shape[2] == 3)

        z = y.expand((y.shape[1],))
        z = y.expand(y.shape[1])

    def test_symint_bitwise_and(self):
        shape_env = ShapeEnv()
        a0 = create_symint(shape_env, 0b1100)
        b0 = create_symint(shape_env, 0b1010)
        res_and = a0 & b0
        self.assertEqual(res_and, 0b1000)
        self.assertIsInstance(res_and, torch.SymInt, msg=type(res_and))
        self.assertExpectedInline(
            str(shape_env.guards[0][0]), """Eq(BitwiseFn_bitwise_and(s97, s26), 8)"""
        )

        a1 = create_symint(shape_env, 3)
        b1 = create_symbool(shape_env, True)
        self.assertEqual(a1 & b1, 1)

        a2 = create_symint(shape_env, 0b1100)
        self.assertEqual(a2 & 0b1010, 0b1000)

        a3 = create_symbool(shape_env, True)
        b3 = create_symbool(shape_env, True)
        self.assertEqual(a3 & b3, True)

    def test_symint_bitwise_or(self):
        shape_env = ShapeEnv()
        a0 = create_symint(shape_env, 0b1100)
        b0 = create_symint(shape_env, 0b1010)
        res_or = a0 | b0
        self.assertEqual(res_or, 0b1110)
        self.assertIsInstance(res_or, torch.SymInt, msg=type(res_or))
        self.assertExpectedInline(
            str(shape_env.guards[0][0]), """Eq(BitwiseFn_bitwise_or(s97, s26), 14)"""
        )

    def test_stride(self):
        shape_env = ShapeEnv()
        x = create_symbolic_tensor("x", torch.randn(5, 5), shape_env)
        self.assertIsInstance(x.stride()[0], SymInt)

    def test_size_expressions(self):
        shape_env = ShapeEnv()
        x = create_symbolic_tensor("x", torch.randn(5), shape_env)
        expand_x = x.expand(x.shape[0], x.shape[0])
        if expand_x.shape[0] > 3:
            result = expand_x + expand_x
        else:
            result = expand_x + expand_x

        gt_op, _bt, is_size_obv = shape_env.guards[-1]
        self.assertTrue(isinstance(gt_op, sympy.core.relational.StrictGreaterThan))
        self.assertTrue(str(x.shape[0]), str(gt_op.args[0]))
        self.assertTrue(str(expand_x.shape[1]), str(x.shape[0]))
        self.assertTrue(str(expand_x.shape[1]), str(result.shape[0]))
        self.assertFalse(is_size_obv)

    def test_floordiv_static(self):
        shape_env = ShapeEnv()
        s0 = create_symint(shape_env, 8)
        # This was extracted from
        # python test/inductor/test_cuda_cpp_wrapper.py -k
        # DynamicShapesCudaWrapperCudaTests.test_insignificant_strides_cuda_dynamic_shapes_cuda_wrapper
        bool(s0 % 2 == 0)
        bool(s0 % (s0 // 2) == 0)
        bool(2 * (s0 // 2) == s0)
        self.assertTrue(statically_known_true(s0 // (s0 // 2) == 2))

    def test_numel(self):
        shape_env = ShapeEnv()
        x = create_symbolic_tensor("x", torch.randn(5), shape_env)
        self.assertIsInstance(x.numel(), torch.SymInt)
        self.assertIsInstance(torch.numel(x), torch.SymInt)

        x = torch.rand(3, 3)
        self.assertIsInstance(x.numel(), int)
        self.assertIsInstance(torch.numel(x), int)

    def test_int_to_float(self):
        shape_env = ShapeEnv()
        x = create_symbolic_tensor("x", torch.randn(5), shape_env)
        r = torch.sym_float(x.shape[0])
        self.assertIsInstance(r, torch.SymFloat, msg=type(r))

    def test_aten_ops(self):
        shape_env = ShapeEnv()
        x = create_symbolic_tensor("x", torch.randn(5), shape_env)
        torch.ops.aten.narrow_copy.default(x, 0, 0, x.shape[0])

        shape_env = ShapeEnv()
        x = create_symbolic_tensor("x2", torch.randn(5, 4, 3), shape_env)
        torch.ops.aten.expand.default(x, [x.shape[0], x.shape[1], x.shape[2]])

    def test_fx_trace_intlist(self):
        class CustomModule(torch.nn.Module):
            def forward(self, x):
                bs, c, h, w = x.shape
                return F.pad(x, (0, w % 2, 0, h % 2, 0, 0))

        m = CustomModule()
        x = torch.rand(1, 3, 4, 4)
        # should not TypeError: pad(): argument 'pad' (position 2) must be
        # tuple of ints, not tuple
        torch.fx.symbolic_trace(m)

    def test_meta_symint(self):
        shape_env = ShapeEnv()
        a0 = create_symint(shape_env, 2)
        r = torch.empty(a0, device="meta")
        self.assertIsInstance(r.shape[0], SymInt)

    def test_guard_int(self):
        shape_env = ShapeEnv()
        a0 = create_symint(shape_env, 2)
        self.assertEqual(guard_int(a0), 2)
        self.assertExpectedInline(str(shape_env.guards[0][0]), """Eq(s97, 2)""")

    def test_sym_sum(self):
        shape_env = ShapeEnv()
        s0 = create_symint(shape_env, 2)
        s1 = create_symint(shape_env, 3)
        s2 = create_symint(shape_env, 4)
        self.assertEqual(
            (s0 + s1 + s2).node.expr, torch.sym_sum([s0, s1, s2]).node.expr
        )

    def test_prefer_deferred_runtime_assertions_over_guards(self):
        shape_env = ShapeEnv(prefer_deferred_runtime_asserts_over_guards=True)
        s0 = create_symint(shape_env, 2)
        self.assertEqual(guard_int(s0), 2)
        self.assertExpectedInline(str(shape_env.guards[0][0]), """Eq(s97, 2)""")

        shape_env = ShapeEnv(prefer_deferred_runtime_asserts_over_guards=True)
        s0 = create_symint(shape_env, 2)
        self.assertTrue(expect_true(s0 == 2))
        self.assertEqual(len(shape_env.guards), 0)
        self.assertExpectedInline(
            str([ra.expr for ra in shape_env.deferred_runtime_asserts[None]]),
            """[Eq(s97, 2)]""",
        )

    def test_sym_int(self):
        shape_env = ShapeEnv()
        a0 = create_symint(shape_env, 5)
        r = sym_int(a0)
        self.assertEqual(r, 5)
        self.assertIsInstance(r, torch.SymInt, msg=type(r))
        self.assertExpectedInline(str(shape_env.guards[0][0]), """Eq(s97, 5)""")

        a1 = create_symint(shape_env, 7)
        r = sym_int(a1 / 2)
        self.assertEqual(guard_int(r), 3)
        self.assertIsInstance(r, torch.SymInt, msg=type(r))
        self.assertExpectedInline(
            str(shape_env.guards[1][0]), """Eq(TruncToInt(IntTrueDiv(s26, 2)), 3)"""
        )

        a3 = create_symint(shape_env, 3)
        r = sym_int(2.0 * torch.sym_float(a3))
        self.assertEqual(guard_int(r), 6)
        self.assertIsInstance(r, torch.SymInt, msg=type(r))
        self.assertExpectedInline(
            str(shape_env.guards[2][0]), """Eq(TruncToInt(2.0*ToFloat(s57)), 6)"""
        )

    def test_sym_log2(self):
        shape_env = ShapeEnv()
        a0 = create_symint(shape_env, 4)
        r = torch._sym_log2(a0)
        self.assertEqual(r, 2.0)
        self.assertIsInstance(r, torch.SymFloat, msg=type(r))
        self.assertExpectedInline(
            str(shape_env.guards[0][0]), """Eq(OpaqueUnaryFn_log2(ToFloat(s97)), 2.0)"""
        )

    def test_sym_sqrt(self):
        shape_env = ShapeEnv()
        a0 = create_symint(shape_env, 4)
        r = torch._sym_sqrt(a0)
        self.assertEqual(r, 2)
        self.assertIsInstance(r, torch.SymFloat, msg=type(r))
        self.assertExpectedInline(
            str(shape_env.guards[0][0]), """Eq(OpaqueUnaryFn_sqrt(ToFloat(s97)), 2.0)"""
        )

    def test_sym_floor(self):
        shape_env = ShapeEnv()
        a0 = create_symint(shape_env, 5)
        r = math.floor(a0 / 2)
        self.assertEqual(r, 2)
        self.assertIsInstance(r, torch.SymInt, msg=type(r))
        self.assertExpectedInline(
            str(shape_env.guards[0][0]),
            """Eq(FloorToInt(IntTrueDiv(s97, 2)), 2)""",
        )
        r = math.floor(3.0 * a0)
        self.assertEqual(r, 15)
        self.assertIsInstance(r, torch.SymInt, msg=type(r))
        self.assertExpectedInline(
            str(shape_env.guards[1][0]),
            """Eq(FloorToInt(3.0*ToFloat(s97)), 15)""",
        )

    def test_sym_trunc(self):
        shape_env = ShapeEnv()
        a0 = create_symint(shape_env, 5)
        r = math.trunc(a0 / 2)
        self.assertEqual(r, 2)
        self.assertIsInstance(r, torch.SymInt, msg=type(r))
        self.assertExpectedInline(
            str(shape_env.guards[0][0]), """Eq(TruncToInt(IntTrueDiv(s97, 2)), 2)"""
        )
        r = torch.sym_int(torch.sym_sqrt(a0))
        self.assertEqual(r, 2)
        self.assertIsInstance(r, torch.SymInt, msg=type(r))
        self.assertExpectedInline(
            str(shape_env.guards[1][0]),
            """Eq(TruncToInt(OpaqueUnaryFn_sqrt(ToFloat(s97))), 2)""",
        )

    def test_sym_ceil(self):
        shape_env = ShapeEnv()
        a0 = create_symint(shape_env, 5)
        r = math.ceil(a0 / 2)
        self.assertEqual(r, 3)
        self.assertIsInstance(r, torch.SymInt, msg=type(r))
        self.assertExpectedInline(
            str(shape_env.guards[0][0]),
            """Eq(CeilToInt(IntTrueDiv(s97, 2)), 3)""",
        )
        r1 = 3.0 * a0
        r = math.floor(r1)
        self.assertEqual(r, 15)
        self.assertIsInstance(r, torch.SymInt, msg=type(r))
        self.assertExpectedInline(
            str(shape_env.guards[1][0]),
            """Eq(FloorToInt(3.0*ToFloat(s97)), 15)""",
        )

    def test_sym_ite(self):
        shape_env = ShapeEnv()
        t = create_symint(shape_env, 5)
        f = create_symint(shape_env, 4)
        b1 = True
        r1 = torch.sym_ite(b1, t, f)
        self.assertTrue(r1 is t)
        b2 = False
        r2 = torch.sym_ite(b2, t, f)
        self.assertTrue(r2 is f)
        b3 = t == 5
        r3 = torch.sym_ite(b3, t, f)
        self.assertEqual(len(shape_env.guards), 0)
        self.assertEqual(r3, 5)
        self.assertEqual(type(t), type(r3))
        self.assertExpectedInline(
            str(shape_env.guards[0][0]),
            """Eq(Piecewise((s97, Eq(s97, 5)), (s26, True)), 5)""",
        )
        b4 = f == 5
        r4 = torch.sym_ite(b4, t, f)
        self.assertEqual(len(shape_env.guards), 1)
        self.assertEqual(r4, 4)
        self.assertEqual(type(f), type(r4))
        self.assertExpectedInline(
            str(shape_env.guards[1][0]),
            """Eq(Piecewise((s97, Eq(s26, 5)), (s26, True)), 4)""",
        )

    def test_tracing_sym_ite(self):
        def f(x):
            b = x.shape[0] == 5
            ret = torch.sym_ite(b, x.shape[0], x.shape[1])
            return ret

        gm = make_fx(f, tracing_mode="symbolic")(torch.ones(4, 5))
        self.assertEqual(len(gm.shape_env.guards), 0)
        self.assertExpectedInline(
            gm.code.strip(),
            """\
def forward(self, x_1):
    sym_size_int = torch.ops.aten.sym_size.int(x_1, 0)
    eq = sym_size_int == 5
    sym_size_int_1 = torch.ops.aten.sym_size.int(x_1, 1);  x_1 = None
    sym_ite = torch.sym_ite(eq, sym_size_int, sym_size_int_1);  eq = sym_size_int = sym_size_int_1 = None
    return sym_ite""",
        )
        r1 = gm(torch.ones(4, 5))
        self.assertIsInstance(r1, int)
        self.assertEqual(r1, 5)
        r2 = gm(torch.ones(5, 4))
        self.assertIsInstance(r2, int)
        self.assertEqual(r2, 5)

    def test_int_conversion(self):
        shape_env = ShapeEnv()
        a0 = create_symint(shape_env, 2)
        int(a0)
        self.assertExpectedInline(str(shape_env.guards[0][0]), """Eq(s97, 2)""")

    def test_data_dependent_guard(self):
        shape_env = ShapeEnv()
        s0 = shape_env.create_unbacked_symint()
        self.assertRaises(GuardOnDataDependentSymNode, lambda: bool(s0 == 0))

    def test_data_dependent_guard_propagate_real_tensors(self):
        shape_env = ShapeEnv()
        s0 = shape_env.create_unbacked_symint()
        shape_env.set_unbacked_var_to_val(s0.node.expr, 0)
        self.assertEqual(bool(s0 == 0), True)

    def test_expect_true_basic(self):
        shape_env = ShapeEnv()
        i0 = shape_env.create_unbacked_symint()
        i0_sym = i0.node.expr
        # This doesn't error
        self.assertTrue(expect_true(i0 == 0))
        # This generates a deferred runtime assert via replacement
        self.assertEqual(shape_env.replacements[i0_sym], 0)
        # After expecting true, guards now resolve given the runtime assert
        bool(i0 == 0)

    def test_expect_true_with_s0(self):
        shape_env = ShapeEnv()
        s0 = create_symint(shape_env, 5)
        i0 = shape_env.create_unbacked_symint()
        self.assertTrue(expect_true(i0 < s0))
        self.assertExpectedInline(
            str([ra.expr for ra in shape_env.deferred_runtime_asserts[i0.node.expr]]),
            """[u0 < s97]""",
        )
        self.assertTrue(i0 < s0)
        self.assertTrue(i0 != s0)
        self.assertFalse(i0 > s0)
        self.assertFalse(i0 >= s0)

    def test_expect_true_prefer_later(self):
        shape_env = ShapeEnv()
        i0 = shape_env.create_unbacked_symint()
        i1 = shape_env.create_unbacked_symint()
        i1_sym = i1.node.expr
        self.assertTrue(expect_true(i0 + i1 == 10))
        # Importantly, this is put in i1, not i0!
        self.assertExpectedInline(
            str([ra.expr for ra in shape_env.deferred_runtime_asserts[i1_sym]]),
            """[Eq(u0 + u1, 10)]""",
        )
        self.assertTrue(i0 + i1 == 10)
        # NB: We currently don't support deriving that we can substitute
        # i0 + i1 with 10; maybe we should, but this means our rewriting
        # system is no longer confluent (it's probably OK though, because
        # you're unlikely to get other equalities like this on the
        # unbacked SymInts.)

    def test_unbacked_substitution(self):
        shape_env = ShapeEnv()
        i0 = shape_env.create_unbacked_symint()
        i1 = shape_env.create_unbacked_symint()
        _constrain_range_for_size(i0)
        _constrain_range_for_size(i1)
        self.assertTrue(expect_true(i0 == i1 * 4))
        self.assertExpectedInline(str(i0), """u0""")

        i2 = shape_env.create_unbacked_symint()
        i3 = shape_env.create_unbacked_symint()
        _constrain_range_for_size(i2)
        _constrain_range_for_size(i3)
        self.assertTrue(expect_true(i2 * 4 == i3))
        self.assertExpectedInline(str(i3), """u3""")

    def test_avoid_unbacked_substitution(self):
        shape_env = ShapeEnv()
        i0 = shape_env.create_unbacked_symint()
        _constrain_range_for_size(i0)
        i1 = shape_env.create_unbacked_symint()
        _constrain_range_for_size(i1)
        self.assertTrue(expect_true(i0 == 10 - i1))
        self.assertExpectedInline(str(i0), """u0""")

    def test_expect_true_double_digits(self):
        shape_env = ShapeEnv()
        ia = [shape_env.create_unbacked_symint() for _ in range(11)]  # allocate 10
        self.assertEqual(str(ia[-1]), "u10")
        self.assertTrue(expect_true(sum(ia) == 20))
        self.assertEqual(len(shape_env.deferred_runtime_asserts[ia[-1].node.expr]), 1)

    def test_expect_true_refine_range(self):
        shape_env = ShapeEnv()
        for i, rel in enumerate(
            [lambda x: x > 4, lambda x: 4 < x, lambda x: x >= 5, lambda x: 5 <= x]
        ):
            with self.subTest(f"i = {i}"):
                i0 = shape_env.create_unbacked_symint()
                self.assertTrue(expect_true(rel(i0)))
                self.assertTrue(statically_known_true(i0 != 3))
                self.assertTrue(statically_known_true(i0 != 4))
                self.assertFalse(statically_known_true(i0 != 5))
                self.assertFalse(statically_known_true(i0 != 6))
                self.assertTrue(statically_known_true(i0 > 4))
                self.assertTrue(statically_known_true(i0 >= 5))

        for i, rel in enumerate(
            [lambda x: x < 4, lambda x: 4 > x, lambda x: x <= 3, lambda x: 3 >= x]
        ):
            with self.subTest(f"i = {i}"):
                i0 = shape_env.create_unbacked_symint()
                self.assertTrue(expect_true(rel(i0)))
                self.assertFalse(statically_known_true(i0 != 2))
                self.assertFalse(statically_known_true(i0 != 3))
                self.assertTrue(statically_known_true(i0 != 4))
                self.assertTrue(statically_known_true(i0 != 5))
                self.assertTrue(statically_known_true(i0 < 4))
                self.assertTrue(statically_known_true(i0 <= 5))

    def test_guard_refine_range(self):
        shape_env = ShapeEnv()
        for i, rel in enumerate(
            [lambda x: x > 4, lambda x: 4 < x, lambda x: x >= 5, lambda x: 5 <= x]
        ):
            with self.subTest(f"i = {i}"):
                i0 = create_symint(shape_env, 10, duck=False)
                self.assertTrue(bool(rel(i0)))
                self.assertTrue(statically_known_true(i0 != 3))
                self.assertTrue(statically_known_true(i0 != 4))
                self.assertFalse(statically_known_true(i0 != 5))
                self.assertFalse(statically_known_true(i0 != 6))
                self.assertTrue(statically_known_true(i0 > 4))
                self.assertTrue(statically_known_true(i0 >= 5))

        for i, rel in enumerate(
            [lambda x: x > 4, lambda x: 4 < x, lambda x: x >= 5, lambda x: 5 <= x]
        ):
            with self.subTest(f"i = {i}"):
                i0 = create_symint(shape_env, 2, duck=False)
                self.assertFalse(bool(rel(i0)))
                self.assertFalse(statically_known_true(i0 != 3))
                self.assertFalse(statically_known_true(i0 != 4))
                self.assertTrue(statically_known_true(i0 != 5))
                self.assertTrue(statically_known_true(i0 != 6))
                self.assertTrue(statically_known_true(i0 <= 4))
                self.assertTrue(statically_known_true(i0 < 5))

        for i, rel in enumerate(
            [lambda x: x < 4, lambda x: 4 > x, lambda x: x <= 3, lambda x: 3 >= x]
        ):
            with self.subTest(f"i = {i}"):
                i0 = create_symint(shape_env, 2, duck=False)
                self.assertTrue(bool(rel(i0)))
                self.assertFalse(statically_known_true(i0 != 2))
                self.assertFalse(statically_known_true(i0 != 3))
                self.assertTrue(statically_known_true(i0 != 4))
                self.assertTrue(statically_known_true(i0 != 5))
                self.assertTrue(statically_known_true(i0 < 4))
                self.assertTrue(statically_known_true(i0 <= 3))

        for i, rel in enumerate(
            [lambda x: x < 4, lambda x: 4 > x, lambda x: x <= 3, lambda x: 3 >= x]
        ):
            with self.subTest(f"i = {i}"):
                i0 = create_symint(shape_env, 10, duck=False)
                self.assertFalse(bool(rel(i0)))
                self.assertTrue(statically_known_true(i0 != 2))
                self.assertTrue(statically_known_true(i0 != 3))
                self.assertFalse(statically_known_true(i0 != 4))
                self.assertFalse(statically_known_true(i0 != 5))
                self.assertTrue(statically_known_true(i0 >= 4))
                self.assertTrue(statically_known_true(i0 > 3))

    def test_mul_int_oo_nan(self):
        shape_env = ShapeEnv()
        s0 = create_symint(shape_env, 5, duck=False)
        s1 = create_symint(shape_env, 6, duck=False)
        s2 = create_symint(shape_env, 5, duck=False)
        bool(s0 * (s1 // s0) == s2)

    def test_non_overlapping_and_dense(self):
        shape_env = ShapeEnv()
        a0 = create_symint(shape_env, 5)
        r = torch.empty_strided((a0, 7), (1, a0), device="meta")
        self.assertTrue(torch.ops.aten.is_non_overlapping_and_dense.default(r))

    def test_non_overlapping_and_dense_unbacked(self):
        shape_env = ShapeEnv()
        u0 = shape_env.create_unbacked_symint()
        torch._check_is_size(u0)
        cf = torch.ops.aten.is_non_overlapping_and_dense.default

        self.assertEqual(IsNonOverlappingAndDenseIndicator(u0.node.expr, 2, 2, 1), 1)
        self.assertEqual(IsNonOverlappingAndDenseIndicator(2, u0.node.expr, 1, 2), 1)
        self.assertTrue(cf(torch.empty_strided((u0, 2), (2, 1), device="meta")))
        self.assertTrue(cf(torch.empty_strided((2, u0), (1, 2), device="meta")))

        self.assertEqual(IsNonOverlappingAndDenseIndicator(u0.node.expr, 1), 1)
        self.assertEqual(IsNonOverlappingAndDenseIndicator(1, u0.node.expr), 1)
        self.assertTrue(cf(torch.empty_strided((u0,), (1,), device="meta")))
        self.assertTrue(cf(torch.empty_strided((1,), (u0,), device="meta")))

        Max = torch.sym_max
        # NB: This only works because we're able to determine this tensor is
        # contiguous. transpose(0, 1) makes it stop working
        self.assertTrue(
            cf(
                torch.empty_strided(
                    (2, 3, 1, u0),
                    (3 * Max(1, u0), Max(1, u0), Max(1, u0), 1),
                    device="meta",
                )
            )
        )

    def test_sympy_optimized_add_binary_search(self):
        import sympy

        from torch.fx.experimental.sym_node import _binary_search_insert_arg

        a = sympy.Symbol("a")
        b = sympy.Symbol("b")
        c = sympy.Symbol("c")

        args = []
        args = _binary_search_insert_arg([], b)
        self.assertEqual(args, [b])

        self.assertEqual(_binary_search_insert_arg(args, b), None)

        args = _binary_search_insert_arg(args, a)
        self.assertEqual(args, [a, b])

        self.assertEqual(_binary_search_insert_arg(args, b), None)
        self.assertEqual(_binary_search_insert_arg(args, a), None)

        args = _binary_search_insert_arg(args, c)
        self.assertEqual(args, [a, b, c])

        self.assertEqual(_binary_search_insert_arg(args, a), None)
        self.assertEqual(_binary_search_insert_arg(args, b), None)
        self.assertEqual(_binary_search_insert_arg(args, c), None)

        a1 = sympy.Symbol("a1")
        a2 = sympy.Symbol("a2")

        args = _binary_search_insert_arg(args, a1)
        self.assertEqual(args, [a, a1, b, c])

        args = _binary_search_insert_arg(args, a2)
        self.assertEqual(args, [a, a1, a2, b, c])

        c1 = sympy.Symbol("c1")
        args = _binary_search_insert_arg(args, c1)
        self.assertEqual(args, [a, a1, a2, b, c, c1])

        # insert to front
        _a = sympy.Symbol("_a")
        args = _binary_search_insert_arg(args, _a)
        self.assertEqual(args, [_a, a, a1, a2, b, c, c1])

    def test_floor_clean_div_axioms(self):
        # Test that if we add an axiom that have FloorDiv, after which the
        # shapeEnv changed such that it can be simplified it to CleanDiv, then
        # We still correctly replace CleanDiv with the axiom value of FloorDiv.
        shape_env = ShapeEnv()
        a = shape_env.create_unbacked_symint()

        shape_env.guard_or_defer_runtime_assert((a // 3 == 1).node.expr, " test")

        from sympy import Eq

        test1 = Eq(FloorDiv(a.node.expr, 3), 1)
        test2 = Eq(CleanDiv(a.node.expr, 3), 1)

        self.assertTrue(shape_env.evaluate_expr(test1))
        self.assertEqual(shape_env._maybe_evaluate_static(test2), None)

        # After this FloorDiv(a, 3) is simplified to CleanDiv(a, 3)
        shape_env.guard_or_defer_runtime_assert(Eq(Mod(a, 3), 0), " test")
        self.assertEqual(test2, shape_env.simplify(test1))

        self.assertTrue(shape_env.evaluate_expr(test1))
        self.assertTrue(shape_env.evaluate_expr(test2))

    def test_sympy_optimized_add(self):
        shape_env = ShapeEnv()
        s0 = create_symint(shape_env, 2)
        s1 = create_symint(shape_env, 3)
        s2 = create_symint(shape_env, 4)
        sum = s0 + s1

        self.assertTrue(sum.node._optimized_summation)

        def assert_optimized(sym):
            self.assertTrue(sym.node._optimized_summation)

        def assert_not_optimized(sym):
            self.assertFalse(getattr(sym.node, "_optimized_summation", False))

        assert_optimized(sum)

        # add duplicate symbol
        assert_not_optimized(sum + s0)

        # add constant.
        assert_not_optimized(sum + 1)

        # add new unique symbol, should maintain _optimized_summation property.
        assert_optimized(sum + s2)

        assert_optimized(s2 + sum)

        # add x + (a+b) with no  _optimized_summation on the rhs sum.
        a = create_symint(shape_env, 10)
        b = create_symint(shape_env, 11)
        two_sum = torch.sym_sum([a, b])
        assert_not_optimized(two_sum)
        assert_optimized(sum + two_sum)

        # adding two expressions of length >2 that are _optimized_summation.
        a = s0 + s1 + s2
        s3 = create_symint(shape_env, 10)
        s4 = create_symint(shape_env, 20)
        s5 = create_symint(shape_env, 30)
        b = s3 + s4 + s5
        assert_optimized(a)
        assert_optimized(b)
        assert_not_optimized(a + b)
        assert_not_optimized(b + a)
        assert_not_optimized(b + a + b)

    def test_max_of_unique_summation_opt(self):
        shape_env = ShapeEnv()
        s0 = shape_env.create_unbacked_symint()
        s1 = shape_env.create_unbacked_symint()
        s2 = shape_env.create_unbacked_symint()
        s3 = shape_env.create_unbacked_symint()
        s4 = shape_env.create_unbacked_symint()
        s5 = shape_env.create_unbacked_symint()
        s7 = shape_env.create_unbacked_symint()

        def assert_optimized(sym):
            self.assertTrue(sym.node.expr.unique_summations_symbols is not None)

        def assert_not_optimized(sym):
            getattr(sym.node.expr, "unique_summations_symbols", None)

        mx1 = torch.sym_max(s0, s1)
        assert_not_optimized(mx1)

        mx2 = torch.sym_max(s0 + s1, s2 + s3)
        assert_optimized(mx2)

        mx3 = torch.sym_max(mx2, s4 + s5)
        assert_optimized(mx3)
        assert_optimized(torch.sym_max(s4 + s5, mx2))

        assert_not_optimized(torch.sym_max(mx3, s7))
        assert_not_optimized(torch.sym_max(mx3, 10))
        assert_not_optimized(torch.sym_max(mx3, s3 + s7))
        assert_not_optimized(torch.sym_max(mx3, s7 * 2))

    def test_sym_max_multi_max_simplify(self):
        shape_env = ShapeEnv()
        u0 = shape_env.create_unbacked_symint()
        self.assertTrue(
            statically_known_true(
                torch.sym_max(1, torch.sym_max(257, u0)) == torch.sym_max(257, u0)
            )
        )

    def test_numpy_sym_max(self):
        self.assertEqual(torch.sym_max(np.int64(10), 12), 12)
        self.assertEqual(torch.sym_max(np.int64(12), 10), 12)
        self.assertEqual(torch.sym_max(np.int64(10), 12.5), 12.5)
        self.assertEqual(torch.sym_max(np.int64(14), 12.5), 14.0)
        self.assertEqual(torch.sym_max(np.float64(14.0), 12), 14.0)
        self.assertEqual(torch.sym_max(np.float64(14.0), 16), 16.0)

    def test_numpy_sym_min(self):
        self.assertEqual(torch.sym_min(np.int64(10), 12), 10)
        self.assertEqual(torch.sym_min(np.int64(12), 10), 10)
        self.assertEqual(torch.sym_min(np.int64(10), 12.5), 10.0)
        self.assertEqual(torch.sym_min(np.int64(14), 12.5), 12.5)
        self.assertEqual(torch.sym_min(np.float64(14.0), 12), 12.0)
        self.assertEqual(torch.sym_min(np.float64(14.0), 16), 14.0)

    def test_debug_has_internal_overlap_unbacked(self):
        shape_env = ShapeEnv()
        u0 = shape_env.create_unbacked_symint()
        torch._check_is_size(u0)
        cf = torch._debug_has_internal_overlap
        self.assertEqual(cf(torch.empty_strided((u0, 2), (2, 1), device="meta")), 0)
        self.assertEqual(cf(torch.empty_strided((2, u0), (1, 2), device="meta")), 0)
        self.assertEqual(cf(torch.empty_strided((u0,), (1,), device="meta")), 0)
        self.assertEqual(cf(torch.empty_strided((1,), (u0,), device="meta")), 2)
        Max = torch.sym_max
        self.assertEqual(
            cf(
                torch.empty_strided(
                    (2, 3, 1, u0),
                    (3 * Max(1, u0), Max(1, u0), Max(1, u0), 1),
                    device="meta",
                )
            ),
            2,
        )

        # Wobbling these to zero is OK too
        self.assertEqual(cf(torch.empty_strided((u0, 2), (3, 1), device="meta")), 2)
        self.assertEqual(cf(torch.empty_strided((2, u0), (1, 3), device="meta")), 2)

    def test_specialize_zero_one(self):
        shape_env = ShapeEnv(specialize_zero_one=True)
        a0 = create_symint(shape_env, 5)
        assert a0 != 1
        self.assertEqual(len(shape_env.guards), 0)

        shape_env = ShapeEnv(specialize_zero_one=False)
        a0 = create_symint(shape_env, 5)
        assert a0 != 1
        self.assertEqual(len(shape_env.guards), 1)

    def test_duck_shape(self):
        shape_env = ShapeEnv(duck_shape=True)
        a0 = create_symint(shape_env, 5)
        a1 = create_symint(shape_env, 5)
        assert a0 == a1
        self.assertEqual(len(shape_env.guards), 0)

        shape_env = ShapeEnv(duck_shape=False)
        a0 = create_symint(shape_env, 5)
        a1 = create_symint(shape_env, 5)
        assert a0 == a1
        self.assertEqual(len(shape_env.guards), 1)

    def test_int_bool(self):
        # See https://github.com/pytorch/pytorch/issues/95981
        shape_env = ShapeEnv(duck_shape=True)
        a0 = create_symint(shape_env, 5)
        assert a0
        self.assertEqual(len(shape_env.guards), 0)

    def test_symint_as_scalar(self):
        shape_env = ShapeEnv()
        a0 = create_symint(shape_env, 2)

        sym_int_encountered = False

        class TestSymInt(TorchDispatchMode):
            def __torch_dispatch__(self, func, types, args=(), kwargs=None):
                assert func == torch.ops.aten.add.Tensor

                nonlocal sym_int_encountered
                # WARNING: do not do identity tests on the outer
                # SymInt/SymFloat, they are NOT STABLE
                sym_int_encountered = kwargs["alpha"].node is a0.node
                kwargs["alpha"] = 0
                return func(*args)

        x = torch.rand([4, 4])
        with TestSymInt():
            y = torch.add(x, x, alpha=a0)

        self.assertTrue(sym_int_encountered)

    def test_deepcopy(self):
        shape_env = ShapeEnv()
        a0 = create_symint(shape_env, 2)
        assert a0 < 4
        new_shape_env = copy.deepcopy(shape_env)
        self.assertEqual(len(new_shape_env.guards), 1)

    def test_print_readable_with_symints(self):
        def f(a, b):
            dim0 = a.shape[0] + b.shape[0]
            dim1 = a.shape[1] + b.shape[1]
            d = a.new_empty(dim0, dim1)
            d = torch.ops.aten.native_dropout(d, 0.5, train=True)
            return d

        fx_g = make_fx(f, tracing_mode="symbolic")(torch.randn(5, 3), torch.randn(4, 3))
        out = fx_g.print_readable(print_output=False)

        self.assertExpectedInline(
            out.strip(),
            """\
class f(torch.nn.Module):
    def forward(self, a_1: "f32[s75, s96]", b_1: "f32[s57, s96]"):
        # No stacktrace found for following nodes
        sym_size_int: "Sym(s75)" = torch.ops.aten.sym_size.int(a_1, 0)
        sym_size_int_1: "Sym(s57)" = torch.ops.aten.sym_size.int(b_1, 0)
        add: "Sym(s57 + s75)" = sym_size_int + sym_size_int_1;  sym_size_int = sym_size_int_1 = None
        sym_size_int_2: "Sym(s96)" = torch.ops.aten.sym_size.int(a_1, 1)
        sym_size_int_3: "Sym(s96)" = torch.ops.aten.sym_size.int(b_1, 1);  b_1 = None
        add_1: "Sym(2*s96)" = sym_size_int_2 + sym_size_int_3;  sym_size_int_2 = sym_size_int_3 = None
        new_empty: "f32[s57 + s75, 2*s96]" = torch.ops.aten.new_empty.default(a_1, [add, add_1], pin_memory = False);  a_1 = add = add_1 = None
        native_dropout = torch.ops.aten.native_dropout.default(new_empty, 0.5, True);  new_empty = None
        getitem: "f32[s57 + s75, 2*s96]" = native_dropout[0]
        getitem_1: "b8[s57 + s75, 2*s96]" = native_dropout[1];  native_dropout = None
        return (getitem, getitem_1)""",  # noqa: B950
        )

    def test_statically_known_true(self):
        shape_env = ShapeEnv()
        s2, s3, s4 = (create_symint(shape_env, i) for i in range(2, 5))

        # Statically known true
        self.assertTrue(statically_known_true(True))
        self.assertTrue(statically_known_true(s2 == s2))
        self.assertTrue(statically_known_true(s2 * s3 > s3))
        self.assertTrue(statically_known_true(s3 * s4 > s4))
        self.assertTrue(statically_known_true((s3 + s3) % 2 == 0))

        # Statically known false
        self.assertFalse(statically_known_true(False))
        self.assertFalse(statically_known_true(s3 * s4 <= s4))
        self.assertFalse(statically_known_true((s3 + s3) % 2 == 1))

        # True for hints, but not known statically
        self.assertFalse(statically_known_true(s2 + s2 == s4))
        self.assertFalse(statically_known_true(s4 % s2 == 0))
        self.assertFalse(statically_known_true(s2 != s3))
        self.assertFalse(statically_known_true(s3 * s4 > s2))

        # False for hints, but not known statically
        self.assertFalse(statically_known_true(s2 == s3))
        self.assertFalse(statically_known_true(s2 > s3))
        self.assertFalse(statically_known_true(s3 + s3 == s4))

        # No guards should be generated
        self.assertEqual(len(shape_env.guards), 0)

    def test_statically_known_false(self):
        shape_env = ShapeEnv()
        s2, s3, s4 = (create_symint(shape_env, i) for i in range(2, 5))

        # Statically known true
        self.assertFalse(statically_known_false(True))
        self.assertFalse(statically_known_false(s2 == s2))
        self.assertFalse(statically_known_false(s2 * s3 > s3))
        self.assertFalse(statically_known_false(s3 * s4 > s4))
        self.assertFalse(statically_known_false((s3 + s3) % 2 == 0))

        # Statically known false
        self.assertTrue(statically_known_false(False))
        self.assertTrue(statically_known_false(s3 * s4 <= s4))
        self.assertTrue(statically_known_false((s3 + s3) % 2 == 1))

        # True for hints, but not known statically
        self.assertFalse(statically_known_false(s2 + s2 == s4))
        self.assertFalse(statically_known_false(s4 % s2 == 0))
        self.assertFalse(statically_known_false(s2 != s3))
        self.assertFalse(statically_known_false(s3 * s4 > s2))

        # False for hints, but not known statically
        self.assertFalse(statically_known_false(s2 == s3))
        self.assertFalse(statically_known_false(s2 > s3))
        self.assertFalse(statically_known_false(s3 + s3 == s4))

        # No guards should be generated
        self.assertEqual(len(shape_env.guards), 0)

    def test_ephemeral_source_simplification(self):
        from torch._dynamo.source import EphemeralSource

        # For full robustness, ensure the ephemeral source symbols are simplified out regardless
        # of construction order or check order.
        for construct_ephemeral_first, x_first_in_check in itertools.product(
            [False, True], [False, True]
        ):
            shape_env = ShapeEnv()
            shape = (5, 10)
            dynamic_dims = [DimDynamic.DYNAMIC for _ in shape]
            x = create_symbolic_tensor(
                "x",
                torch.randn(*shape),
                shape_env,
                source=(EphemeralSource() if construct_ephemeral_first else None),
                dynamic_dims=dynamic_dims,
            )
            y = create_symbolic_tensor(
                "y",
                torch.randn(*shape),
                shape_env,
                source=(EphemeralSource() if not construct_ephemeral_first else None),
                dynamic_dims=dynamic_dims,
            )
            t_with_ephemeral = x if construct_ephemeral_first else y

            def _get_ephemeral_source_symbols(t):
                return [
                    s.node.expr
                    for s in itertools.chain(t.shape, t.stride(), (t.storage_offset(),))
                    if isinstance(s, torch.SymInt)
                    and s.node.expr in shape_env.var_to_sources
                    and any(
                        source.is_ephemeral()
                        for source in shape_env.var_to_sources[s.node.expr]
                    )
                ]

            # these checks should simplify out the ephemeral symbols, regardless of the
            # ordering x == y or y == x
            self.assertTrue(len(_get_ephemeral_source_symbols(t_with_ephemeral)) > 0)
            if x_first_in_check:
                torch._check(x.size() == y.size())
                torch._check(x.stride() == y.stride())
                torch._check(x.storage_offset() == y.storage_offset())
            else:
                torch._check(y.size() == x.size())
                torch._check(y.stride() == x.stride())
                torch._check(y.storage_offset() == x.storage_offset())
            self.assertEqual(len(_get_ephemeral_source_symbols(t_with_ephemeral)), 0)

    def test_ephemeral_source_unified_with_non_ephemeral_source(self):
        from torch._dynamo.source import EphemeralSource

        for construct_ephemeral_first in (False, True):
            shape_env = ShapeEnv()
            shape = (5, 10)
            # use duck sizing here to ensure symbol reuse across x and y
            duck_dims = [DimDynamic.DUCK for _ in shape]
            x = create_symbolic_tensor(
                "x",
                torch.randn(*shape),
                shape_env,
                source=(EphemeralSource() if construct_ephemeral_first else None),
                dynamic_dims=duck_dims,
            )
            y = create_symbolic_tensor(
                "y",
                torch.randn(*shape),
                shape_env,
                source=(EphemeralSource() if not construct_ephemeral_first else None),
                dynamic_dims=duck_dims,
            )

            # regardless of construction order, non-ephemeral sources should be preferred
            # first in the var_to_sources list for potential guarding later on
            for source_list in shape_env.var_to_sources.values():
                self.assertFalse(source_list[0].is_ephemeral())

            self.assertEqual(x.size(), y.size())
            self.assertEqual(x.stride(), y.stride())
            self.assertEqual(x.storage_offset(), y.storage_offset())

    def test_tensor_factory_with_symint(self):
        args = list(range(0, 3))
        expected = torch.tensor(args)

        shape_env = ShapeEnv()
        sym_args = [create_symint(shape_env, i) for i in args]

        # test tensor factories
        for dt in all_types_and(torch.half, torch.bfloat16):
            res = torch.tensor(sym_args, dtype=dt)
            self.assertEqual(res, expected, exact_dtype=False)

        # test legacy tensor factories
        legacy_ctors = [
            torch.Tensor,
            torch.LongTensor,
            torch.DoubleTensor,
            torch.FloatTensor,
            torch.IntTensor,
            torch.ShortTensor,
            torch.HalfTensor,
            torch.ByteTensor,
        ]
        for Tensor in legacy_ctors:
            res = Tensor(sym_args)
            self.assertEqual(res, expected, exact_dtype=False)

    def test_backed_size_oblivious_01_spec(self):
        from torch.fx.experimental.symbolic_shapes import guard_size_oblivious

        @torch.compile(dynamic=True, fullgraph=True)
        def f(a, b):
            if guard_size_oblivious(a.size(0) == 1):
                return b * 10
            else:
                return b * 20

        with torch.fx.experimental._config.patch(backed_size_oblivious=True):
            # always go to the >= 2 branch.
            self.assertEqual(
                f(torch.tensor([1]), torch.tensor([1])), torch.tensor([20])
            )

    def test_baddbmm_symint(self):
        from torch._subclasses.fake_tensor import FakeTensorMode

        shape_env = ShapeEnv()
        fake_mode = FakeTensorMode(shape_env=shape_env)

        B, M, K, N = [shape_env.create_unbacked_symint() for _ in range(4)]

        with fake_mode:
            A = torch.empty((B, M, K), device="meta")
            Bmat = torch.empty((B, K, N), device="meta")
            bias3 = torch.empty((B, M, N), device="meta")

            _ = torch.baddbmm(bias3, A, Bmat)


@skipIfTorchDynamo(
    "Creating ShapeEnv fails for confusing reasons (also we never expect dynamo to see code like this)"
)
class TestSymNumberMagicMethods(TestCase):
    def _do_test(self, fn, inp1, inp2, shape_env, is_unary_fn):
        with self.subTest(fn=fn, inp1=inp1, inp2=inp2, is_unary_fn=is_unary_fn):
            return self._do_test2(fn, inp1, inp2, shape_env, is_unary_fn)

    def _do_test2(self, fn, inp1, inp2, shape_env, is_unary_fn):
        # Helper function
        # NB: don't use one as that will get specialized
        # TODO: We don't have to circuitously create the float, can just
        # create a symfloat directly
        seed_node = (create_symint(shape_env, 2) / 2.0).node
        bool_seed_node = (create_symint(shape_env, 2) == 2).node

        def get_sym_inp(inp):
            # NB: this must come before int
            if isinstance(inp, bool):
                return torch.SymBool(to_node(bool_seed_node, inp))
            elif isinstance(inp, int):
                return torch.SymInt(to_node(seed_node, inp))
            else:
                return torch.SymFloat(to_node(seed_node, inp))

        if fn == "float_pow":
            if inp1 < 0:
                return

        if fn == "pow_by_natural":
            if isinstance(inp1, float) or isinstance(inp2, float):
                return
            if inp2 < 0:
                return

        def maybe_xfail(inp1, inp2):
            if fn == "sym_sqrt" and inp1 < 0:
                # ValueError: math domain error
                return self.assertRaises((ValueError,))
            elif (
                fn in ("float_truediv", "int_truediv", "int_floordiv", "mod")
                and inp2 == 0
            ):
                # ZeroDivisionError: division by zero
                return self.assertRaises((ZeroDivisionError,))
            elif fn in ["float_pow", "pow_by_natural"] and inp1 == 0 and inp2 < 0:
                # ZeroDivisionError: 0.0 cannot be raised to a negative power
                return self.assertRaises((ZeroDivisionError,))
            elif (
                # TODO: dear catastrophe waitress,
                # this doesn't work
                fn in ["float_pow", "pow_by_natural"]
                and inp1 < 0
                and (
                    type(inp1) is (SymInt, SymFloat) or type(inp2) is (SymInt, SymFloat)
                )
                and (type(inp1) is (SymFloat, float) or type(inp2) is (SymFloat, float))
            ):
                # Complex result, which we do not support:
                # TypeError: Cannot convert complex to float
                return self.assertRaises((RuntimeError,))
            elif fn in ("lshift", "rshift") and not (
                isinstance(inp1, (SymInt, int)) and isinstance(inp2, (SymInt, int))
            ):
                # TypeError: unsupported operand type(s)
                return self.assertRaises((TypeError,))
            elif fn in ("lshift", "rshift") and inp2 < 0:
                # ValueError: math domain error
                return self.assertRaises((ValueError,))
            else:
                return contextlib.nullcontext()

        lambda_apply = method_to_operator(fn)

        def guard_fn(v):
            if type(v) in (SymBool, bool):
                return guard_bool(v)
            elif type(v) in (SymFloat, float):
                return guard_float(v)
            else:  # SymInt, int
                return guard_int(v)

        # Get reference result
        with maybe_xfail(inp1, inp2):
            if is_unary_fn:
                ref_out = lambda_apply(inp1)
            else:
                ref_out = lambda_apply(inp1, inp2)

        # Symified first arg
        sym_inp1 = get_sym_inp(inp1)
        with maybe_xfail(sym_inp1, inp2):
            if is_unary_fn:
                out = lambda_apply(sym_inp1)
            else:
                out = lambda_apply(sym_inp1, inp2)
            self.assertTrue(isinstance(out, (SymInt, SymFloat, SymBool)))
            out = guard_fn(out)
            self.assertEqual(out, ref_out)

        if is_unary_fn:
            return

        # Symified second arg
        sym_inp2 = get_sym_inp(inp2)
        with maybe_xfail(inp1, sym_inp2):
            out = lambda_apply(inp1, sym_inp2)
            self.assertTrue(isinstance(out, (SymInt, SymFloat, SymBool)))
            out = guard_fn(out)
            self.assertEqual(out, ref_out)

        # Symified both args
        with maybe_xfail(sym_inp1, sym_inp2):
            out = lambda_apply(sym_inp1, sym_inp2)
            self.assertTrue(isinstance(out, (SymInt, SymFloat, SymBool)))
            out = guard_fn(out)
            self.assertEqual(out, ref_out)

    @parametrize("fn", list(sym_node.magic_methods.keys()))
    def test_bool_method(self, fn):
        # sym_ite has its own tests
        if fn not in sym_node.bool_magic_methods or fn == "sym_ite":
            self.skipTest(f"{fn} is non-bool")

        is_unary_fn = fn in sym_node.unary_methods
        shape_env = ShapeEnv()
        self._do_test(fn, True, False, shape_env, is_unary_fn)

    @parametrize("fn", list(sym_node.magic_methods.keys()))
    @parametrize("first_type", ["int", "float"])
    @parametrize("second_type", ["int", "float"])
    def test_method(self, fn, first_type, second_type):
        if first_type == "float":
            # TODO: Hmm, this looks like we skip all floats
            self.skipTest(f"{fn} is not a float magic method")

        if (
            first_type == "int" or second_type == "int"
        ) and fn in sym_node.only_float_magic_methods:
            self.skipTest(f"{fn} is not an int method")

        if second_type == "float" and fn in ["mod"]:
            self.skipTest(f"{fn} only handles int")

        if fn in sym_node.bitwise_ops and (first_type != "int" or second_type != "int"):
            self.skipTest(f"{fn} is a bitwise op, only handles int")

        is_unary_fn = fn in sym_node.unary_methods or fn == "round"
        # Second argument is ignored for unary function. So only run for one type
        if is_unary_fn and second_type == "float":
            self.skipTest(f"{fn} is unary and already tested")

        if fn in sym_node.bool_magic_methods:
            self.skipTest(f"{fn} is bool")

        # Only floats here since these will be converted to int if necessary.
        # We also ignore complex and bool.
        values = (
            0.0,
            1.0,
            0.5 if fn in ("sym_acos", "sym_asin") else 2.5,  # avoid math domain error
        )

        neg_values = tuple(-x for x in values)

        for inp1, inp2 in itertools.chain(
            itertools.product(values, values),
            itertools.product(values, neg_values),
            itertools.product(neg_values, values),
            itertools.product(neg_values, neg_values),
        ):
            if first_type == "int":
                inp1 = int(inp1)
            if second_type == "int":
                inp2 = int(inp2)

            shape_env = ShapeEnv()

            self._do_test(fn, inp1, inp2, shape_env, is_unary_fn)

    def get_constant_bool(self, val):
        return SymBool(torch._C._get_constant_bool_symnode(val))

    @unittest.expectedFailure
    def test_symint_hashing(self):
        shape_env = ShapeEnv()
        hash(create_symint(shape_env, 3))

    def test_symnode_hashing(self):
        shape_env = ShapeEnv()

        # These all trigger specialization when hashed
        hash(create_symbool(shape_env, True))
        # We should be passing in float here, but create_symbol currently
        # only supports int
        hash(create_symfloat(shape_env, 3.0))

        # NestedInt (SymInt), constant SymBool, SymNode are hashable
        j1 = torch._C._get_nested_int(1, 1)
        j1_copy = torch._C._get_nested_int(1, 1)
        j2 = torch._C._get_nested_int(2, 1)
        t = self.get_constant_bool(True)
        t_copy = self.get_constant_bool(True)
        f = self.get_constant_bool(False)
        n = create_symint(shape_env, 3).node
        m = self.get_constant_bool(True).node

        self.assertIs(j1 == j1_copy, True)
        self.assertEqual(hash(j1), hash(j1_copy))
        self.assertIs(j1 == j2, False)
        self.assertNotEqual(hash(j1), hash(j2))
        self.assertIs(t == t_copy, True)
        self.assertEqual(hash(t), hash(t_copy))
        self.assertIs(t == f, False)
        self.assertNotEqual(hash(t), hash(f))

        hash(n)
        hash(m)

    def test_symint_deepcopy(self):
        shape_env = ShapeEnv()

        symnodes = (torch._C._get_nested_int(1, 1),)
        deepcopied_symnodes = copy.deepcopy(symnodes)
        self.assertEqual(symnodes, deepcopied_symnodes)

    def test_non_symbolic_symnode(self):
        j1 = torch._C._get_nested_int(1, 1)
        j2 = torch._C._get_nested_int(1, 1)
        j3 = torch._C._get_nested_int(3, 1)

        self.assertIsInstance(j1, torch.SymInt)
        self.assertNotIsInstance(j1, int)

        with self.assertRaisesRegex(
            RuntimeError, "add not supported by NestedIntSymNode"
        ):
            j1 + 3

        self.assertFalse(j1 == 3)
        with self.assertRaisesRegex(RuntimeError, "indeterminate"):
            self.assertFalse(3 >= j2)

        self.assertIs(j1 == j1, True)
        self.assertIs(j1 == j2, True)
        self.assertIs(j1 == j3, False)
        self.assertIs(j1 != j3, True)
        self.assertIs(j1 != j2, False)

        x = self.get_constant_bool(True)
        #
        # Unary
        #
        # op(constant SymBool)
        self.assertIs(x.__sym_not__(), False)

        #
        # Binary
        #
        # op(constant SymBool, bool)
        # op(constant SymBool, constant SymBool)
        # op(bool, constant SymBool)
        self.assertIs(operator.and_(x, True), True)
        self.assertIs(operator.and_(x, x), True)
        self.assertIs(operator.and_(True, x), True)

        # op(symbolic SymBool, constant Symbool)
        # op(constant SymBool, symbolic Symbool)
        shape_env = ShapeEnv()
        a = create_symint(shape_env, 2)
        b = create_symint(shape_env, 2)
        c = a == b  # symbolic SymBool
        d = self.get_constant_bool(True)
        e = operator.and_(c, d)
        f = operator.and_(d, c)
        self.assertTrue(is_symbolic(e))
        self.assertTrue(is_symbolic(f))
        self.assertIs(e.node.guard_bool("", 0), True)
        self.assertIs(f.node.guard_bool("", 0), True)

        # Comparing sizes
        sz1 = torch.Size([j1, j1, j1])
        sz2 = torch.Size([j1, j1, j1])
        self.assertIs(sz1 == sz2, True)

        sz1 = torch.Size([3, j1, 4])
        sz2 = torch.Size([3, j2, 4])
        self.assertIs(sz1 == sz2, True)
        self.assertIs(sz1 != sz2, False)

    def test_stride_symnode(self):
        shape_env = ShapeEnv()

        # check everything static
        t = create_fake_tensor_with_dynamic_size(
            torch.ones(3, 6),
            shape_env,
            dynamic_sizes=[
                DimDynamic.STATIC,
                DimDynamic.STATIC,
            ],
            dynamic_strides=[
                DimDynamic.INFER_STRIDE,
                DimDynamic.INFER_STRIDE,
            ],
        )
        self.assertTrue(all(isinstance(size, int) for size in t.size()))
        self.assertTrue(all(isinstance(stride, int) for stride in t.stride()))

        # check dynamic size but static dims
        t = create_fake_tensor_with_dynamic_size(
            torch.ones(3, 6),
            shape_env,
            dynamic_sizes=[
                DimDynamic.DYNAMIC,
                DimDynamic.DYNAMIC,
            ],
            dynamic_strides=[
                DimDynamic.INFER_STRIDE,
                DimDynamic.INFER_STRIDE,
            ],
        )
        # Expect stride to be inferred
        s0, s1 = t.size()
        s2, s3 = t.stride()
        self.assertTrue(isinstance(s0, torch.SymInt))
        self.assertTrue(isinstance(s1, torch.SymInt))
        self.assertTrue(isinstance(s2, torch.SymInt))
        self.assertTrue(s1 == s2)
        self.assertEqual(s3, 1)

        # Check dynamic stride but static dims
        t = create_fake_tensor_with_dynamic_size(
            torch.ones(3, 6),
            shape_env,
            dynamic_sizes=[
                DimDynamic.STATIC,
                DimDynamic.STATIC,
            ],
            dynamic_strides=[
                DimDynamic.DYNAMIC,
                DimDynamic.INFER_STRIDE,
            ],
        )
        s0, s1 = t.size()
        s2, s3 = t.stride()
        self.assertTrue(isinstance(s0, int))
        self.assertTrue(isinstance(s1, int))
        self.assertTrue(isinstance(s2, torch.SymInt))
        self.assertTrue(isinstance(s3, int))

        # Check dynamic sizes and dims, and ensure different symbol
        t = create_fake_tensor_with_dynamic_size(
            torch.ones(3, 6),
            shape_env,
            dynamic_sizes=[
                DimDynamic.DYNAMIC,
                DimDynamic.DYNAMIC,
            ],
            dynamic_strides=[
                DimDynamic.DYNAMIC,
                DimDynamic.INFER_STRIDE,
            ],
        )
        s0, s1 = t.size()
        s2, s3 = t.stride()
        self.assertTrue(isinstance(s0, torch.SymInt))
        self.assertTrue(isinstance(s1, torch.SymInt))
        self.assertTrue(isinstance(s2, torch.SymInt))
        self.assertTrue(isinstance(s3, int))
        self.assertTrue(str(s1.node.expr) != str(s2.node.expr))


instantiate_parametrized_tests(TestSymNumberMagicMethods)


class TestFloorDiv(TestCase):
    @staticmethod
    def python_floordiv(x, y):
        return x // y

    @staticmethod
    def torch_floordiv(x, y):
        # Note: we fully evaluate here since FloorDiv might not always do
        # that.
        shape_env = ShapeEnv()
        return shape_env.evaluate_expr(FloorDiv(x, y))

    @staticmethod
    def yield_test_cases(values, negate=True):
        for x, y in values:
            yield (x, y)
            if negate:
                yield (-x, y)
                yield (x, -y)
                yield (-x, -y)

    def test_floordiv_float_int(self):
        values = ((7, 2),)

        for x, y in TestFloorDiv.yield_test_cases(values):
            self.assertEqual(
                TestFloorDiv.python_floordiv(x, y), TestFloorDiv.torch_floordiv(x, y)
            )

    def test_floordiv_div_by_one(self):
        values = ((2, 1),)

        for x, y in TestFloorDiv.yield_test_cases(values):
            self.assertEqual(
                TestFloorDiv.python_floordiv(x, y), TestFloorDiv.torch_floordiv(x, y)
            )

    def test_floordiv_simplify(self):
        # Tests how we simplify or evaluate FloorDiv without free variables
        shape_env = ShapeEnv()
        result = 21
        exprs = (7 * FloorDiv(6, 2),)

        for expr in exprs:
            self.assertEqual(expr, result)
            self.assertEqual(expr.doit(deep=False), result)
            self.assertEqual(expr.doit(deep=True), result)
            self.assertEqual(sympy.simplify(expr), result)
            self.assertEqual(shape_env.simplify(expr), result)
            self.assertEqual(shape_env.evaluate_expr(expr), result)

    def test_floordiv_assumptions(self):
        cases = (
            sympy.Symbol("i1", integer=True),
            sympy.Symbol("i2", integer=True),
        )

        for base, divisor in itertools.product(cases, repeat=2):

            def op():
                return FloorDiv(base, divisor)

            def is_complex(x):
                return x.is_integer is False and x.is_real is False and x.is_complex

            if is_complex(base) or is_complex(divisor):
                self.assertRaisesRegex(
                    TypeError,
                    (
                        r"unsupported operand type\(s\) for //: 'Symbol' and 'Symbol',"
                        r" expected integer or real"
                    ),
                    op,
                )
                continue

            op = op()

            # In regular Python, x//x == 1.0 if x is a float, but FloorDiv
            # always returns an integer 1 when both args are the same object.
            # This even works for Symbols with no assumptions specified.
            if base is divisor:
                self.assertTrue(op.is_integer)
                self.assertTrue(op.is_real)
            elif base.is_integer and divisor.is_integer:
                self.assertTrue(op.is_integer)
                self.assertTrue(op.is_real)
            else:
                self.assertEqual(op.is_integer, None)
                self.assertTrue(op.is_real)


class TestDimConstraints(TestCase):
    def test_dim_constraints_reduce_congruences_simple(self):
        from sympy import Symbol

        s = Symbol("s", positive=True, integer=True)
        dim_constraints = DimConstraints({}, {}, set(), {})
        dim_constraints._congruences[s] = {
            (s / 2) % 2,
            (s / 2) % 8,
            (s / 2) % 4,
            s % 2,
            ((s / 16) + 2) % 4,
        }
        congruences = dim_constraints._reduce_congruences()
        self.assertEqual(congruences[s], {(s + 32) % 64})

    def test_dim_constraints_reduce_inequalities_simple(self):
        from sympy import Eq, Interval, Ne, Symbol
        from sympy.solvers.inequalities import reduce_inequalities

        s = Symbol("s", positive=True, integer=True)
        exprs = {
            s >= 2,
            Ne(8 * s, 16),
            Ne(s / 2, 1),
            Ne(16 * s, 32),
            s < 16,
            Ne(s, 2),
            s / 2 < 16,
            s / 2 > 1,
            s / 2 >= 2,
            Ne(3 * s / 2, 3),
        }
        solution = reduce_inequalities(exprs, s).as_set()
        self.assertEqual(solution, Interval.Ropen(4, 16))

        exprs.add(Eq(s / 2, 4))
        solution = reduce_inequalities(exprs, s).as_set()
        self.assertEqual(solution, {8})

    def test_dim_constraints_reduce_inequalities_error(self):
        from collections import defaultdict

        from sympy import Symbol
        from sympy.solvers.inequalities import reduce_inequalities

        from torch._dynamo.source import (
            LocalSource,
            TensorProperty,
            TensorPropertySource,
        )
        from torch.fx.experimental.symbolic_shapes import DynamicDimConstraintPrinter

        s0 = Symbol("s0", positive=True, integer=True)
        exprs = {
            4 * s0**3 - 4 * s0**2 + s0 <= 2147483647,
            s0 >= 2,
            s0**3 <= 2147483647,
            s0 <= 2147483647,
        }
        answer = reduce_inequalities(exprs, s0)

        symbol_to_source = defaultdict(list)
        symbol_to_source[s0].append(
            TensorPropertySource(
                base=LocalSource(local_name="a"), prop=TensorProperty.SIZE, idx=0
            )
        )
        dcp = DynamicDimConstraintPrinter(symbol_to_source, {})
        with self.assertRaisesRegex(
            AssertionError,
            "Unknown symbol.*created by constraints solver",
        ):
            dcp.doprint(answer)

    def test_dim_constraints_solve_full(self):
        from sympy import Eq, Integer, Ne, Symbol

        from torch._dynamo.source import (
            LocalSource,
            TensorProperty,
            TensorPropertySource,
        )

        src0 = TensorPropertySource(
            base=LocalSource(local_name="a"), prop=TensorProperty.SIZE, idx=0
        )
        src2 = TensorPropertySource(
            base=LocalSource(local_name="b"), prop=TensorProperty.SIZE, idx=0
        )
        src3 = TensorPropertySource(
            base=LocalSource(local_name="c"), prop=TensorProperty.SIZE, idx=0
        )
        src4 = TensorPropertySource(
            base=LocalSource(local_name="d"), prop=TensorProperty.SIZE, idx=0
        )

        src1 = TensorPropertySource(
            base=LocalSource(local_name="a"), prop=TensorProperty.SIZE, idx=2
        )
        src7 = TensorPropertySource(
            base=LocalSource(local_name="a"), prop=TensorProperty.SIZE, idx=3
        )

        src5 = TensorPropertySource(
            base=LocalSource(local_name="a"), prop=TensorProperty.SIZE, idx=1
        )
        src8 = TensorPropertySource(
            base=LocalSource(local_name="b"), prop=TensorProperty.SIZE, idx=1
        )

        src6 = TensorPropertySource(
            base=LocalSource(local_name="c"), prop=TensorProperty.SIZE, idx=1
        )
        src9 = TensorPropertySource(
            base=LocalSource(local_name="d"), prop=TensorProperty.SIZE, idx=1
        )
        src10 = TensorPropertySource(
            base=LocalSource(local_name="e"), prop=TensorProperty.SIZE, idx=1
        )

        src11 = TensorPropertySource(
            base=LocalSource(local_name="f"), prop=TensorProperty.SIZE, idx=1
        )
        src12 = TensorPropertySource(
            base=LocalSource(local_name="b"), prop=TensorProperty.SIZE, idx=2
        )

        s0 = Symbol("s0", positive=True, integer=True)
        s1 = Symbol("s1", positive=True, integer=True)
        s5 = Symbol("s5", positive=True, integer=True)
        s6 = Symbol("s6", positive=True, integer=True)
        symbol_to_source = {
            s0: [src0, src2, src3, src4],
            s1: [src1, src7],
            s5: [src5, src8],
            s6: [src6, src9, src10],
        }
        var_to_val = {s0: 8, s1: 96, s5: 22, s6: 21}
        marked_dynamic = {s0, s1, s5, s6}
        dim_constraints = DimConstraints(
            symbol_to_source, var_to_val, marked_dynamic, {}
        )
        dim_constraints.add_equality(src2, s0)
        dim_constraints.add_equality(src3, s0)
        dim_constraints.add_equality(src4, s0)
        dim_constraints.add_equality(src7, s1)
        dim_constraints.add_equality(src8, s5)
        dim_constraints.add_equality(src9, s6)
        dim_constraints.add_equality(src10, s6)
        dim_constraints.add_equality(src11, Integer(1))
        dim_constraints.add_equality(src12, Integer(3))

        dim_constraints.add(s1**2 <= 2147483647)
        dim_constraints.add(32 * s1**2 <= 2147483647)
        dim_constraints.add(s0 < 16)
        dim_constraints.add(Eq(Mod(s1, 2), 0))
        dim_constraints.add(Ne(FloorDiv(s1, 2), 1))
        dim_constraints.add(Ne((FloorDiv(s1, 2)) ** 2, 1))
        dim_constraints.add(32 * (FloorDiv(s1, 2)) ** 2 <= 2147483647)
        dim_constraints.add((FloorDiv(s1, 2)) ** 2 > 1)
        dim_constraints.add(Ne(FloorDiv(s1, 2), 1))
        dim_constraints.add(
            64 * (FloorDiv((FloorDiv(s1, 2) - 1), 2)) ** 2
            + 128 * (FloorDiv((FloorDiv(s1, 2) - 1), 2))
            + 64
            <= 2147483647
        )
        dim_constraints.add(Ne(FloorDiv((FloorDiv(s1, 2) - 1), 2) + 1, 1))
        dim_constraints.add(
            Ne(
                (FloorDiv((FloorDiv(s1, 2) - 1), 2)) ** 2
                + 2 * (FloorDiv((FloorDiv(s1, 2) - 1), 2))
                + 1,
                1,
            )
        )
        dim_constraints.add(Ne(FloorDiv((FloorDiv(s1, 2) - 1), 2) + 1, 1))
        dim_constraints.add(
            (FloorDiv((FloorDiv(s1, 2) - 1), 2)) ** 2
            + 2 * (FloorDiv((FloorDiv(s1, 2) - 1), 2))
            + 1
            > 1
        )
        dim_constraints.add(
            128 * (FloorDiv((FloorDiv(s1, 2) - 1), 4)) ** 2
            + 256 * (FloorDiv((FloorDiv(s1, 2) - 1), 4))
            + 128
            <= 2147483647
        )
        dim_constraints.add(Ne(FloorDiv((FloorDiv(s1, 2) - 1), 4) + 1, 1))
        dim_constraints.add(
            Ne(
                (FloorDiv((FloorDiv(s1, 2) - 1), 4)) ** 2
                + 2 * (FloorDiv((FloorDiv(s1, 2) - 1), 4))
                + 1,
                1,
            )
        )
        dim_constraints.add(Ne(FloorDiv((FloorDiv(s1, 2) - 1), 4) + 1, 1))
        dim_constraints.add(
            (FloorDiv((FloorDiv(s1, 2) - 1), 4)) ** 2
            + 2 * (FloorDiv((FloorDiv(s1, 2) - 1), 4))
            + 1
            > 1
        )
        dim_constraints.add(
            256 * (FloorDiv((FloorDiv(s1, 2) - 1), 8)) ** 2
            + 512 * (FloorDiv((FloorDiv(s1, 2) - 1), 8))
            + 256
            <= 2147483647
        )
        dim_constraints.add(Ne(FloorDiv((FloorDiv(s1, 2) - 1), 8) + 1, 1))
        dim_constraints.add(
            Ne(
                (FloorDiv((FloorDiv(s1, 2) - 1), 8)) ** 2
                + 2 * (FloorDiv((FloorDiv(s1, 2) - 1), 8))
                + 1,
                1,
            )
        )
        dim_constraints.add(Ne(FloorDiv((FloorDiv(s1, 2) - 1), 8) + 1, 1))
        dim_constraints.add(
            (FloorDiv((FloorDiv(s1, 2) - 1), 8)) ** 2
            + 2 * (FloorDiv((FloorDiv(s1, 2) - 1), 8))
            + 1
            > 1
        )
        dim_constraints.add(FloorDiv((FloorDiv(s1, 2) - 1), 8) + 1 >= 3)
        dim_constraints.add(
            60 * (FloorDiv((FloorDiv(s1, 2) - 1), 8)) ** 2
            - 120 * FloorDiv((FloorDiv(s1, 2) - 1), 8)
            + 60
            <= 2147483647
        )
        dim_constraints.add(FloorDiv((FloorDiv(s1, 2) - 1), 8) - 1 >= 0)
        dim_constraints.add(FloorDiv((FloorDiv(s1, 2) - 1), 8) - 1 >= 1)
        dim_constraints.add(
            Ne(
                60 * s0 * (FloorDiv((FloorDiv(s1, 2) - 1), 8)) ** 2
                - 120 * s0 * FloorDiv((FloorDiv(s1, 2) - 1), 8)
                + 60 * s0,
                0,
            )
        )
        dim_constraints.add(Ne(FloorDiv((FloorDiv(s1, 2) - 1), 8) - 1, 1))
        dim_constraints.add(
            Ne(
                (FloorDiv((FloorDiv(s1, 2) - 1), 8)) ** 2
                - 2 * FloorDiv((FloorDiv(s1, 2) - 1), 8)
                + 1,
                1,
            )
        )
        dim_constraints.add(
            Ne(
                (FloorDiv((FloorDiv(s1, 2) - 1), 8)) ** 2
                - 2 * FloorDiv((FloorDiv(s1, 2) - 1), 8)
                + 1,
                0,
            )
        )
        dim_constraints.add(
            (FloorDiv((FloorDiv(s1, 2) - 1), 8)) ** 2
            - 2 * FloorDiv((FloorDiv(s1, 2) - 1), 8)
            + 1
            >= 0
        )
        dim_constraints.add(Ne(FloorDiv((FloorDiv(s1, 2) - 1), 8) - 1, 0))
        dim_constraints.add(
            1
            < 60 * (FloorDiv((FloorDiv(s1, 2) - 1), 8)) ** 2
            - 120 * FloorDiv((FloorDiv(s1, 2) - 1), 8)
            + 60
        )
        dim_constraints.add(Ne(FloorDiv((FloorDiv(s1, 2) - 1), 8) - 1, -1))
        dim_constraints.add(
            Ne(
                60 * s0 * (FloorDiv((FloorDiv(s1, 2) - 1), 8)) ** 2
                - 120 * s0 * FloorDiv((FloorDiv(s1, 2) - 1), 8)
                + 60 * s0,
                120 * (FloorDiv((FloorDiv(s1, 2) - 1), 8)) ** 2
                - 240 * FloorDiv((FloorDiv(s1, 2) - 1), 8)
                + 120,
            )
        )
        dim_constraints.add(
            120 * (FloorDiv((FloorDiv(s1, 2) - 1), 8)) ** 2
            - 240 * FloorDiv((FloorDiv(s1, 2) - 1), 8)
            + 120
            > 0
        )
        dim_constraints.add(
            Eq(
                60 * (FloorDiv((FloorDiv(s1, 2) - 1), 8)) ** 2 * (Mod(s0, 2))
                - 120 * FloorDiv((FloorDiv(s1, 2) - 1), 8) * Mod(s0, 2)
                + 60 * (Mod(s0, 2)),
                0,
            )
        )
        dim_constraints.add(
            Ne(
                120 * (FloorDiv((FloorDiv(s1, 2) - 1), 8)) ** 2
                - 240 * FloorDiv((FloorDiv(s1, 2) - 1), 8)
                + 120,
                0,
            )
        )
        dim_constraints.add(
            Ne(
                60
                * (FloorDiv(s0, 2))
                * (FloorDiv(s0, (FloorDiv(s0, 2))))
                * (FloorDiv((FloorDiv(s1, 2) - 1), 8)) ** 2
                - 120
                * FloorDiv(s0, 2)
                * FloorDiv(s0, (FloorDiv(s0, 2)))
                * FloorDiv((FloorDiv(s1, 2) - 1), 8)
                + 60 * (FloorDiv(s0, 2)) * (FloorDiv(s0, (FloorDiv(s0, 2)))),
                0,
            )
        )
        dim_constraints.add(Ne(FloorDiv(s0, 2), 1))
        dim_constraints.add(
            Ne(
                60 * (FloorDiv((FloorDiv(s1, 2) - 1), 8)) ** 2
                - 120 * FloorDiv((FloorDiv(s1, 2) - 1), 8)
                + 60,
                0,
            )
        )
        dim_constraints.add(
            60 * (FloorDiv((FloorDiv(s1, 2) - 1), 8)) ** 2
            - 120 * FloorDiv((FloorDiv(s1, 2) - 1), 8)
            + 60
            >= 0
        )
        dim_constraints.add(
            1
            < 60
            * (FloorDiv(s0, (FloorDiv(s0, 2))))
            * (FloorDiv((FloorDiv(s1, 2) - 1), 8)) ** 2
            - 120 * FloorDiv(s0, (FloorDiv(s0, 2))) * FloorDiv((FloorDiv(s1, 2) - 1), 8)
            + 60 * (FloorDiv(s0, (FloorDiv(s0, 2))))
        )
        dim_constraints.add(Ne(16 * s0, 32))
        dim_constraints.add(Eq(16 * (Mod(s0, 2)), 0))
        dim_constraints.add(Ne(16 * s0, 32))
        dim_constraints.add(Eq(16 * (Mod(s0, 2)), 0))
        dim_constraints.add(FloorDiv(s0, 2) >= 2)
        dim_constraints.add(Ne(FloorDiv(s0, 2), 1))
        dim_constraints.add(1 < FloorDiv(s0, 2))
        dim_constraints.add(Ne(s0, 2))
        dim_constraints.add(
            60
            * (FloorDiv(s0, (FloorDiv(s0, 2))))
            * (FloorDiv((FloorDiv(s1, 2) - 1), 8)) ** 2
            - 120 * FloorDiv(s0, (FloorDiv(s0, 2))) * FloorDiv((FloorDiv(s1, 2) - 1), 8)
            + 60 * (FloorDiv(s0, (FloorDiv(s0, 2))))
            >= 60 * (FloorDiv((FloorDiv(s1, 2) - 1), 8)) ** 2
            - 120 * FloorDiv((FloorDiv(s1, 2) - 1), 8)
            + 60
        )
        dim_constraints.add(
            60
            * (FloorDiv(s0, 2))
            * (FloorDiv(s0, (FloorDiv(s0, 2))))
            * (FloorDiv((FloorDiv(s1, 2) - 1), 8)) ** 2
            - 120
            * FloorDiv(s0, 2)
            * FloorDiv(s0, (FloorDiv(s0, 2)))
            * FloorDiv((FloorDiv(s1, 2) - 1), 8)
            + 60 * (FloorDiv(s0, 2)) * (FloorDiv(s0, (FloorDiv(s0, 2))))
            > 0
        )
        dim_constraints.add(
            Ne(
                60
                * (FloorDiv(s0, 2))
                * (FloorDiv(s0, (FloorDiv(s0, 2))))
                * (FloorDiv((FloorDiv(s1, 2) - 1), 8)) ** 2
                - 120
                * FloorDiv(s0, 2)
                * FloorDiv(s0, (FloorDiv(s0, 2)))
                * FloorDiv((FloorDiv(s1, 2) - 1), 8)
                + 60 * (FloorDiv(s0, 2)) * (FloorDiv(s0, (FloorDiv(s0, 2)))),
                3 * (FloorDiv(s0, 2)) * (FloorDiv(s0, (FloorDiv(s0, 2)))),
            )
        )
        dim_constraints.add(
            Ne(
                20 * (FloorDiv((FloorDiv(s1, 2) - 1), 8)) ** 2
                - 40 * FloorDiv((FloorDiv(s1, 2) - 1), 8)
                + 20,
                0,
            )
        )
        dim_constraints.add(
            20 * (FloorDiv((FloorDiv(s1, 2) - 1), 8)) ** 2
            - 40 * FloorDiv((FloorDiv(s1, 2) - 1), 8)
            + 20
            >= 0
        )
        dim_constraints.add(
            Ne(
                20 * (FloorDiv((FloorDiv(s1, 2) - 1), 8)) ** 2
                - 40 * FloorDiv((FloorDiv(s1, 2) - 1), 8)
                + 20,
                20,
            )
        )
        dim_constraints.add(
            Ne(
                20
                * (
                    Mod(
                        1,
                        (FloorDiv((FloorDiv(s1, 2) - 1), 8)) ** 2
                        - 2 * FloorDiv((FloorDiv(s1, 2) - 1), 8)
                        + 1,
                    )
                ),
                0,
            )
        )
        dim_constraints.add(
            Ne(
                20
                * (FloorDiv((FloorDiv(s1, 2) - 1), 8))
                * (
                    Mod(
                        1,
                        (FloorDiv((FloorDiv(s1, 2) - 1), 8)) ** 2
                        / (FloorDiv((FloorDiv(s1, 2) - 1), 8) - 1)
                        - 2
                        * FloorDiv((FloorDiv(s1, 2) - 1), 8)
                        / (FloorDiv((FloorDiv(s1, 2) - 1), 8) - 1)
                        + 1 / (FloorDiv((FloorDiv(s1, 2) - 1), 8) - 1),
                    )
                )
                - 20
                * Mod(
                    1,
                    (FloorDiv((FloorDiv(s1, 2) - 1), 8)) ** 2
                    / (FloorDiv((FloorDiv(s1, 2) - 1), 8) - 1)
                    - 2
                    * FloorDiv((FloorDiv(s1, 2) - 1), 8)
                    / (FloorDiv((FloorDiv(s1, 2) - 1), 8) - 1)
                    + 1 / (FloorDiv((FloorDiv(s1, 2) - 1), 8) - 1),
                ),
                0,
            )
        )
        dim_constraints.add(Ne(FloorDiv((FloorDiv(s1, 2) - 1), 8) - 1, 1))
        dim_constraints.add(
            (FloorDiv((FloorDiv(s1, 2) - 1), 8)) ** 2
            - 2 * FloorDiv((FloorDiv(s1, 2) - 1), 8)
            + 1
            >= 1
        )
        dim_constraints.add(
            20 * (FloorDiv((FloorDiv(s1, 2) - 1), 8)) ** 2
            - 40 * FloorDiv((FloorDiv(s1, 2) - 1), 8)
            + 20
            >= 0
        )
        dim_constraints.add(
            20 * (FloorDiv((FloorDiv(s1, 2) - 1), 8)) ** 2
            - 40 * FloorDiv((FloorDiv(s1, 2) - 1), 8)
            + 20
            >= 1
        )
        dim_constraints.add(
            20 * (FloorDiv((FloorDiv(s1, 2) - 1), 8)) ** 2
            - 40 * FloorDiv((FloorDiv(s1, 2) - 1), 8)
            + 20
            >= 2
        )
        dim_constraints.add(
            20 * (FloorDiv((FloorDiv(s1, 2) - 1), 8)) ** 2
            - 40 * FloorDiv((FloorDiv(s1, 2) - 1), 8)
            + 20
            > 1
        )
        dim_constraints.add(
            20 * (FloorDiv((FloorDiv(s1, 2) - 1), 8)) ** 2
            - 40 * FloorDiv((FloorDiv(s1, 2) - 1), 8)
            + 20
            < 60 * (FloorDiv((FloorDiv(s1, 2) - 1), 8)) ** 2
            - 120 * FloorDiv((FloorDiv(s1, 2) - 1), 8)
            + 60
        )
        dim_constraints.add(
            Ne(
                60 * (FloorDiv((FloorDiv(s1, 2) - 1), 8)) ** 2
                - 120 * FloorDiv((FloorDiv(s1, 2) - 1), 8)
                + 60,
                60,
            )
        )
        dim_constraints.add(
            Ne(
                FloorDiv((FloorDiv(s1, 2) - 1), 8) - 1,
                (FloorDiv((FloorDiv(s1, 2) - 1), 8)) ** 2
                - 2 * FloorDiv((FloorDiv(s1, 2) - 1), 8)
                + 1,
            )
        )
        dim_constraints.add(
            Eq(
                (FloorDiv((FloorDiv(s1, 2) - 1), 8))
                * (
                    Mod(
                        (FloorDiv((FloorDiv(s1, 2) - 1), 8)) ** 2
                        / (FloorDiv((FloorDiv(s1, 2) - 1), 8) - 1)
                        - 2
                        * FloorDiv((FloorDiv(s1, 2) - 1), 8)
                        / (FloorDiv((FloorDiv(s1, 2) - 1), 8) - 1)
                        + 1 / (FloorDiv((FloorDiv(s1, 2) - 1), 8) - 1),
                        1,
                    )
                )
                - Mod(
                    (FloorDiv((FloorDiv(s1, 2) - 1), 8)) ** 2
                    / (FloorDiv((FloorDiv(s1, 2) - 1), 8) - 1)
                    - 2
                    * FloorDiv((FloorDiv(s1, 2) - 1), 8)
                    / (FloorDiv((FloorDiv(s1, 2) - 1), 8) - 1)
                    + 1 / (FloorDiv((FloorDiv(s1, 2) - 1), 8) - 1),
                    1,
                ),
                0,
            )
        )
        dim_constraints.add(
            Ne(
                (FloorDiv((FloorDiv(s1, 2) - 1), 8)) ** 2
                - 2 * FloorDiv((FloorDiv(s1, 2) - 1), 8)
                + 1,
                FloorDiv((FloorDiv(s1, 2) - 1), 8) - 1,
            )
        )
        dim_constraints.add(Ne(8 * s0, 16))
        dim_constraints.add(
            60 * (FloorDiv((FloorDiv(s1, 2) - 1), 8)) ** 2
            - 120 * FloorDiv((FloorDiv(s1, 2) - 1), 8)
            + 60
            >= (FloorDiv((FloorDiv(s1, 2) - 1), 8)) ** 2
            - 2 * FloorDiv((FloorDiv(s1, 2) - 1), 8)
            + 1
        )
        dim_constraints.add(
            60
            * (FloorDiv(s0, (FloorDiv(s0, 2))))
            * (FloorDiv((FloorDiv(s1, 2) - 1), 8)) ** 2
            - 120 * FloorDiv(s0, (FloorDiv(s0, 2))) * FloorDiv((FloorDiv(s1, 2) - 1), 8)
            + 60 * (FloorDiv(s0, (FloorDiv(s0, 2))))
            <= 2147483647
        )
        dim_constraints.add(
            90 * (FloorDiv((FloorDiv(s1, 2) - 1), 8)) ** 2
            - 180 * FloorDiv((FloorDiv(s1, 2) - 1), 8)
            + 90
            <= 2147483647
        )
        dim_constraints.add(FloorDiv(s0, 2) < 16)
        dim_constraints.add(FloorDiv(s0, 2) > 1)
        dim_constraints.add(
            Ne(
                90 * (FloorDiv(s0, 2)) * (FloorDiv((FloorDiv(s1, 2) - 1), 8)) ** 2
                - 180 * FloorDiv(s0, 2) * FloorDiv((FloorDiv(s1, 2) - 1), 8)
                + 90 * (FloorDiv(s0, 2)),
                0,
            )
        )
        dim_constraints.add(
            1
            < 90 * (FloorDiv((FloorDiv(s1, 2) - 1), 8)) ** 2
            - 180 * FloorDiv((FloorDiv(s1, 2) - 1), 8)
            + 90
        )
        dim_constraints.add(
            (FloorDiv((FloorDiv(s1, 2) - 1), 8)) ** 2
            - 2 * FloorDiv((FloorDiv(s1, 2) - 1), 8)
            + 1
            > 1
        )
        dim_constraints.add(
            60
            * (FloorDiv(s0, (FloorDiv(s0, 2))))
            * (FloorDiv((FloorDiv(s1, 2) - 1), 8)) ** 2
            - 120 * FloorDiv(s0, (FloorDiv(s0, 2))) * FloorDiv((FloorDiv(s1, 2) - 1), 8)
            + 60 * (FloorDiv(s0, (FloorDiv(s0, 2))))
            > 1
        )
        dim_constraints.add(
            Ne(
                60 * (FloorDiv(s0, 2)) * (FloorDiv((FloorDiv(s1, 2) - 1), 8)) ** 2
                - 120 * FloorDiv(s0, 2) * FloorDiv((FloorDiv(s1, 2) - 1), 8)
                + 60 * (FloorDiv(s0, 2)),
                0,
            )
        )
        dim_constraints.add(
            90 * (FloorDiv((FloorDiv(s1, 2) - 1), 8)) ** 2
            - 180 * FloorDiv((FloorDiv(s1, 2) - 1), 8)
            + 90
            > 1
        )
        dim_constraints.add(
            60 * (FloorDiv((FloorDiv(s1, 2) - 1), 8)) ** 2
            - 120 * FloorDiv((FloorDiv(s1, 2) - 1), 8)
            + 60
            > 1
        )
        dim_constraints.add(
            Ne(
                60 * (FloorDiv(s0, 2)) * (FloorDiv((FloorDiv(s1, 2) - 1), 8)) ** 2
                - 120 * FloorDiv(s0, 2) * FloorDiv((FloorDiv(s1, 2) - 1), 8)
                + 60 * (FloorDiv(s0, 2)),
                3 * (FloorDiv(s0, 2)),
            )
        )
        dim_constraints.add(
            60 * (FloorDiv(s0, 2)) * (FloorDiv((FloorDiv(s1, 2) - 1), 8)) ** 2
            - 120 * FloorDiv(s0, 2) * FloorDiv((FloorDiv(s1, 2) - 1), 8)
            + 60 * (FloorDiv(s0, 2))
            > 0
        )
        dim_constraints.add(
            60 * (FloorDiv((FloorDiv(s1, 2) - 1), 8)) ** 2
            - 120 * FloorDiv((FloorDiv(s1, 2) - 1), 8)
            + 60
            > 0
        )
        dim_constraints.add(
            Ne(
                120 * (FloorDiv((FloorDiv(s1, 2) - 1), 8)) ** 2
                - 240 * FloorDiv((FloorDiv(s1, 2) - 1), 8)
                + 120,
                0,
            )
        )
        dim_constraints.add(
            1
            < 120 * (FloorDiv((FloorDiv(s1, 2) - 1), 8)) ** 2
            - 240 * FloorDiv((FloorDiv(s1, 2) - 1), 8)
            + 120
        )
        dim_constraints.add(
            Ne(
                120 * (FloorDiv((FloorDiv(s1, 2) - 1), 8)) ** 2
                - 240 * FloorDiv((FloorDiv(s1, 2) - 1), 8)
                + 120,
                6,
            )
        )
        dim_constraints.add(
            120 * (FloorDiv((FloorDiv(s1, 2) - 1), 8)) ** 2
            - 240 * FloorDiv((FloorDiv(s1, 2) - 1), 8)
            + 120
            > 0
        )
        dim_constraints.add(
            Ne(
                120 * (FloorDiv((FloorDiv(s1, 2) - 1), 8)) ** 2
                - 240 * FloorDiv((FloorDiv(s1, 2) - 1), 8)
                + 120,
                0,
            )
        )
        dim_constraints.add(
            120 * (FloorDiv((FloorDiv(s1, 2) - 1), 8)) ** 2
            - 240 * FloorDiv((FloorDiv(s1, 2) - 1), 8)
            + 120
            <= 2147483647
        )
        dim_constraints.add(
            120 * (FloorDiv((FloorDiv(s1, 2) - 1), 8)) ** 2
            - 240 * FloorDiv((FloorDiv(s1, 2) - 1), 8)
            + 120
            <= 20480
        )
        dim_constraints.add(
            Ne(
                90 * (FloorDiv((FloorDiv(s1, 2) - 1), 8)) ** 2
                - 180 * FloorDiv((FloorDiv(s1, 2) - 1), 8)
                + 90,
                0,
            )
        )
        dim_constraints.add(
            120 * (FloorDiv((FloorDiv(s1, 2) - 1), 8)) ** 2
            - 240 * FloorDiv((FloorDiv(s1, 2) - 1), 8)
            + 120
            > 1
        )
        dim_constraints.add(
            90 * (FloorDiv((FloorDiv(s1, 2) - 1), 8)) ** 2
            - 180 * FloorDiv((FloorDiv(s1, 2) - 1), 8)
            + 90
            <= 20480
        )
        dim_constraints.add(
            60 * (FloorDiv((FloorDiv(s1, 2) - 1), 8)) ** 2
            - 120 * FloorDiv((FloorDiv(s1, 2) - 1), 8)
            + 60
            <= 20480
        )
        dim_constraints.add(
            Ne(
                240 * (FloorDiv((FloorDiv(s1, 2) - 1), 8)) ** 2
                - 480 * FloorDiv((FloorDiv(s1, 2) - 1), 8)
                + 240,
                0,
            )
        )
        dim_constraints.add(Eq(6 * s5, 132))
        dim_constraints.add(Eq(4, FloorDiv(s0, 2)))
        dim_constraints.add(Eq(FloorDiv((FloorDiv(s1, 2) - 1), 8) - 1, 4))
        dim_constraints.add(
            Ne(
                64 * (FloorDiv(s0, 2)) * (FloorDiv((FloorDiv(s1, 2) - 1), 8)) ** 2
                - 128 * FloorDiv(s0, 2) * FloorDiv((FloorDiv(s1, 2) - 1), 8)
                + 64 * (FloorDiv(s0, 2)),
                0,
            )
        )
        dim_constraints.add(
            1
            < 64 * (FloorDiv((FloorDiv(s1, 2) - 1), 8)) ** 2
            - 128 * FloorDiv((FloorDiv(s1, 2) - 1), 8)
            + 64
        )
        dim_constraints.add(
            64 * (FloorDiv((FloorDiv(s1, 2) - 1), 8)) ** 2
            - 128 * FloorDiv((FloorDiv(s1, 2) - 1), 8)
            + 64
            <= 2147483647
        )
        dim_constraints.add(
            64 * (FloorDiv((FloorDiv(s1, 2) - 1), 8)) ** 2
            - 128 * FloorDiv((FloorDiv(s1, 2) - 1), 8)
            + 64
            > 1
        )
        dim_constraints.add(
            62 * (FloorDiv((FloorDiv(s1, 2) - 1), 8)) ** 2
            - 124 * FloorDiv((FloorDiv(s1, 2) - 1), 8)
            + 62
            <= 2147483647
        )
        dim_constraints.add(
            Ne(
                62 * (FloorDiv(s0, 2)) * (FloorDiv((FloorDiv(s1, 2) - 1), 8)) ** 2
                - 124 * FloorDiv(s0, 2) * FloorDiv((FloorDiv(s1, 2) - 1), 8)
                + 62 * (FloorDiv(s0, 2)),
                0,
            )
        )
        dim_constraints.add(
            1
            < 62 * (FloorDiv((FloorDiv(s1, 2) - 1), 8)) ** 2
            - 124 * FloorDiv((FloorDiv(s1, 2) - 1), 8)
            + 62
        )
        dim_constraints.add(Ne(3 * (FloorDiv(s0, 2)), 3))
        dim_constraints.add(Ne(3 * (FloorDiv(s0, 2)), 3))
        dim_constraints.add(Eq(FloorDiv(s0, 2), 4))
        dim_constraints.add(Eq(4, FloorDiv(s0, 2)))
        dim_constraints.add(Eq(FloorDiv(s0, 2), 4))
        dim_constraints.add(FloorDiv((FloorDiv(s1, 2) - 1), 8) - 1 >= 3)
        dim_constraints.add(
            64 * (FloorDiv((FloorDiv(s1, 2) - 1), 8)) ** 2
            - 384 * FloorDiv((FloorDiv(s1, 2) - 1), 8)
            + 576
            <= 2147483647
        )
        dim_constraints.add(FloorDiv((FloorDiv(s1, 2) - 1), 8) - 3 >= 0)
        dim_constraints.add(FloorDiv((FloorDiv(s1, 2) - 1), 8) - 3 >= 1)
        dim_constraints.add(
            Ne(
                64 * (FloorDiv(s0, 2)) * (FloorDiv((FloorDiv(s1, 2) - 1), 8)) ** 2
                - 384 * FloorDiv(s0, 2) * FloorDiv((FloorDiv(s1, 2) - 1), 8)
                + 576 * (FloorDiv(s0, 2)),
                0,
            )
        )
        dim_constraints.add(Ne(FloorDiv((FloorDiv(s1, 2) - 1), 8) - 3, 1))
        dim_constraints.add(
            Ne(
                (FloorDiv((FloorDiv(s1, 2) - 1), 8)) ** 2
                - 6 * FloorDiv((FloorDiv(s1, 2) - 1), 8)
                + 9,
                1,
            )
        )
        dim_constraints.add(
            Ne(
                (FloorDiv((FloorDiv(s1, 2) - 1), 8)) ** 2
                - 6 * FloorDiv((FloorDiv(s1, 2) - 1), 8)
                + 9,
                0,
            )
        )
        dim_constraints.add(
            (FloorDiv((FloorDiv(s1, 2) - 1), 8)) ** 2
            - 6 * FloorDiv((FloorDiv(s1, 2) - 1), 8)
            + 9
            >= 0
        )
        dim_constraints.add(Ne(FloorDiv((FloorDiv(s1, 2) - 1), 8) - 3, 0))
        dim_constraints.add(
            1
            < 64 * (FloorDiv((FloorDiv(s1, 2) - 1), 8)) ** 2
            - 384 * FloorDiv((FloorDiv(s1, 2) - 1), 8)
            + 576
        )
        dim_constraints.add(Ne(FloorDiv((FloorDiv(s1, 2) - 1), 8) - 3, 1))
        dim_constraints.add(
            Ne(
                64 * (FloorDiv(s0, 2)) * (FloorDiv((FloorDiv(s1, 2) - 1), 8)) ** 2
                - 384 * FloorDiv(s0, 2) * FloorDiv((FloorDiv(s1, 2) - 1), 8)
                + 576 * (FloorDiv(s0, 2)),
                256,
            )
        )
        dim_constraints.add(
            Eq(
                64
                * (
                    Mod(
                        (FloorDiv(s0, 2)) * (FloorDiv((FloorDiv(s1, 2) - 1), 8)) ** 2
                        - 6 * FloorDiv(s0, 2) * FloorDiv((FloorDiv(s1, 2) - 1), 8)
                        + 9 * (FloorDiv(s0, 2)),
                        4,
                    )
                ),
                0,
            )
        )
        dim_constraints.add(
            Eq(
                FloorDiv(s0, 2),
                FloorDiv(
                    (
                        (FloorDiv(s0, 2)) * (FloorDiv((FloorDiv(s1, 2) - 1), 8)) ** 2
                        - 6 * FloorDiv(s0, 2) * FloorDiv((FloorDiv(s1, 2) - 1), 8)
                        + 9 * (FloorDiv(s0, 2))
                    ),
                    4,
                ),
            )
        )
        dim_constraints.add(
            Eq(
                FloorDiv(
                    (
                        (FloorDiv(s0, 2)) * (FloorDiv((FloorDiv(s1, 2) - 1), 8)) ** 2
                        - 6 * FloorDiv(s0, 2) * FloorDiv((FloorDiv(s1, 2) - 1), 8)
                        + 9 * (FloorDiv(s0, 2))
                    ),
                    4,
                ),
                FloorDiv(s0, 2),
            )
        )
        dim_constraints.add(
            Ne(64 * (Mod(FloorDiv((FloorDiv(s1, 2) - 1), 8) + 1, 4)), 0)
        )
        dim_constraints.add(
            Eq(
                64
                * (
                    Mod(
                        (FloorDiv((FloorDiv(s1, 2) - 1), 8)) ** 2
                        - 6 * FloorDiv((FloorDiv(s1, 2) - 1), 8)
                        + 1,
                        4,
                    )
                ),
                0,
            )
        )
        dim_constraints.add(
            64 * (FloorDiv(s0, 2)) * (FloorDiv((FloorDiv(s1, 2) - 1), 8)) ** 2
            - 384 * FloorDiv(s0, 2) * FloorDiv((FloorDiv(s1, 2) - 1), 8)
            + 576 * (FloorDiv(s0, 2))
            > 0
        )
        dim_constraints.add(
            (FloorDiv((FloorDiv(s1, 2) - 1), 8)) ** 2
            - 6 * FloorDiv((FloorDiv(s1, 2) - 1), 8)
            + 9
            >= 1
        )
        dim_constraints.add(
            Eq(
                64 * (FloorDiv((FloorDiv(s1, 2) - 1), 8)) ** 2
                - 384 * FloorDiv((FloorDiv(s1, 2) - 1), 8)
                + 576,
                256,
            )
        )
        dim_constraints.add(
            60 * (FloorDiv((FloorDiv(s1, 2) - 1), 8)) ** 2
            - 360 * FloorDiv((FloorDiv(s1, 2) - 1), 8)
            + 540
            <= 2147483647
        )
        dim_constraints.add(
            Ne(
                60 * (FloorDiv(s0, 2)) * (FloorDiv((FloorDiv(s1, 2) - 1), 8)) ** 2
                - 360 * FloorDiv(s0, 2) * FloorDiv((FloorDiv(s1, 2) - 1), 8)
                + 540 * (FloorDiv(s0, 2)),
                0,
            )
        )
        dim_constraints.add(
            1
            < 60 * (FloorDiv((FloorDiv(s1, 2) - 1), 8)) ** 2
            - 360 * FloorDiv((FloorDiv(s1, 2) - 1), 8)
            + 540
        )
        dim_constraints.add(
            (FloorDiv((FloorDiv(s1, 2) - 1), 8)) ** 2
            - 6 * FloorDiv((FloorDiv(s1, 2) - 1), 8)
            + 9
            <= 2147483647
        )
        dim_constraints.add(
            Ne(
                (FloorDiv(s0, 2)) * (FloorDiv((FloorDiv(s1, 2) - 1), 8)) ** 2
                - 6 * FloorDiv(s0, 2) * FloorDiv((FloorDiv(s1, 2) - 1), 8)
                + 9 * (FloorDiv(s0, 2)),
                0,
            )
        )
        dim_constraints.add(
            1
            < (FloorDiv((FloorDiv(s1, 2) - 1), 8)) ** 2
            - 6 * FloorDiv((FloorDiv(s1, 2) - 1), 8)
            + 9
        )
        dim_constraints.add(
            (FloorDiv((FloorDiv(s1, 2) - 1), 8)) ** 2
            - 6 * FloorDiv((FloorDiv(s1, 2) - 1), 8)
            + 9
            > 1
        )
        dim_constraints.add(
            60 * (FloorDiv((FloorDiv(s1, 2) - 1), 8)) ** 2
            - 360 * FloorDiv((FloorDiv(s1, 2) - 1), 8)
            + 540
            > 1
        )
        dim_constraints.add(s0 >= 2)
        dim_constraints.add(s1 >= 2)
        dim_constraints.add(s6 >= 2)
        dim_constraints.add(s5 >= 2)

        dim_constraints.solve()
        self.assertEqual(
            dim_constraints._static_results,
            {
                "L['c'].size()[0] == 8",
                "L['d'].size()[0] == 8",
                "L['a'].size()[2] == 96",
                "L['f'].size()[1] == 1",
                "L['a'].size()[3] == 96",
                "L['b'].size()[2] == 3",
                "L['b'].size()[1] == 22",
                "L['b'].size()[0] == 8",
                "L['a'].size()[1] == 22",
                "L['a'].size()[0] == 8",
            },
        )
        self.assertEqual(
            dim_constraints._dynamic_results,
            {
                "2 <= L['c'].size()[1]",
                "L['d'].size()[1] == L['c'].size()[1]",
                "L['e'].size()[1] == L['c'].size()[1]",
            },
        )


class TestGuardsExpressions(TestCase):
    """
    Tests the guards-related methods used by the inductor FX graph cache.
    """

    def test_guards_gt_lt(self):
        shape_env = ShapeEnv()
        s0 = create_symint(shape_env, 6)
        s1 = create_symint(shape_env, 7)
        s2 = create_symint(shape_env, 5)

        guard_int(sym_int(s0 > 5))
        guard_int(sym_int(s0 < 7))

        guards = shape_env.produce_guards_expression([s0])

        self.assertTrue(shape_env.evaluate_guards_expression(guards, [hint_int(s0)]))
        self.assertFalse(shape_env.evaluate_guards_expression(guards, [hint_int(s1)]))
        self.assertFalse(shape_env.evaluate_guards_expression(guards, [hint_int(s2)]))

    def test_guards_float_print(self):
        shape_env = ShapeEnv()
        s0 = create_symint(shape_env, 3)
        guard_bool(2 / s0 == 2 / 3)
        guards = shape_env.produce_guards_expression([s0])
        self.assertTrue(shape_env.evaluate_guards_expression(guards, [hint_int(s0)]))

    @skipIfTorchDynamo("Not a TorchDynamo suitable test")
    @torch._dynamo.config.patch("capture_scalar_outputs", True)
    def test_guard_or_true(self):
        from torch.fx.experimental.symbolic_shapes import guard_or_true

        def func(a, b):
            x = a.item()
            if guard_or_true(x == 1):
                return b * 10
            else:
                return b * 20

        # eager.
        self.assertEqual(func(torch.tensor([1]), torch.tensor([1])), torch.tensor([10]))
        self.assertEqual(func(torch.tensor([2]), torch.tensor([1])), torch.tensor([20]))

        # compile with unbacked.
        unbacked_func = torch.compile(func, dynamic=True, fullgraph=True)
        a = torch.tensor([1])
        b = torch.tensor([1])
        unbacked_func(a, b)

        # always return b*10
        self.assertEqual(
            unbacked_func(torch.tensor([1]), torch.tensor([1])), torch.tensor([10])
        )
        self.assertEqual(
            unbacked_func(torch.tensor([2]), torch.tensor([1])), torch.tensor([10])
        )

        # Test that statically known true works.
        def func2(a, b):
            x = a.item()
            if guard_or_true(x != x):
                return b * 10
            else:
                return b * 20

        unbacked_func2 = torch.compile(func2, dynamic=True, fullgraph=True)
        a = torch.tensor([1])
        b = torch.tensor([1])
        unbacked_func2(a, b)
        # always return b*20
        self.assertEqual(
            unbacked_func2(torch.tensor([1]), torch.tensor([1])), torch.tensor([20])
        )
        self.assertEqual(
            unbacked_func2(torch.tensor([2]), torch.tensor([1])), torch.tensor([20])
        )

        # Test backed_size_oblivious
        with torch.fx.experimental._config.patch("backed_size_oblivious", True):

            def func3(a, b):
                if guard_or_true(a.size()[0] != 9):
                    return b * 10
                else:
                    return b * 20

            compiled = torch.compile(func3, dynamic=True, fullgraph=True)
            a = torch.rand(9, 2)
            b = torch.rand(3, 4)

            self.assertEqual(func3(a, b), b * 20)
            self.assertEqual(compiled(a, b), b * 10)

    @skipIfTorchDynamo("Not a TorchDynamo suitable test")
    @torch._dynamo.config.patch("capture_scalar_outputs", True)
    def test_guard_or_false(self):
        from torch.fx.experimental.symbolic_shapes import guard_or_false

        def func(a, b):
            x = a.item()
            if guard_or_false(x == 1):
                return b * 10
            else:
                return b * 20

        # eager.
        self.assertEqual(func(torch.tensor([1]), torch.tensor([1])), torch.tensor([10]))
        self.assertEqual(func(torch.tensor([2]), torch.tensor([1])), torch.tensor([20]))

        # compile with unbacked.
        unbacked_func = torch.compile(func, dynamic=True, fullgraph=True)
        a = torch.tensor([1])
        b = torch.tensor([1])
        unbacked_func(a, b)

        # always return b*20
        self.assertEqual(
            unbacked_func(torch.tensor([1]), torch.tensor([1])), torch.tensor([20])
        )
        self.assertEqual(
            unbacked_func(torch.tensor([2]), torch.tensor([1])), torch.tensor([20])
        )

        # Test that statically known true works.
        def func2(a, b):
            x = a.item()
            if guard_or_false(x == x):
                return b * 10
            else:
                return b * 20

        unbacked_func2 = torch.compile(func2, dynamic=True, fullgraph=True)
        a = torch.tensor([1])
        b = torch.tensor([1])
        unbacked_func2(a, b)
        # always return b*10
        self.assertEqual(
            unbacked_func2(torch.tensor([1]), torch.tensor([1])), torch.tensor([10])
        )
        self.assertEqual(
            unbacked_func2(torch.tensor([2]), torch.tensor([1])), torch.tensor([10])
        )

        # Test backed_size_oblivious
        with torch.fx.experimental._config.patch("backed_size_oblivious", True):

            def func3(a, b):
                if guard_or_false(a.size()[0] == 9):
                    return b * 10
                else:
                    return b * 20

            compiled = torch.compile(func3, dynamic=True, fullgraph=True)
            a = torch.rand(9, 2)
            b = torch.rand(3, 4)

            self.assertEqual(func3(a, b), b * 10)
            self.assertEqual(compiled(a, b), b * 20)

    def test_guards_float_div(self):
        shape_env = ShapeEnv()
        s0 = create_symint(shape_env, 8)
        s1 = create_symint(shape_env, 7)

        guard_int(sym_int(s0 / 2.0))
        guards = shape_env.produce_guards_expression([s0])

        self.assertIn("math.trunc(", guards)
        self.assertIn("float(", guards)
        self.assertTrue(shape_env.evaluate_guards_expression(guards, [hint_int(s0)]))
        self.assertFalse(shape_env.evaluate_guards_expression(guards, [hint_int(s1)]))

    def test_remove_symbols_without_guarding(self):
        from torch._functorch.partitioners import _remove_symbols_without_guarding

        shape_env = ShapeEnv()

        x = create_fake_tensor_with_dynamic_size(
            torch.randn(5, 8),
            shape_env,
            dynamic_sizes=[
                DimDynamic.DYNAMIC,
                DimDynamic.DYNAMIC,
            ],
            dynamic_strides=[
                DimDynamic.INFER_STRIDE,
                DimDynamic.INFER_STRIDE,
            ],
        )

        self.assertEqual(f"{x.stride()}", "(s49, 1)")
        self.assertEqual(f"{x.shape}", "torch.Size([s26, s49])")

        x_clean = _remove_symbols_without_guarding(x, 4096)

        self.assertEqual(f"{x_clean.stride()}", "(8, 1)")
        self.assertEqual(f"{x_clean.shape}", "torch.Size([5, 8])")


def custom_pass(graph: torch.fx.Graph) -> torch.fx.Graph:
    for node in graph.nodes:
        if node.name == "arg3_1":
            assert node.meta["val"].size()[0] == 2
    return graph


class TestUnbacked(TestCase):
    @torch._dynamo.config.patch("capture_scalar_outputs", True)
    @parametrize("backend", ["inductor", "eager"])
    def test_deferred_neq_assert(self, backend):
        @torch.compile(fullgraph=True, backend=backend)
        def func(a):
            torch._check(a.item() != 5)
            return a.item() * 10

        func(torch.tensor([100]))

        with self.assertRaises(RuntimeError):
            func(torch.tensor([5]))

    # Test a situation where we generate a runtime assert i.e: u1==s1, then we specialize s1
    # later on to a constant.
    @torch._dynamo.config.patch("capture_scalar_outputs", True)
    @parametrize("backend", ["inductor", "eager"])
    def test_post_specialize_runtime_assert1(self, backend):
        @torch.compile(dynamic=True, backend=backend)
        def func(x, y):
            u0 = y.item()
            s0 = x.size()[0]
            s1 = x.size()[1]
            torch._check(u0 + s0 + s1 == 102)
            assert s0 == 2
            return x * 10

        func(torch.rand(2, 50), torch.tensor([50]))
        with self.assertRaises(RuntimeError):
            func(torch.rand(2, 50), torch.tensor([51]))

    @torch._dynamo.config.patch("capture_scalar_outputs", True)
    @torch._inductor.config.patch(post_grad_custom_pre_pass=custom_pass)
    @parametrize("backend", ["inductor", "eager"])
    def test_post_specialize_runtime_assert2(self, backend):
        @torch.compile(dynamic=True, backend=backend)
        def func(x, y):
            u0 = y.item()
            s0 = x.size()[0]
            s1 = x.size()[1]
            torch._check(u0 + s0 + s1 == 102)
            return x * 10

        func(torch.rand(2, 50), torch.tensor([50]))
        with self.assertRaises(RuntimeError):
            func(torch.rand(2, 50), torch.tensor([51]))

    @torch._dynamo.config.patch("capture_scalar_outputs", True)
    @parametrize("backend", ["inductor", "eager"])
    def test_deferred_sym_or_assert(self, backend):
        @torch.compile(fullgraph=True, backend=backend)
        def func(a, b):
            torch._check(operator.or_(a.item() == 5, b.item() == 5))
            return a.item() * 10

        func(torch.tensor([5]), torch.tensor([100]))
        func(torch.tensor([100]), torch.tensor([5]))

    def test_has_free_symbols(self):
        self.assertFalse(has_free_symbols(sympy.S.true))
        self.assertFalse(has_free_symbols(sympy.Max(1, 10, evaluate=False)))

        self.assertFalse(has_free_symbols(sympy.sympify("1")))
        self.assertFalse(has_free_symbols(sympy.sympify("1.1")))
        self.assertTrue(has_free_symbols(sympy.sympify("a")))
        self.assertTrue(has_free_symbols(sympy.sympify("a*2")))
        self.assertTrue(has_free_symbols(sympy.sympify("a+b")))

    @torch._dynamo.config.patch("capture_scalar_outputs", True)
    @parametrize("backend", ["inductor", "eager"])
    def test_deferred_sym_eq_assert(self, backend):
        @torch.compile(fullgraph=True, backend=backend)
        def func(a, b):
            torch._check(b.item() == 5)
            return a * 10

        func(torch.tensor([5]), torch.tensor([5]))
        with self.assertRaises(RuntimeError):
            func(torch.tensor([100]), torch.tensor([1]))

    @torch._dynamo.config.patch("capture_scalar_outputs", True)
    @parametrize("backend", ["inductor", "eager"])
    @skipIfTorchDynamo("mark_unbacked is not traceable")
    def test_deferred_with_unbacked_input(self, backend):
        @torch.compile(fullgraph=True, dynamic=True, backend=backend)
        def func(a, b):
            torch._check(a.size()[0] == b.size()[0])
            return a * 10

        a = torch.rand(1, 1)
        b = torch.rand(1, 1)
        torch._dynamo.decorators.mark_unbacked(a, 0)
        torch._dynamo.decorators.mark_unbacked(b, 0)
        func(a, b)

        with self.assertRaises(RuntimeError):
            func(a, torch.rand(2, 1))


class TestUbackedOps(TestCase):
    @fresh_cache()
    @skipIfTorchDynamo("not allowed to trace mark_unbacked")
    @torch._dynamo.config.patch("capture_scalar_outputs", True)
    def test_unbacked_reshape1(self):
        cnt = CompileCounterWithBackend("inductor")

        # Reshape happens in place reshape (no-clone)
        # reshape u1 -> (u0*u0)
        def func(x, y):
            f = y.item()
            t1 = x.view((f, f))
            t2 = x.reshape((f, f))
            # TODO avoid _check_is_size here.
            torch._check_is_size(f)
            return t1 * 10, t2 * 10

        compiled_func = torch.compile(
            fullgraph=True,
            backend=cnt,
            dynamic=True,
        )(func)

        # create a non-contiguous with data being even numbers in [0:cnt-1]
        # and reshape it into sqrt(cnt)*sqrt(cnt)
        def make_non_contiguous_tensor_and_test(cnt):
            # create a non-contiguous tensor x that is skipping odd indices.
            x = torch.arange(cnt * 2)
            x = x.as_strided((x.size()[0] // 2,), (2,))

            torch._dynamo.decorators.mark_unbacked(x, 0)
            sz = torch.tensor([int(math.sqrt(cnt))])
            compiled_result = compiled_func(x, sz)
            eager_result = func(x, sz)
            self.assertEqual(compiled_result, eager_result)

        log_stream, ctx = logs_to_string(
            "torch._functorch._aot_autograd.dispatch_and_compile_graph", "aot_graphs"
        )
        with ctx():
            make_non_contiguous_tensor_and_test(4)
        aot_graphs = "\n".join(log_stream.getvalue().strip().split("\n")[4:]).strip()
        self.assertExpectedInline(
            aot_graphs,
            """\
def forward(self, arg0_1: "i64[1][1]cpu", arg1_1: "Sym(u1)", arg2_1: "Sym(s7)", arg3_1: "i64[u1][s7]cpu"):
        ge_1: "Sym(u1 >= 0)" = arg1_1 >= 0
        _assert_scalar = torch.ops.aten._assert_scalar.default(ge_1, "Runtime assertion failed for expression u1 >= 0 on node 'ge'");  ge_1 = _assert_scalar = None
        _local_scalar_dense: "Sym(u0)" = torch.ops.aten._local_scalar_dense.default(arg0_1);  arg0_1 = None
        ge_3: "Sym(u0 >= 0)" = _local_scalar_dense >= 0
        _assert_scalar_1 = torch.ops.aten._assert_scalar.default(ge_3, "Runtime assertion failed for expression u0 >= 0 on node 'ge_1'");  ge_3 = _assert_scalar_1 = None
        pow_1: "Sym(u0**2)" = _local_scalar_dense ** 2
        eq: "Sym(Eq(u1, u0**2))" = arg1_1 == pow_1;  arg1_1 = pow_1 = None
        _assert_scalar_2 = torch.ops.aten._assert_scalar.default(eq, "Runtime assertion failed for expression Eq(u1, u0**2) on node 'eq'");  eq = _assert_scalar_2 = None
        view: "i64[u0, u0][s7*u0, s7]cpu" = torch.ops.aten.view.default(arg3_1, [_local_scalar_dense, _local_scalar_dense])
        view_1: "i64[u0, u0][s7*u0, s7]cpu" = torch.ops.aten.view.default(arg3_1, [_local_scalar_dense, _local_scalar_dense]);  arg3_1 = _local_scalar_dense = None
        mul_9: "i64[u0, u0][Max(1, u0), 1]cpu" = torch.ops.aten.mul.Tensor(view, 10);  view = None
        mul_12: "i64[u0, u0][Max(1, u0), 1]cpu" = torch.ops.aten.mul.Tensor(view_1, 10);  view_1 = None
        return (mul_9, mul_12)""",  # noqa: B950
            ignore_comments=True,
            ignore_empty_lines=True,
        )

        make_non_contiguous_tensor_and_test(49)
        self.assertEqual(cnt.frame_count, 1)

        # Pass in a contiguous tensor, it will recompile due to stride being 1 (0/1 specialization).
        # marking strides unbacked would have avoided the recompilation here.
        x = torch.arange(100)
        torch._dynamo.decorators.mark_unbacked(x, 0)

        log_stream, ctx = logs_to_string(
            "torch._functorch._aot_autograd.dispatch_and_compile_graph", "aot_graphs"
        )
        with ctx():
            compiled_result = compiled_func(x, torch.tensor([10]))
            eager_result = func(x, torch.tensor([10]))
            self.assertEqual(compiled_result, eager_result)
            self.assertEqual(cnt.frame_count, 2)

        aot_graphs = "\n".join(log_stream.getvalue().strip().split("\n")[4:]).strip()
        self.assertExpectedInline(
            aot_graphs,
            """\
def forward(self, arg0_1: "i64[1][1]cpu", arg1_1: "Sym(u1)", arg2_1: "i64[u1][1]cpu"):
        ge_1: "Sym(u1 >= 0)" = arg1_1 >= 0
        _assert_scalar = torch.ops.aten._assert_scalar.default(ge_1, "Runtime assertion failed for expression u1 >= 0 on node 'ge'");  ge_1 = _assert_scalar = None
        _local_scalar_dense: "Sym(u0)" = torch.ops.aten._local_scalar_dense.default(arg0_1);  arg0_1 = None
        ge_3: "Sym(u0 >= 0)" = _local_scalar_dense >= 0
        _assert_scalar_1 = torch.ops.aten._assert_scalar.default(ge_3, "Runtime assertion failed for expression u0 >= 0 on node 'ge_1'");  ge_3 = _assert_scalar_1 = None
        pow_1: "Sym(u0**2)" = _local_scalar_dense ** 2
        eq: "Sym(Eq(u1, u0**2))" = arg1_1 == pow_1;  arg1_1 = pow_1 = None
        _assert_scalar_2 = torch.ops.aten._assert_scalar.default(eq, "Runtime assertion failed for expression Eq(u1, u0**2) on node 'eq'");  eq = _assert_scalar_2 = None
        view: "i64[u0, u0][Max(1, u0), 1]cpu" = torch.ops.aten.view.default(arg2_1, [_local_scalar_dense, _local_scalar_dense])
        view_1: "i64[u0, u0][Max(1, u0), 1]cpu" = torch.ops.aten.view.default(arg2_1, [_local_scalar_dense, _local_scalar_dense]);  arg2_1 = _local_scalar_dense = None
        mul_4: "i64[u0, u0][Max(1, u0), 1]cpu" = torch.ops.aten.mul.Tensor(view, 10);  view = None
        mul_7: "i64[u0, u0][Max(1, u0), 1]cpu" = torch.ops.aten.mul.Tensor(view_1, 10);  view_1 = None
        return (mul_4, mul_7)""",  # noqa: B950
            ignore_comments=True,
            ignore_empty_lines=True,
        )

        x = torch.arange(25)
        compiled_result = compiled_func(x, torch.tensor([5]))
        eager_result = func(x, torch.tensor([5]))
        self.assertEqual(cnt.frame_count, 2)

    @skipIfTorchDynamo("not allowed to trace mark_unbacked")
    @torch._dynamo.config.patch("capture_scalar_outputs", True)
    def test_unbacked_reshape2(self):
        cnt = CompileCounterWithBackend("inductor")

        # This reshape requires a clone when the input is not contiguous and we cant compute strides.
        # reshape (u2, u3) -> (u0, u1)
        def func(x, y):
            u0, u1 = y.tolist()
            torch._check_is_size(u0)
            torch._check_is_size(u1)

            result1 = torch.reshape(x, (u0, u1))
            return result1 * 10

        compiled_func = torch.compile(fullgraph=True, backend=cnt, dynamic=True)(func)

        x = torch.randn(10, 10)
        # make x not contiguous.
        x = x.t_()
        torch._dynamo.decorators.mark_unbacked(x, 0)
        torch._dynamo.decorators.mark_unbacked(x, 1)

        log_stream, ctx = logs_to_string(
            "torch._functorch._aot_autograd.dispatch_and_compile_graph", "aot_graphs"
        )
        with ctx():
            result_eager = func(x, torch.tensor([5, 20]))
            result_compiled = compiled_func(x, torch.tensor([5, 20]))
            self.assertEqual(result_compiled, result_eager)
            self.assertEqual(cnt.frame_count, 1)

        aot_graphs = "\n".join(log_stream.getvalue().strip().split("\n")[4:]).strip()
        self.assertExpectedInline(
            aot_graphs,
            """\
def forward(self, arg0_1: "i64[2][1]cpu", arg1_1: "Sym(u2)", arg2_1: "Sym(u3)", arg3_1: "f32[u2, u3][1, u2]cpu"):
        ge_1: "Sym(u2 >= 0)" = arg1_1 >= 0
        _assert_scalar = torch.ops.aten._assert_scalar.default(ge_1, "Runtime assertion failed for expression u2 >= 0 on node 'ge'");  ge_1 = _assert_scalar = None
        ge_3: "Sym(u3 >= 0)" = arg2_1 >= 0
        _assert_scalar_1 = torch.ops.aten._assert_scalar.default(ge_3, "Runtime assertion failed for expression u3 >= 0 on node 'ge_1'");  ge_3 = _assert_scalar_1 = None
        select: "i64[][]cpu" = torch.ops.aten.select.int(arg0_1, 0, 0)
        _local_scalar_dense: "Sym(u0)" = torch.ops.aten._local_scalar_dense.default(select);  select = None
        ge_5: "Sym(u0 >= 0)" = _local_scalar_dense >= 0
        _assert_scalar_2 = torch.ops.aten._assert_scalar.default(ge_5, "Runtime assertion failed for expression u0 >= 0 on node 'ge_2'");  ge_5 = _assert_scalar_2 = None
        select_1: "i64[][]cpu" = torch.ops.aten.select.int(arg0_1, 0, 1);  arg0_1 = None
        _local_scalar_dense_1: "Sym(u1)" = torch.ops.aten._local_scalar_dense.default(select_1);  select_1 = None
        ge_7: "Sym(u1 >= 0)" = _local_scalar_dense_1 >= 0
        _assert_scalar_3 = torch.ops.aten._assert_scalar.default(ge_7, "Runtime assertion failed for expression u1 >= 0 on node 'ge_3'");  ge_7 = _assert_scalar_3 = None
        mul: "Sym(u2*u3)" = arg1_1 * arg2_1;  arg1_1 = arg2_1 = None
        mul_1: "Sym(u0*u1)" = _local_scalar_dense * _local_scalar_dense_1
        eq: "Sym(Eq(u2*u3, u0*u1))" = mul == mul_1;  mul = mul_1 = None
        _assert_scalar_4 = torch.ops.aten._assert_scalar.default(eq, "Runtime assertion failed for expression Eq(u2*u3, u0*u1) on node 'eq'");  eq = _assert_scalar_4 = None
        clone: "f32[u2, u3][Max(1, u3), 1]cpu" = torch.ops.aten.clone.default(arg3_1, memory_format = torch.contiguous_format);  arg3_1 = None
        view: "f32[u0, u1][Max(1, u1), 1]cpu" = torch.ops.aten.view.default(clone, [_local_scalar_dense, _local_scalar_dense_1]);  clone = _local_scalar_dense = _local_scalar_dense_1 = None
        mul_21: "f32[u0, u1][Max(1, u1), 1]cpu" = torch.ops.aten.mul.Tensor(view, 10);  view = None
        return (mul_21,)""",  # noqa: B950
            ignore_comments=True,
            ignore_empty_lines=True,
        )

        result_eager = func(x, torch.tensor([2, 50]))
        result_compiled = compiled_func(x, torch.tensor([2, 50]))
        self.assertEqual(result_compiled, result_eager)
        self.assertEqual(cnt.frame_count, 1)

        x = torch.randn(4, 4).t_()
        result_eager = func(x, torch.tensor([2, 8]))
        result_compiled = compiled_func(x, torch.tensor([2, 8]))
        self.assertEqual(result_compiled, result_eager)
        self.assertEqual(cnt.frame_count, 1)

        # Pass a contiguous tensor. A recompilation will happen due to 0/1 speciialization on stride.
        log_stream, ctx = logs_to_string(
            "torch._functorch._aot_autograd.dispatch_and_compile_graph", "aot_graphs"
        )
        with ctx():
            # This used to hit could guard on data-dependent expression Eq(10, u3) x.stride[0]==10. and x.size()=[u2, u3].
            # but not anymore since we use  contiguous_or_false .
            # We need a way to mark strides unbacked to avoid the recompilation here.
            x = torch.randn(10, 10)
            torch._dynamo.decorators.mark_unbacked(x, 0)
            torch._dynamo.decorators.mark_unbacked(x, 1)

        aot_graphs = "\n".join(log_stream.getvalue().strip().split("\n")[4:]).strip()
        self.assertExpectedInline(
            aot_graphs,
            """""",  # noqa: B950
            ignore_comments=True,
            ignore_empty_lines=True,
        )

        result_compiled = compiled_func(x, torch.tensor([2, 50]))
        result_eager = func(x, torch.tensor([2, 50]))

        self.assertEqual(result_compiled, result_eager)
        self.assertEqual(cnt.frame_count, 2)

        x = torch.randn(4, 4)

        result_eager = func(x, torch.tensor([2, 8]))
        result_compiled = compiled_func(x, torch.tensor([2, 8]))
        self.assertEqual(result_compiled, result_eager)
        self.assertEqual(cnt.frame_count, 2)

    @unittest.skip("this test fails due to inductor/autograd issue #153041")
    @torch._dynamo.config.patch("capture_scalar_outputs", True)
    def test_unbacked_non_contigious_reshape_failing(self):
        # reshape u1 -> (u0*u0)
        # this result in the tensor "i64[u0, u0][s7*u0, s7].
        # reshape happens in place reshape (no-clone)
        def func(x, y):
            f = y.item()
            t1 = x.view((f, f))
            t2 = x.reshape((f, f))
            return t1, t2

        # create a non-contiguous with data being even numbers in [0:cnt-1]
        def make_non_contiguous_tensor(cnt):
            # create a non-contiguous tensor x that is skipping odd indices.
            x = torch.arange(cnt * 2)
            x = x.as_strided((x.size()[0] // 2,), (2,))
            return x

        x = make_non_contiguous_tensor(4)
        torch._dynamo.decorators.mark_unbacked(x, 0)
        compiled_func = torch.compile(
            fullgraph=True,
            backend="inductor",
        )(func)

        compiled_result = compiled_func(x, torch.tensor([2]))
        eager_result = func(x, torch.tensor([2]))
        self.assertEqual(compiled_result, eager_result)

    @skipIfTorchDynamo("not allowed to trace mark_unbacked")
    @torch._dynamo.config.patch("capture_scalar_outputs", True)
    def test_invalid_view_unbacked_view(self):
        cnt = CompileCounterWithBackend("inductor")

        # This view (u2, u3) -> (u0, u1) cant happen in general unless we know that input is contigous or we have
        # hints to to compute strides.
        def func(x, y):
            u0, u1 = y.tolist()
            torch._check_is_size(u0)
            torch._check_is_size(u1)

            result2 = x.view(u0, u1) * 10
            return result2

        compiled_func = torch.compile(fullgraph=True, backend=cnt, dynamic=True)(func)

        x = torch.randn(10, 10)
        # make x not contiguous.
        x = x.t_()
        torch._dynamo.decorators.mark_unbacked(x, 0)
        torch._dynamo.decorators.mark_unbacked(x, 1)
        with self.assertRaises(torch._dynamo.exc.UserError):
            # throws a data dependent error.
            compiled_func(x, torch.tensor([5, 20]))

<<<<<<< HEAD
    @skipIfTorchDynamo("not allowed to trace mark_unbacked")
    @fresh_cache()
    def test_unbacked_contiguous(self):
        cnt = CompileCounterWithBackend("inductor")

        def func(x):
            contig = x.contiguous()
            return (contig + 1) * 100

        compiled_func = torch.compile(fullgraph=True, backend=cnt, dynamic=True)(func)

        x = torch.randn(10, 10)
        # make x not contiguous.
        x = x.t_()
        torch._dynamo.decorators.mark_unbacked(x, 0)
        torch._dynamo.decorators.mark_unbacked(x, 1)
        log_stream, ctx = logs_to_string(
            "torch._inductor.compile_fx", "post_grad_graphs"
        )
        with ctx():
            compiled_func(x)
            self.assertEqual(compiled_func(x), func(x))
            y = torch.rand(20, 20).t()
            self.assertEqual(compiled_func(y), func(y))
            self.assertEqual(cnt.frame_count, 1)
        output = "\n".join(log_stream.getvalue().strip().split("\n")[4:]).strip()
        self.assertExpectedInline(
            output,
            """\
        ge_1: "Sym(u0 >= 0)" = arg0_1 >= 0;  arg0_1 = None
        _assert_scalar = torch.ops.aten._assert_scalar.default(ge_1, "Runtime assertion failed for expression u0 >= 0 on node 'ge'");  ge_1 = _assert_scalar = None
        ge_3: "Sym(u1 >= 0)" = arg1_1 >= 0;  arg1_1 = None
        _assert_scalar_1 = torch.ops.aten._assert_scalar.default(ge_3, "Runtime assertion failed for expression u1 >= 0 on node 'ge_1'");  ge_3 = _assert_scalar_1 = None
        clone: "f32[u0, u1][Max(1, u1), 1]cpu" = torch.ops.aten.clone.default(arg2_1, memory_format = torch.contiguous_format);  arg2_1 = None
        add_3: "f32[u0, u1][Max(1, u1), 1]cpu" = torch.ops.aten.add.Tensor(clone, 1);  clone = None
        mul_6: "f32[u0, u1][Max(1, u1), 1]cpu" = torch.ops.aten.mul.Tensor(add_3, 100);  add_3 = None
        return (mul_6,)""",  # noqa: B950
            ignore_comments=True,
            ignore_empty_lines=True,
        )

        log_stream, ctx = logs_to_string(
            "torch._inductor.compile_fx", "post_grad_graphs"
        )
        with ctx():
            # recompilation will happen due to stride specialization.
            y = torch.rand(20, 20)
            torch._dynamo.decorators.mark_unbacked(y, 0)
            torch._dynamo.decorators.mark_unbacked(y, 1)
            self.assertEqual(compiled_func(y), func(y))
            self.assertEqual(cnt.frame_count, 2)

        output = "\n".join(log_stream.getvalue().strip().split("\n")[4:]).strip()

        # No clone this time since input is contiguous.
        self.assertExpectedInline(
            output,
            """\
        ge_1: "Sym(u0 >= 0)" = arg0_1 >= 0;  arg0_1 = None
        _assert_scalar = torch.ops.aten._assert_scalar.default(ge_1, "Runtime assertion failed for expression u0 >= 0 on node 'ge'");  ge_1 = _assert_scalar = None
        ge_3: "Sym(u1 >= 0)" = arg1_1 >= 0;  arg1_1 = None
        _assert_scalar_1 = torch.ops.aten._assert_scalar.default(ge_3, "Runtime assertion failed for expression u1 >= 0 on node 'ge_1'");  ge_3 = _assert_scalar_1 = None
        add: "f32[u0, u1][Max(1, u1), 1]cpu" = torch.ops.aten.add.Tensor(arg2_1, 1);  arg2_1 = None
        mul_5: "f32[u0, u1][Max(1, u1), 1]cpu" = torch.ops.aten.mul.Tensor(add, 100);  add = None
        return (mul_5,)""",  # noqa: B950
            ignore_comments=True,
            ignore_empty_lines=True,
        )
=======
    @skipIfTorchDynamo()
    def test_unbind_not_dynamic(self):
        cnt = CompileCounter()

        @torch.compile(fullgraph=True, dynamic=True, backend=cnt)
        def func(y):
            return y.unbind(dim=2), y * 10

        func(torch.ones(5, 6, 7, 8))
        self.assertEqual(cnt.frame_count, 1)
        # it can be dynamic in all dimentions except dim=2
        func(torch.ones(4, 9, 7, 10))
        self.assertEqual(cnt.frame_count, 1)

        func(torch.ones(5, 6, 8, 8))
        func(torch.ones(5, 6, 9, 8))
        self.assertEqual(cnt.frame_count, 3)
>>>>>>> dac696e0


instantiate_parametrized_tests(TestUnbacked)


if __name__ == "__main__":
    run_tests()<|MERGE_RESOLUTION|>--- conflicted
+++ resolved
@@ -3417,7 +3417,24 @@
             # throws a data dependent error.
             compiled_func(x, torch.tensor([5, 20]))
 
-<<<<<<< HEAD
+    @skipIfTorchDynamo()
+    def test_unbind_not_dynamic(self):
+        cnt = CompileCounter()
+
+        @torch.compile(fullgraph=True, dynamic=True, backend=cnt)
+        def func(y):
+            return y.unbind(dim=2), y * 10
+
+        func(torch.ones(5, 6, 7, 8))
+        self.assertEqual(cnt.frame_count, 1)
+        # it can be dynamic in all dimentions except dim=2
+        func(torch.ones(4, 9, 7, 10))
+        self.assertEqual(cnt.frame_count, 1)
+
+        func(torch.ones(5, 6, 8, 8))
+        func(torch.ones(5, 6, 9, 8))
+        self.assertEqual(cnt.frame_count, 3)
+
     @skipIfTorchDynamo("not allowed to trace mark_unbacked")
     @fresh_cache()
     def test_unbacked_contiguous(self):
@@ -3486,25 +3503,6 @@
             ignore_comments=True,
             ignore_empty_lines=True,
         )
-=======
-    @skipIfTorchDynamo()
-    def test_unbind_not_dynamic(self):
-        cnt = CompileCounter()
-
-        @torch.compile(fullgraph=True, dynamic=True, backend=cnt)
-        def func(y):
-            return y.unbind(dim=2), y * 10
-
-        func(torch.ones(5, 6, 7, 8))
-        self.assertEqual(cnt.frame_count, 1)
-        # it can be dynamic in all dimentions except dim=2
-        func(torch.ones(4, 9, 7, 10))
-        self.assertEqual(cnt.frame_count, 1)
-
-        func(torch.ones(5, 6, 8, 8))
-        func(torch.ones(5, 6, 9, 8))
-        self.assertEqual(cnt.frame_count, 3)
->>>>>>> dac696e0
 
 
 instantiate_parametrized_tests(TestUnbacked)
