#include <gtest/gtest.h>

#include <c10/util/BFloat16-math.h>
#include <c10/util/BFloat16.h>
#include <c10/util/Float8_e4m3fn.h>
#include <c10/util/Float8_e4m3fnuz.h>
#include <c10/util/Float8_e5m2.h>
#include <c10/util/Float8_e5m2fnuz.h>
#include <c10/util/complex.h>
<<<<<<< HEAD
#include <torch/headeronly/util/Half.h>
=======

#include <torch/headeronly/util/bits.h>
#include <torch/headeronly/util/qint32.h>
#include <torch/headeronly/util/qint8.h>
#include <torch/headeronly/util/quint2x4.h>
#include <torch/headeronly/util/quint4x2.h>
#include <torch/headeronly/util/quint8.h>
>>>>>>> 7a0825ac

TEST(TestDtype, TestBFloat16) {
  c10::BFloat16 a = 1.0f;
  c10::BFloat16 b = 2.0f;
  c10::BFloat16 add = 3.0f;
  c10::BFloat16 sub = -1.0f;
  c10::BFloat16 mul = 2.0f;
  c10::BFloat16 div = 0.5f;

  EXPECT_EQ(a + b, add);
  EXPECT_EQ(a - b, sub);
  EXPECT_EQ(a * b, mul);
  EXPECT_EQ(a / b, div);
}

TEST(TestDtype, TestFloat8_e4m3fn) {
  c10::Float8_e4m3fn a = 1.0f;
  c10::Float8_e4m3fn b = 2.0f;
  c10::Float8_e4m3fn add = 3.0f;
  c10::Float8_e4m3fn sub = -1.0f;
  c10::Float8_e4m3fn mul = 2.0f;
  c10::Float8_e4m3fn div = 0.5f;

  EXPECT_EQ(a + b, add);
  EXPECT_EQ(a - b, sub);
  EXPECT_EQ(a * b, mul);
  EXPECT_EQ(a / b, div);
}

TEST(TestDtype, TestFloat8_e4m3fuz) {
  c10::Float8_e4m3fnuz a = 1.0f;
  c10::Float8_e4m3fnuz b = 2.0f;
  c10::Float8_e4m3fnuz add = 3.0f;
  c10::Float8_e4m3fnuz sub = -1.0f;
  c10::Float8_e4m3fnuz mul = 2.0f;
  c10::Float8_e4m3fnuz div = 0.5f;

  EXPECT_EQ(a + b, add);
  EXPECT_EQ(a - b, sub);
  EXPECT_EQ(a * b, mul);
  EXPECT_EQ(a / b, div);
}

TEST(TestDtype, TestFloat8_e5m2) {
  c10::Float8_e5m2 a = 1.0f;
  c10::Float8_e5m2 b = 2.0f;
  c10::Float8_e5m2 add = 3.0f;
  c10::Float8_e5m2 sub = -1.0f;
  c10::Float8_e5m2 mul = 2.0f;
  c10::Float8_e5m2 div = 0.5f;

  EXPECT_EQ(a + b, add);
  EXPECT_EQ(a - b, sub);
  EXPECT_EQ(a * b, mul);
  EXPECT_EQ(a / b, div);
}

TEST(TestDtype, TestFloat8_e5m2fnuz) {
  c10::Float8_e5m2fnuz a = 1.0f;
  c10::Float8_e5m2fnuz b = 2.0f;
  c10::Float8_e5m2fnuz add = 3.0f;
  c10::Float8_e5m2fnuz sub = -1.0f;
  c10::Float8_e5m2fnuz mul = 2.0f;
  c10::Float8_e5m2fnuz div = 0.5f;

  EXPECT_EQ(a + b, add);
  EXPECT_EQ(a - b, sub);
  EXPECT_EQ(a * b, mul);
  EXPECT_EQ(a / b, div);
}

TEST(TestDtype, TestHalf) {
  torch::headeronly::Half a = 1.0f;
  torch::headeronly::Half b = 2.0f;
  torch::headeronly::Half add = 3.0f;
  torch::headeronly::Half sub = -1.0f;
  torch::headeronly::Half mul = 2.0f;
  torch::headeronly::Half div = 0.5f;

  EXPECT_EQ(a + b, add);
  EXPECT_EQ(a - b, sub);
  EXPECT_EQ(a * b, mul);
  EXPECT_EQ(a / b, div);
  EXPECT_EQ(a += b, add);
  EXPECT_EQ(a -= b, add - b);
  EXPECT_EQ(a *= b, b);
  EXPECT_EQ(a /= b, mul * div);

#if defined(__aarch64__) && !defined(__CUDACC__)
  EXPECT_EQ(
      torch::headeronly::detail::fp16_to_bits(
          torch::headeronly::detail::fp16_from_bits(32)),
      32);
#endif
}

TEST(TestDtype, TestComplexFloat) {
  c10::complex<float> a(std::complex<float>(1.0f, 2.0f));
  c10::complex<float> b(std::complex<float>(3.0f, 4.0f));
  c10::complex<float> add(std::complex<float>(4.0f, 6.0f));
  c10::complex<float> sub(std::complex<float>(-2.0f, -2.0f));
  c10::complex<float> mul(std::complex<float>(-5.0f, 10.0f));
  c10::complex<float> div(std::complex<float>(0.44f, 0.08f));

  EXPECT_EQ(a + b, add);
  EXPECT_EQ(a - b, sub);
  EXPECT_EQ(a * b, mul);
  EXPECT_EQ(a / b, div);
<<<<<<< HEAD
=======
}

TEST(TestDtype, TestQuintsQintsAndBits) {
  // There's not much you can do with these dtypes...
  // so we'll just check that it compiles
  auto a = torch::headeronly::quint8(0);
  auto b = torch::headeronly::quint4x2(5);
  auto c = torch::headeronly::quint2x4(1);
  auto d = torch::headeronly::qint32(5);
  auto e = torch::headeronly::qint8(1);
  auto f = torch::headeronly::bits1x8(9);
  auto g = torch::headeronly::bits2x4(9);
  auto h = torch::headeronly::bits4x2(9);
  auto i = torch::headeronly::bits8(2);
  auto j = torch::headeronly::bits16(6);
>>>>>>> 7a0825ac
}<|MERGE_RESOLUTION|>--- conflicted
+++ resolved
@@ -7,9 +7,6 @@
 #include <c10/util/Float8_e5m2.h>
 #include <c10/util/Float8_e5m2fnuz.h>
 #include <c10/util/complex.h>
-<<<<<<< HEAD
-#include <torch/headeronly/util/Half.h>
-=======
 
 #include <torch/headeronly/util/bits.h>
 #include <torch/headeronly/util/qint32.h>
@@ -17,7 +14,7 @@
 #include <torch/headeronly/util/quint2x4.h>
 #include <torch/headeronly/util/quint4x2.h>
 #include <torch/headeronly/util/quint8.h>
->>>>>>> 7a0825ac
+#include <torch/headeronly/util/Half.h>
 
 TEST(TestDtype, TestBFloat16) {
   c10::BFloat16 a = 1.0f;
@@ -126,8 +123,6 @@
   EXPECT_EQ(a - b, sub);
   EXPECT_EQ(a * b, mul);
   EXPECT_EQ(a / b, div);
-<<<<<<< HEAD
-=======
 }
 
 TEST(TestDtype, TestQuintsQintsAndBits) {
@@ -143,5 +138,4 @@
   auto h = torch::headeronly::bits4x2(9);
   auto i = torch::headeronly::bits8(2);
   auto j = torch::headeronly::bits16(6);
->>>>>>> 7a0825ac
 }