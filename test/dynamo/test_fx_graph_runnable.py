# Owner(s): ["module: dynamo"]
import io
import logging
import subprocess
import sys
import tempfile
import unittest

import torch
import torch._logging.structured
import torch.distributed as dist
from torch._inductor.test_case import TestCase
from torch.testing._internal.common_utils import IS_FBCODE, IS_SANDCASTLE


if torch.distributed.is_available():
    from torch.distributed._tensor import DeviceMesh, DTensor, Replicate, Shard
    from torch.testing._internal.distributed.fake_pg import FakeStore


class FxGraphRunnableArtifactFilter(logging.Filter):
    def filter(self, record):
        return (
            "artifact" in record.metadata
            and record.metadata["artifact"]["name"] == "fx_graph_runnable"
        )


class StructuredTracePayloadFormatter(logging.Formatter):
    def format(self, record):
        return record.payload.strip()


trace_log = logging.getLogger("torch.__trace")


class ToyModel(torch.nn.Module):
    def __init__(self, input_size=10, hidden_size=20, output_size=5):
        super().__init__()
        self.linear1 = torch.nn.Linear(input_size, hidden_size)
        self.linear2 = torch.nn.Linear(hidden_size, output_size)
        self.relu = torch.nn.ReLU()
        self.dropout = torch.nn.Dropout(0.1)

    def forward(self, x):
        x = self.linear1(x)
        x = self.relu(x)
        x = self.dropout(x)
        x = self.linear2(x)
        return x


@unittest.skipIf(IS_FBCODE or IS_SANDCASTLE, "Skip in fbcode/sandcastle")
class FxGraphRunnableTest(TestCase):
    def setUp(self):
        super().setUp()
        torch._dynamo.reset()
        torch._logging.structured.INTERN_TABLE.clear()
        self.old_level = trace_log.level
        trace_log.setLevel(logging.DEBUG)

        # Create a custom filter specifically for fx_graph_runnable entries
        self.filter = FxGraphRunnableArtifactFilter()

        # Create a separate buffer and handler for capturing fx_graph_runnable entries
        self.buffer = io.StringIO()
        self.handler = logging.StreamHandler(self.buffer)
        self.handler.setFormatter(StructuredTracePayloadFormatter())
        self.handler.addFilter(self.filter)
        trace_log.addHandler(self.handler)

    def tearDown(self):
        trace_log.removeHandler(self.handler)
        trace_log.setLevel(self.old_level)

    def _exec_and_verify_payload(self):
        # Write captured payload & run it in a fresh Python process
        payload = self.buffer.getvalue().strip()
        self.assertTrue(payload, "Expected fx_graph_runnable payload but got nothing")
        self.assertIn("def forward", payload)  # sanity-check for actual FX code

        with tempfile.NamedTemporaryFile("w", suffix=".py") as tmp:
            tmp.write(payload)
            tmp.flush()
            res = subprocess.run(
                [sys.executable, tmp.name], capture_output=True, text=True, timeout=30
            )

            self.assertEqual(
                res.returncode,
                0,
                f"Standalone fx_graph_runnable failed:\nSTDERR:\n{res.stderr}",
            )

    # basic tests
    def test_basic_tensor_add(self):
        def f(x):
            return x + 1

        torch.compile(f)(torch.randn(4))
        self._exec_and_verify_payload()

    def test_two_inputs_matmul(self):
        def f(a, b):
            return (a @ b).relu()

        a, b = torch.randn(2, 3), torch.randn(3, 4)
        torch.compile(f)(a, b)
        self._exec_and_verify_payload()

    def test_scalar_multiply(self):
        def f(x):
            return x * 2

        torch.compile(f)(torch.randn(5))
        self._exec_and_verify_payload()

    # testing dynamic shapes
    def test_dynamic_shapes_run(self):
        def f(x):
            return (x @ x.transpose(0, 1)).relu()

        a = torch.randn(10, 12)
        torch._dynamo.mark_dynamic(a, 0)
        torch._dynamo.mark_dynamic(a, 1)

        torch.compile(f)(a)
        self._exec_and_verify_payload()

    def test_broadcast_add_dynamic(self):
        def f(x, y):
            return x + y * 2

        x = torch.randn(5, 1)
        y = torch.randn(1, 8)
        torch._dynamo.mark_dynamic(x, 0)
        torch._dynamo.mark_dynamic(y, 1)

        torch.compile(f)(x, y)
        self._exec_and_verify_payload()

    def test_toy_model_basic(self):
        model = ToyModel(input_size=8, hidden_size=16, output_size=4)
        model.eval()  # Set to eval mode to avoid dropout randomness

        x = torch.randn(3, 8)
        torch.compile(model)(x)
        self._exec_and_verify_payload()

    def test_toy_model_batch_processing(self):
        model = ToyModel(input_size=12, hidden_size=24, output_size=6)
        model.eval()

        x = torch.randn(16, 12)
        torch.compile(model)(x)
        self._exec_and_verify_payload()

    def test_toy_model_dynamic_batch(self):
        model = ToyModel(input_size=10, hidden_size=20, output_size=5)
        model.eval()

        x = torch.randn(7, 10)
        torch._dynamo.mark_dynamic(x, 0)

        torch.compile(model)(x)
        self._exec_and_verify_payload()

    # Distributed collectives tests with FakeProcessGroup
<<<<<<< HEAD
    @unittest.skipIf(not torch.distributed.is_available())
=======
    @unittest.skipIf(
        not torch.distributed.is_available(), "Torch distributed not available."
    )
>>>>>>> be64f465
    def test_all_reduce_collective(self):
        store = FakeStore()
        dist.init_process_group(backend="fake", rank=0, world_size=2, store=store)

        def f(x):
            dist.all_reduce(x)
            return x * 2

        try:
            x = torch.randn(4, 4)
            torch.compile(f)(x)
        finally:
            dist.destroy_process_group()

        self._exec_and_verify_payload()

<<<<<<< HEAD
    @unittest.skipIf(not torch.distributed.is_available())
=======
    @unittest.skipIf(
        not torch.distributed.is_available(), "Torch distributed not available."
    )
>>>>>>> be64f465
    def test_all_gather_collective(self):
        store = FakeStore()
        dist.init_process_group(backend="fake", rank=0, world_size=2, store=store)

        def f(x):
            output_tensors = [torch.empty_like(x) for _ in range(2)]
            dist.all_gather(output_tensors, x)
            return output_tensors[0] + output_tensors[1]

        try:
            x = torch.randn(3, 3)
            torch.compile(f)(x)
        finally:
            dist.destroy_process_group()

        self._exec_and_verify_payload()

<<<<<<< HEAD
    @unittest.skipIf(not torch.distributed.is_available())
=======
    @unittest.skipIf(
        not torch.distributed.is_available(), "Torch distributed not available."
    )
>>>>>>> be64f465
    def test_broadcast_collective(self):
        store = FakeStore()
        dist.init_process_group(backend="fake", rank=0, world_size=2, store=store)

        def f(x):
            dist.broadcast(x, src=0)
            return x.sum()

        try:
            x = torch.randn(5, 5)
            torch.compile(f)(x)
        finally:
            dist.destroy_process_group()

        self._exec_and_verify_payload()

<<<<<<< HEAD
    @unittest.skipIf(not torch.distributed.is_available())
=======
    @unittest.skipIf(
        not torch.distributed.is_available(), "Torch distributed not available."
    )
>>>>>>> be64f465
    def test_reduce_scatter_collective(self):
        store = FakeStore()
        dist.init_process_group(backend="fake", rank=0, world_size=2, store=store)

        def f(x):
            input_list = [x, x.clone()]
            output = torch.empty_like(x)
            dist.reduce_scatter(output, input_list)
            return output

        try:
            x = torch.randn(4, 4)
            torch.compile(f)(x)
        finally:
            dist.destroy_process_group()

        self._exec_and_verify_payload()

<<<<<<< HEAD
    @unittest.skipIf(not torch.distributed.is_available())
=======
    @unittest.skipIf(
        not torch.distributed.is_available(), "Torch distributed not available"
    )
>>>>>>> be64f465
    def test_dtensor_compile_redistribute(self):
        store = FakeStore()
        dist.init_process_group(backend="fake", rank=0, world_size=2, store=store)

        mesh = DeviceMesh("cpu", list(range(2)))

        def f(x, y):
            dt = DTensor.from_local(x.reshape(2, 4), mesh, [Shard(0)], run_check=False)
            dt2 = DTensor.from_local(y.reshape(4, 2), mesh, [Shard(1)], run_check=False)
            dt_out = torch.matmul(dt, dt2)
            dt_out_redistribute = dt_out.redistribute(mesh, [Replicate()])
            return dt_out_redistribute.to_local()

        try:
            x = torch.arange(8, dtype=torch.float32)
            y = torch.arange(8, dtype=torch.float32)
            torch.compile(f)(x, y)
        finally:
            dist.destroy_process_group()

        self._exec_and_verify_payload()


if __name__ == "__main__":
    from torch._dynamo.test_case import run_tests

    if not (IS_FBCODE or IS_SANDCASTLE):
        # fbcode complains about not being able to find torch in subprocess
        run_tests()<|MERGE_RESOLUTION|>--- conflicted
+++ resolved
@@ -166,13 +166,9 @@
         self._exec_and_verify_payload()
 
     # Distributed collectives tests with FakeProcessGroup
-<<<<<<< HEAD
-    @unittest.skipIf(not torch.distributed.is_available())
-=======
-    @unittest.skipIf(
-        not torch.distributed.is_available(), "Torch distributed not available."
-    )
->>>>>>> be64f465
+    @unittest.skipIf(
+        not torch.distributed.is_available(), "Torch distributed not available."
+    )
     def test_all_reduce_collective(self):
         store = FakeStore()
         dist.init_process_group(backend="fake", rank=0, world_size=2, store=store)
@@ -189,13 +185,9 @@
 
         self._exec_and_verify_payload()
 
-<<<<<<< HEAD
-    @unittest.skipIf(not torch.distributed.is_available())
-=======
-    @unittest.skipIf(
-        not torch.distributed.is_available(), "Torch distributed not available."
-    )
->>>>>>> be64f465
+    @unittest.skipIf(
+        not torch.distributed.is_available(), "Torch distributed not available."
+    )
     def test_all_gather_collective(self):
         store = FakeStore()
         dist.init_process_group(backend="fake", rank=0, world_size=2, store=store)
@@ -213,13 +205,9 @@
 
         self._exec_and_verify_payload()
 
-<<<<<<< HEAD
-    @unittest.skipIf(not torch.distributed.is_available())
-=======
-    @unittest.skipIf(
-        not torch.distributed.is_available(), "Torch distributed not available."
-    )
->>>>>>> be64f465
+    @unittest.skipIf(
+        not torch.distributed.is_available(), "Torch distributed not available."
+    )
     def test_broadcast_collective(self):
         store = FakeStore()
         dist.init_process_group(backend="fake", rank=0, world_size=2, store=store)
@@ -236,13 +224,9 @@
 
         self._exec_and_verify_payload()
 
-<<<<<<< HEAD
-    @unittest.skipIf(not torch.distributed.is_available())
-=======
-    @unittest.skipIf(
-        not torch.distributed.is_available(), "Torch distributed not available."
-    )
->>>>>>> be64f465
+    @unittest.skipIf(
+        not torch.distributed.is_available(), "Torch distributed not available."
+    )
     def test_reduce_scatter_collective(self):
         store = FakeStore()
         dist.init_process_group(backend="fake", rank=0, world_size=2, store=store)
@@ -261,13 +245,9 @@
 
         self._exec_and_verify_payload()
 
-<<<<<<< HEAD
-    @unittest.skipIf(not torch.distributed.is_available())
-=======
     @unittest.skipIf(
         not torch.distributed.is_available(), "Torch distributed not available"
     )
->>>>>>> be64f465
     def test_dtensor_compile_redistribute(self):
         store = FakeStore()
         dist.init_process_group(backend="fake", rank=0, world_size=2, store=store)
