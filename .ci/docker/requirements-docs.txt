--- conflicted
+++ resolved
@@ -4,11 +4,7 @@
 -e git+https://github.com/pytorch/pytorch_sphinx_theme.git@pytorch_sphinx_theme2#egg=pytorch_sphinx_theme2
 
 # TODO: sphinxcontrib.katex 0.9.0 adds a local KaTeX server to speed up pre-rendering
-<<<<<<< HEAD
-# but it doesn't seem to work and hangs around idly. The initial thought is that it's probably
-=======
 # but it doesn't seem to work and hangs around idly. The initial thought that it is probably
->>>>>>> da94023b
 # something related to Docker setup. We can investigate this later.
 
 sphinxcontrib.katex==0.9.10
