# Python dependencies required for unit tests

#awscli==1.6 #this breaks some platforms
#Description: AWS command line interface
#Pinned versions: 1.6
#test that import:

boto3==1.35.42
#Description: AWS SDK for python
#Pinned versions: 1.19.12, 1.16.34
#test that import:

click
#Description: Command Line Interface Creation Kit
#Pinned versions:
#test that import:

coremltools==5.0b5 ; python_version < "3.12"
coremltools==8.3 ; python_version == "3.12"
#Description: Apple framework for ML integration
#Pinned versions: 5.0b5
#test that import:

#dataclasses #this breaks some platforms
#Description: Provides decorators for auto adding special methods to user classes
#Pinned versions:
#test that import:

dill==0.3.7
#Description: dill extends pickle with serializing and de-serializing for most built-ins
#Pinned versions: 0.3.7
#test that import: dynamo/test_replay_record.py test_dataloader.py test_datapipe.py test_serialization.py

expecttest==0.3.0
#Description: method for writing tests where test framework auto populates
# the expected output based on previous runs
#Pinned versions: 0.3.0
#test that import:

fbscribelogger==0.1.7
#Description: write to scribe from authenticated jobs on CI
#Pinned versions: 0.1.6
#test that import:

flatbuffers==24.12.23
#Description: cross platform serialization library
#Pinned versions: 24.12.23
#test that import:

hypothesis==5.35.1
# Pin hypothesis to avoid flakiness: https://github.com/pytorch/pytorch/issues/31136
#Description: advanced library for generating parametrized tests
#Pinned versions: 3.44.6, 4.53.2
#test that import: test_xnnpack_integration.py, test_pruning_op.py, test_nn.py

junitparser==2.1.1
#Description: unitparser handles JUnit/xUnit Result XML files
#Pinned versions: 2.1.1
#test that import:

lark==0.12.0
#Description: parser
#Pinned versions: 0.12.0
#test that import:

librosa>=0.6.2 ; python_version < "3.11"
librosa==0.10.2 ; python_version == "3.12"
#Description: A python package for music and audio analysis
#Pinned versions: >=0.6.2
#test that import: test_spectral_ops.py

#mkl #this breaks linux-bionic-rocm4.5-py3.7
#Description: Intel oneAPI Math Kernel Library
#Pinned versions:
#test that import: test_profiler.py, test_public_bindings.py, test_testing.py,
#test_nn.py, test_mkldnn.py, test_jit.py, test_fx_experimental.py,
#test_autograd.py

#mkl-devel
# see mkl

#mock
#Description: A testing library that allows you to replace parts of your
#system under test with mock objects
#Pinned versions:
#test that import: test_modules.py, test_nn.py,
#test_testing.py

#MonkeyType # breaks pytorch-xla-linux-bionic-py3.7-clang8
#Description: collects runtime types of function arguments and return
#values, and can automatically generate stub files
#Pinned versions:
#test that import:

mypy==1.16.0
# Pin MyPy version because new errors are likely to appear with each release
#Description: linter
#Pinned versions: 1.16.0
#test that import: test_typing.py, test_type_hints.py

networkx==2.8.8
#Description: creation, manipulation, and study of
#the structure, dynamics, and functions of complex networks
#Pinned versions: 2.8.8
#test that import: functorch

ninja==1.11.1.3
#Description: build system. Used in some tests. Used in build to generate build
#time tracing information
#Pinned versions: 1.11.1.3
#test that import: run_test.py, test_cpp_extensions_aot.py,test_determination.py

numba==0.49.0 ; python_version < "3.9"
numba==0.55.2 ; python_version == "3.9"
numba==0.55.2 ; python_version == "3.10"
numba==0.60.0 ; python_version == "3.12"
#Description: Just-In-Time Compiler for Numerical Functions
#Pinned versions: 0.54.1, 0.49.0, <=0.49.1
#test that import: test_numba_integration.py
#For numba issue see https://github.com/pytorch/pytorch/issues/51511

#numpy
#Description: Provides N-dimensional arrays and linear algebra
#Pinned versions: 1.26.2
#test that import: test_view_ops.py, test_unary_ufuncs.py, test_type_promotion.py,
#test_type_info.py, test_torch.py, test_tensorexpr_pybind.py, test_tensorexpr.py,
#test_tensorboard.py, test_tensor_creation_ops.py, test_static_runtime.py,
#test_spectral_ops.py, test_sort_and_select.py, test_shape_ops.py,
#test_segment_reductions.py, test_reductions.py, test_pruning_op.py,
#test_overrides.py, test_numpy_interop.py, test_numba_integration.py
#test_nn.py, test_namedtensor.py, test_linalg.py, test_jit_cuda_fuser.py,
#test_jit.py, test_indexing.py, test_datapipe.py, test_dataloader.py,
#test_binary_ufuncs.py
numpy==1.22.4; python_version == "3.9" or python_version == "3.10"
numpy==1.26.2; python_version == "3.11" or python_version == "3.12"
numpy==2.1.2; python_version >= "3.13"

pandas==2.0.3; python_version < "3.13"
pandas==2.2.3; python_version >= "3.13"

#onnxruntime
#Description: scoring engine for Open Neural Network Exchange (ONNX) models
#Pinned versions: 1.9.0
#test that import:

opt-einsum==3.3
#Description: Python library to optimize tensor contraction order, used in einsum
#Pinned versions: 3.3
#test that import: test_linalg.py

optree==0.13.0
#Description: A library for tree manipulation
#Pinned versions: 0.13.0
#test that import: test_vmap.py, test_aotdispatch.py, test_dynamic_shapes.py,
#test_pytree.py, test_ops.py, test_control_flow.py, test_modules.py,
#common_utils.py, test_eager_transforms.py, test_python_dispatch.py,
#test_expanded_weights.py, test_decomp.py, test_overrides.py, test_masked.py,
#test_ops.py, test_prims.py, test_subclass.py, test_functionalization.py,
#test_schema_check.py, test_profiler_tree.py, test_meta.py, test_torchxla_num_output.py,
#test_utils.py, test_proxy_tensor.py, test_memory_profiler.py, test_view_ops.py,
#test_pointwise_ops.py, test_dtensor_ops.py, test_torchinductor.py, test_fx.py,
#test_fake_tensor.py, test_mps.py

pillow==11.0.0
#Description:  Python Imaging Library fork
#Pinned versions: 10.3.0
#test that import:

protobuf==5.29.4
#Description:  Google's data interchange format
#Pinned versions: 5.29.4
#test that import: test_tensorboard.py, test/onnx/*

psutil
#Description: information on running processes and system utilization
#Pinned versions:
#test that import: test_profiler.py, test_openmp.py, test_dataloader.py

pytest==7.3.2
#Description: testing framework
#Pinned versions:
#test that import: test_typing.py, test_cpp_extensions_aot.py, run_test.py

pytest-xdist==3.3.1
#Description: plugin for running pytest in parallel
#Pinned versions:
#test that import:

pytest-flakefinder==1.1.0
#Description: plugin for rerunning tests a fixed number of times in pytest
#Pinned versions: 1.1.0
#test that import:

pytest-rerunfailures>=10.3
#Description: plugin for rerunning failure tests in pytest
#Pinned versions:
#test that import:

pytest-subtests==0.13.1
#Description: plugin for subtest support
#Pinned versions:
#test that import:

#pytest-benchmark
#Description: fixture for benchmarking code
#Pinned versions: 3.2.3
#test that import:

#pytest-sugar
#Description: shows failures and errors instantly
#Pinned versions:
#test that import:

xdoctest==1.1.0
#Description: runs doctests in pytest
#Pinned versions: 1.1.0
#test that import:

pygments==2.15.0
#Description: support doctest highlighting
#Pinned versions: 2.12.0
#test that import: the doctests

#PyYAML
#Description: data serialization format
#Pinned versions:
#test that import:

#requests
#Description: HTTP library
#Pinned versions:
#test that import: test_type_promotion.py

#rich
#Description: rich text and beautiful formatting in the terminal
#Pinned versions: 10.9.0
#test that import:

scikit-image==0.19.3 ; python_version < "3.10"
scikit-image==0.22.0 ; python_version >= "3.10"
#Description: image processing routines
#Pinned versions:
#test that import: test_nn.py

#scikit-learn
#Description: machine learning package
#Pinned versions: 0.20.3
#test that import:

scipy==1.10.1 ; python_version <= "3.11"
scipy==1.14.1 ; python_version >= "3.12"
# Pin SciPy because of failing distribution tests (see #60347)
#Description: scientific python
#Pinned versions: 1.10.1
#test that import: test_unary_ufuncs.py, test_torch.py,test_tensor_creation_ops.py
#test_spectral_ops.py, test_sparse_csr.py, test_reductions.py,test_nn.py
#test_linalg.py, test_binary_ufuncs.py

#tabulate
#Description: Pretty-print tabular data
#Pinned versions:
#test that import:

tb-nightly==2.13.0a20230426
#Description: TensorBoard
#Pinned versions:
#test that import:

# needed by torchgen utils
typing-extensions>=4.10.0
#Description: type hints for python
#Pinned versions:
#test that import:

#virtualenv
#Description: virtual environment for python
#Pinned versions:
#test that import:

unittest-xml-reporting<=3.2.0,>=2.0.0
#Description: saves unit test results to xml
#Pinned versions:
#test that import:

#lintrunner is supported on aarch64-linux only from 0.12.4 version
lintrunner==0.12.7
#Description: all about linters!
#Pinned versions: 0.12.7
#test that import:

redis>=4.0.0
#Description: redis database
#test that import: anything that tests OSS caching/mocking (inductor/test_codecache.py, inductor/test_max_autotune.py)

ghstack==0.8.0
#Description: ghstack tool
#Pinned versions: 0.8.0
#test that import:

jinja2==3.1.6
#Description: jinja2 template engine
#Pinned versions: 3.1.4
#test that import:

pytest-cpp==2.3.0
#Description: This is used by pytest to invoke C++ tests
#Pinned versions: 2.3.0
#test that import:

z3-solver==4.12.6.0
#Description: The Z3 Theorem Prover Project
#Pinned versions:
#test that import:

tensorboard==2.13.0 ; python_version < "3.13"
tensorboard==2.18.0 ; python_version >= "3.13"
#Description: Also included in .ci/docker/requirements-docs.txt
#Pinned versions:
#test that import: test_tensorboard

pywavelets==1.4.1 ; python_version < "3.12"
pywavelets==1.7.0 ; python_version >= "3.12"
#Description: This is a requirement of scikit-image, we need to pin
# it here because 1.5.0 conflicts with numpy 1.21.2 used in CI
#Pinned versions: 1.4.1
#test that import:

lxml==5.3.0
#Description: This is a requirement of unittest-xml-reporting

# Python-3.9 binaries

PyGithub==2.3.0

sympy==1.13.3
#Description: Required by coremltools, also pinned in .github/requirements/pip-requirements-macOS.txt
#Pinned versions:
#test that import:

onnx==1.18.0
#Description: Required by onnx tests, and mypy and test_public_bindings.py when checking torch.onnx._internal
#Pinned versions:
#test that import:

onnxscript==0.3.1
#Description: Required by mypy and test_public_bindings.py when checking torch.onnx._internal
#Pinned versions:
#test that import:

parameterized==0.8.1
#Description: Parameterizes unittests, both the tests themselves and the entire testing class
#Pinned versions:
#test that import:

#Description: required for testing torch/distributed/_tools/sac_estimator.py
#Pinned versions: 1.24.0
#test that import: test_sac_estimator.py

pwlf==2.2.1
#Description: required for testing torch/distributed/_tools/sac_estimator.py
#Pinned versions: 2.2.1
#test that import: test_sac_estimator.py

# To build PyTorch itself
pyyaml
pyzstd
setuptools>=70.1.0
six

scons==4.5.2 ; platform_machine == "aarch64"

pulp==2.9.0
#Description: required for testing ilp formulaiton under torch/distributed/_tools
#Pinned versions: 2.9.0
#test that import: test_sac_ilp.py

dataclasses_json==0.6.7
#Description: required for data pipeline and scripts under tools/stats
#Pinned versions: 0.6.7
#test that import:

cmake==4.0.0
#Description: required for building

tlparse==0.3.30
#Description: required for log parsing

cuda-bindings>=12.0,<13.0 ; platform_machine != "s390x"
#Description: required for testing CUDAGraph::raw_cuda_graph(). See https://nvidia.github.io/cuda-python/cuda-bindings/latest/support.html for how this version was chosen. Note "Any fix in the latest bindings would be backported to the prior major version" means that only the newest version of cuda-bindings will get fixes. Depending on the latest version of 12.x is okay because all 12.y versions will be supported via "CUDA minor version compatibility". Pytorch builds against 13.z versions of cuda toolkit work with 12.x versions of cuda-bindings as well because newer drivers work with old toolkits.
#test that import: test_cuda.py

<<<<<<< HEAD
# needed to build some executable code cells in docs
torchvision
=======
setuptools-git-versioning==2.1.0
scikit-build==0.18.1
pyre-extensions==0.0.32
tabulate==0.9.0
#Description: These package are needed to build FBGEMM and torchrec on PyTorch CI
>>>>>>> 76981ace
<|MERGE_RESOLUTION|>--- conflicted
+++ resolved
@@ -389,13 +389,8 @@
 #Description: required for testing CUDAGraph::raw_cuda_graph(). See https://nvidia.github.io/cuda-python/cuda-bindings/latest/support.html for how this version was chosen. Note "Any fix in the latest bindings would be backported to the prior major version" means that only the newest version of cuda-bindings will get fixes. Depending on the latest version of 12.x is okay because all 12.y versions will be supported via "CUDA minor version compatibility". Pytorch builds against 13.z versions of cuda toolkit work with 12.x versions of cuda-bindings as well because newer drivers work with old toolkits.
 #test that import: test_cuda.py
 
-<<<<<<< HEAD
-# needed to build some executable code cells in docs
-torchvision
-=======
 setuptools-git-versioning==2.1.0
 scikit-build==0.18.1
 pyre-extensions==0.0.32
 tabulate==0.9.0
-#Description: These package are needed to build FBGEMM and torchrec on PyTorch CI
->>>>>>> 76981ace
+#Description: These package are needed to build FBGEMM and torchrec on PyTorch CI