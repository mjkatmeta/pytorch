--- conflicted
+++ resolved
@@ -365,11 +365,7 @@
 # To build PyTorch itself
 pyyaml
 pyzstd
-<<<<<<< HEAD
 setuptools>=62.3.0
-=======
-setuptools
->>>>>>> 1e8e9f74
 six
 wheel
 
