[[linter]]
code = 'FLAKE8'
include_patterns = ['**/*.py']
exclude_patterns = [
    '.git/**',
    'build_test_custom_build/**',
    'build/**',
    'caffe2/**',
    'docs/caffe2/**',
    'docs/cpp/src/**',
    'docs/src/**',
    'fb/**',
    '**/fb/**',
    'functorch/docs/**',
    'functorch/examples/**',
    'functorch/notebooks/**',
    'torch/_inductor/fx_passes/serialized_patterns/**',
    'torch/_inductor/autoheuristic/artifacts/**',
    'scripts/**',
    'test/generated_type_hints_smoketest.py',
    # CPython tests
    'test/dynamo/cpython/**',
    # Tests from the NumPy test suite
    'test/torch_np/numpy_test/**/*.py',
    'third_party/**',
    'torch/include/**',
    'torch/lib/**',
    'venv/**',
    '**/*.pyi',
    'tools/test/test_selective_build.py',
]
command = [
    'python3',
    'tools/linter/adapters/flake8_linter.py',
    '--',
    '@{{PATHSFILE}}'
]
init_command = [
    'python3',
    'tools/linter/adapters/pip_init.py',
    '--dry-run={{DRYRUN}}',
    'flake8==6.1.0',
    'flake8-bugbear==23.3.23',
    'flake8-comprehensions==3.15.0',
    'flake8-executable==2.1.3',
    'flake8-logging-format==0.9.0',
    'flake8-pyi==23.3.1',
    'flake8-simplify==0.19.3',
    'mccabe==0.7.0',
    'pycodestyle==2.11.1',
    'pyflakes==3.1.0',
    'torchfix==0.4.0 ; python_version >= "3.9" and python_version < "3.13"',
]


[[linter]]
code = 'CLANGFORMAT'
include_patterns = [
    'aten/src/ATen/*.h',
    'aten/src/ATen/cpu/vec/**/*.h',
    'aten/src/ATen/mps/**/*.mm',
    'aten/src/ATen/mps/**/*.h',
    'aten/src/ATen/xpu/**/*.h',
    'aten/src/ATen/xpu/**/*.cpp',
    'aten/src/ATen/core/boxing/**/*.h',
    'aten/src/ATen/core/dispatch/**/*.h',
    'aten/src/ATen/core/Formatting.cpp',
    'aten/src/ATen/native/mps/**/*.metal',
    'aten/src/ATen/native/mps/**/*.mm',
    'aten/src/ATen/native/mps/**/*.h',
    'aten/src/ATen/native/vulkan/**/*.h',
    'aten/src/ATen/native/vulkan/**/*.cpp',
    'aten/src/ATen/native/cuda/MultiTensorApply.cuh',
    'aten/src/ATen/native/**/Foreach*.*',
    'aten/src/ATen/native/cuda/fused*.*',
    'aten/src/ATen/native/cuda/Fused*.cu',
    'aten/src/ATen/native/cudnn/*.h',
    'aten/src/ATen/native/cudnn/*.cpp',
    'aten/src/ATen/native/mkldnn/xpu/**/*.h',
    'aten/src/ATen/native/mkldnn/xpu/**/*.cpp',
    'aten/src/ATen/native/Tensor*.h',
    'aten/src/ATen/native/Tensor*.cpp',
    'c10/**/*.h',
    'c10/**/*.cpp',
    'torch/csrc/**/*.h',
    'torch/csrc/**/*.hpp',
    'torch/csrc/**/*.cpp',
    'torch/nativert/**/*.h',
    'torch/nativert/**/*.cpp',
    'torch/headeronly/**/*.h',
    'test/cpp/**/*.h',
    'test/cpp/**/*.cpp',
]
exclude_patterns = [
    'aten/src/ATen/native/vulkan/api/vk_mem_alloc.h',
    'aten/src/ATen/native/mps/kernels/Quantized.metal',
    'c10/util/strong_type.h',
    '**/fb/**',
    'torch/csrc/inductor/aoti_torch/generated/**',
    'torch/csrc/jit/serialization/mobile_bytecode_generated.h',
    'torch/csrc/utils/pythoncapi_compat.h',
    'aten/src/ATen/dlpack.h',
]
init_command = [
    'python3',
    'tools/linter/adapters/s3_init.py',
    '--config-json=tools/linter/adapters/s3_init_config.json',
    '--linter=clang-format',
    '--dry-run={{DRYRUN}}',
    '--output-dir=.lintbin',
    '--output-name=clang-format',
]
command = [
    'python3',
    'tools/linter/adapters/clangformat_linter.py',
    '--binary=.lintbin/clang-format',
    '--',
    '@{{PATHSFILE}}'
]
is_formatter = true

[[linter]]
code = 'MYPY'
include_patterns = [
    'setup.py',
    'torch/**/*.py',
    'torch/**/*.pyi',
    'caffe2/**/*.py',
    'caffe2/**/*.pyi',
    'test/test_bundled_images.py',
    'test/test_bundled_inputs.py',
    'test/test_complex.py',
    'test/test_datapipe.py',
    'test/test_futures.py',
    # 'test/test_numpy_interop.py',
    'test/test_torch.py',
    'test/test_type_hints.py',
    'test/test_type_info.py',
    'test/test_utils.py',
]
exclude_patterns = [
    '**/fb/**',
]
command = [
    'python3',
    'tools/linter/adapters/mypy_linter.py',
    '--config=mypy.ini',
    '--',
    '@{{PATHSFILE}}'
]
init_command = [
    'python3',
    'tools/linter/adapters/pip_init.py',
    '--dry-run={{DRYRUN}}',
    'numpy==1.26.4 ; python_version >= "3.9" and python_version <= "3.11"',
    'numpy==2.1.0 ; python_version >= "3.12"',
    'expecttest==0.3.0',
    'mypy==1.16.0',
    'sympy==1.13.3',
    'types-requests==2.27.25',
    'types-pyyaml==6.0.1',
    'types-tabulate==0.8.8',
    'types-protobuf==5.29.1.20250403',
    'types-setuptools==79.0.0.20250422',
    'types-jinja2==2.11.9',
    'types-colorama==0.4.6',
    'filelock==3.13.1',
    'junitparser==2.1.1',
    'rich==10.9.0',
    'pyyaml==6.0.1',
    'optree==0.13.0',
    'dataclasses-json==0.6.7',
    'pandas==2.2.3',
]

[[linter]]
code = 'MYPYSTRICT'
include_patterns = [
    '.github/**/*.py',
    'benchmarks/instruction_counts/**/*.py',
    'tools/**/*.py',
    'torchgen/**/*.py',
    'torch/utils/_pytree.py',
    'torch/utils/_cxx_pytree.py',
    'torch/utils/benchmark/utils/common.py',
    'torch/utils/benchmark/utils/timer.py',
    'torch/utils/benchmark/utils/valgrind_wrapper/**/*.py',
]
exclude_patterns = [
    # (linbinyu) copied from internal repo
    '**/fb/**',
    'tools/code_analyzer/gen_operators_yaml.py',
    'tools/dynamo/verify_dynamo.py',
    'tools/gen_vulkan_spv.py',
    'tools/test/gen_operators_yaml_test.py',
    'tools/test/gen_oplist_test.py',
    'tools/test/test_selective_build.py',
]
command = [
    'python3',
    'tools/linter/adapters/mypy_linter.py',
    '--config=mypy-strict.ini',
    '--code=MYPYSTRICT',
    '--',
    '@{{PATHSFILE}}'
]

[[linter]]
code = 'CLANGTIDY'
include_patterns = [
    # Enable coverage of headers in aten/src/ATen
    # and excluding most sub-directories for now.
    'aten/src/ATen/*.h',
    'aten/src/ATen/*.cpp',
    'aten/src/ATen/cuda/*.cpp',
    'aten/src/ATen/cpu/*.h',
    'aten/src/ATen/cpu/*.cpp',
    'aten/src/ATen/core/*.h',
    'aten/src/ATen/core/*.cpp',
    'aten/src/ATen/cudnn/*.h',
    'aten/src/ATen/cudnn/*.cpp',
    'aten/src/ATen/native/mkldnn/xpu/**/*.h',
    'aten/src/ATen/native/mkldnn/xpu/**/*.cpp',
    'aten/src/ATen/detail/*',
    'aten/src/ATen/functorch/*.h',
    'aten/src/ATen/functorch/*.cpp',
    'aten/src/ATen/native/nested/cuda/*.cpp',
    'aten/src/ATen/native/nested/cuda/*.h',
    'aten/src/ATen/native/nested/*.cpp',
    'aten/src/ATen/native/nested/*.h',
    'c10/**/*.cpp',
    'c10/**/*.h',
    'torch/*.h',
    'torch/_inductor/codegen/aoti_runtime/*.h',
    'torch/_inductor/codegen/aoti_runtime/*.cpp',
    'torch/csrc/*.h',
    'torch/csrc/*.cpp',
    'torch/csrc/**/*.h',
    'torch/csrc/**/*.cpp',
    'torch/csrc/jit/serialization/*.h',
    'torch/csrc/jit/serialization/*.cpp',
    'torch/nativert/*.h',
    'torch/nativert/*.cpp',
    'torch/nativert/**/*.h',
    'torch/nativert/**/*.cpp',
    'torch/headeronly/**/*.h',
]
exclude_patterns = [
    # The negative filters below are to exclude files that include onnx_pb.h or
    # caffe2_pb.h, otherwise we'd have to build protos as part of this CI job.
    # CUDA files are also excluded.
    '**/fb/**',
    '**/generated/**',
    '**/*pb.h',
    '**/*inl.h',
    'aten/src/ATen/cpu/FlushDenormal.cpp',
    'aten/src/ATen/cpu/Utils.cpp',
    'aten/src/ATen/cpu/vml.h',
    'aten/src/ATen/CPUFixedAllocator.h',
    'aten/src/ATen/Parallel*.h',
    'c10/xpu/**/*.h',
    'c10/xpu/**/*.cpp',
    'c10/benchmark/intrusive_ptr_benchmark.cpp',
    'c10/cuda/CUDAAlgorithm.h',
    'c10/util/complex_math.h',
    'c10/util/complex_utils.h',
    'c10/util/flat_hash_map.h',
    'c10/util/logging*.h',
    'c10/metal/*.h',
    'c10/util/hash.h',
    'c10/util/strong_type.h',
    'c10/util/SmallVector.h',
    'c10/util/win32-headers.h',
    'c10/test/**/*.h',
    'third_party/**/*',
    'torch/csrc/api/include/torch/nn/modules/common.h',
    'torch/csrc/api/include/torch/linalg.h',
    'torch/csrc/autograd/generated/**',
    'torch/csrc/distributed/**/*.cu',
    'torch/csrc/distributed/c10d/WinSockUtils.hpp',
    'torch/csrc/distributed/c10d/quantization/quantization_gpu.h',
    'torch/csrc/dynamo/eval_frame.h',
    'torch/csrc/inductor/aoti_torch/c/shim.h',
    'torch/csrc/jit/**/*',
    'torch/csrc/jit/serialization/mobile_bytecode_generated.h',
    'torch/csrc/utils/generated_serialization_types.h',
    'torch/csrc/utils/pythoncapi_compat.h',
    'torch/csrc/inductor/aoti_runtime/sycl_runtime_wrappers.h',
    'aten/src/ATen/ExpandBase.h',
]
init_command = [
    'python3',
    'tools/linter/adapters/s3_init.py',
    '--config-json=tools/linter/adapters/s3_init_config.json',
    '--linter=clang-tidy',
    '--dry-run={{DRYRUN}}',
    '--output-dir=.lintbin',
    '--output-name=clang-tidy',
]
command = [
    'python3',
    'tools/linter/adapters/clangtidy_linter.py',
    '--binary=.lintbin/clang-tidy',
    '--build_dir=./build',
    '--',
    '@{{PATHSFILE}}'
]

[[linter]]
code = 'TYPEIGNORE'
include_patterns = ['**/*.py', '**/*.pyi']
exclude_patterns = [
    'fb/**',
    '**/fb/**',
    'test/test_jit.py',
]
command = [
    'python3',
    'tools/linter/adapters/grep_linter.py',
    '--pattern=# type:\s*ignore([^\[]|$)',
    '--linter-name=TYPEIGNORE',
    '--error-name=unqualified type: ignore',
    """--error-description=\
        This line has an unqualified `type: ignore`; \
        please convert it to `type: ignore[xxxx]`\
    """,
    '--',
    '@{{PATHSFILE}}'
]

[[linter]]
code = 'TYPENOSKIP'
include_patterns = ['mypy.ini']
command = [
    'python3',
    'tools/linter/adapters/grep_linter.py',
    '--pattern=follow_imports\s*=\s*skip',
    '--linter-name=TYPENOSKIP',
    '--error-name=use of follow_imports = skip',
    """--error-description=\
        follow_imports = skip is forbidden from mypy.ini configuration as it \
        is extremely easy to accidentally turn off type checking unintentionally.  If \
        you need to suppress type errors, use a top level # mypy: ignore-errors.  \
        Do not rely on automatic Any substitution; instead, manually # type: ignore \
        at use sites or define a pyi type stub with more relaxed types. \
    """,
    '--',
    '@{{PATHSFILE}}'
]

[[linter]]
code = 'NOQA'
include_patterns = ['**/*.py', '**/*.pyi']
exclude_patterns = [
    'caffe2/**',
    'fb/**',
    '**/fb/**'
    ]
command = [
    'python3',
    'tools/linter/adapters/grep_linter.py',
    '--pattern=# noqa([^:]|$)',
    '--linter-name=NOQA',
    '--error-name=unqualified noqa',
    """--error-description=\
        This line has an unqualified `noqa`; \
        please convert it to `noqa: XXXX`\
    """,
    '--',
    '@{{PATHSFILE}}'
]

[[linter]]
code = 'NATIVEFUNCTIONS'
include_patterns=['aten/src/ATen/native/native_functions.yaml']
command = [
    'python3',
    'tools/linter/adapters/nativefunctions_linter.py',
    '--native-functions-yml=aten/src/ATen/native/native_functions.yaml',
]
init_command = [
    'python3',
    'tools/linter/adapters/pip_init.py',
    '--dry-run={{DRYRUN}}',
    'ruamel.yaml==0.18.10',
]
is_formatter = true

[[linter]]
code = 'GHA'
include_patterns=['.github/workflows/**/*.yml']
command = [
    'python3',
    'tools/linter/adapters/gha_linter.py',
    '--',
    '@{{PATHSFILE}}'
]
init_command = [
    'python3',
    'tools/linter/adapters/pip_init.py',
    '--dry-run={{DRYRUN}}',
    'ruamel.yaml==0.18.10',
]

[[linter]]
code = 'NEWLINE'
include_patterns=['**']
exclude_patterns=[
    '**/contrib/**',
    'third_party/**',
    '**/*.bat',
    '**/*.expect',
    '**/*.ipynb',
    '**/*.ps1',
    '**/*.ptl',
    'fb/**',
    '**/fb/**',
    'tools/clang_format_hash/**',
    'test/cpp/jit/upgrader_models/*.ptl',
    'test/cpp/jit/upgrader_models/*.ptl.ff',
    'test/dynamo/cpython/**',
    '**/*.png',
    '**/*.gz',
    '**/*.patch',
]
command = [
    'python3',
    'tools/linter/adapters/newlines_linter.py',
    '--',
    '@{{PATHSFILE}}',
]
is_formatter = true

[[linter]]
code = 'SPACES'
include_patterns = ['**']
exclude_patterns = [
    '**/contrib/**',
    '**/*.diff',
    '**/*.patch',
    'third_party/**',
    'aten/src/ATen/native/vulkan/api/vk_mem_alloc.h',
    'fb/**',
    '**/fb/**',
    'test/cpp/jit/upgrader_models/*.ptl',
    'test/cpp/jit/upgrader_models/*.ptl.ff',
]
command = [
    'python3',
    'tools/linter/adapters/grep_linter.py',
    '--pattern=[[:blank:]]$',
    '--linter-name=SPACES',
    '--error-name=trailing spaces',
    '--replace-pattern=s/[[:blank:]]+$//',
    """--error-description=\
        This line has trailing spaces; please remove them.\
    """,
    '--',
    '@{{PATHSFILE}}'
]

[[linter]]
code = 'TABS'
include_patterns = ['**']
exclude_patterns = [
    '**/*.svg',
    '**/*Makefile',
    '**/contrib/**',
    'third_party/**',
    '**/.gitattributes',
    '**/.gitmodules',
    'fb/**',
    '**/fb/**',
    'aten/src/ATen/native/vulkan/api/vk_mem_alloc.h',
    'test/cpp/jit/upgrader_models/*.ptl',
    'test/cpp/jit/upgrader_models/*.ptl.ff',
    '.ci/docker/common/install_rocm_drm.sh',
    '.lintrunner.toml',
    '**/*.patch',
]
command = [
    'python3',
    'tools/linter/adapters/grep_linter.py',
    # @lint-ignore TXT2
    '--pattern=	',
    '--linter-name=TABS',
    '--error-name=saw some tabs',
    '--replace-pattern=s/\t/    /',
    """--error-description=\
        This line has tabs; please replace them with spaces.\
    """,
    '--',
    '@{{PATHSFILE}}'
]

[[linter]]
code = 'C10_UNUSED'
include_patterns = [
    '**/*.cpp',
    '**/*.h',
]
exclude_patterns = [
    'c10/macros/Macros.h',
]
command = [
    'python3',
    'tools/linter/adapters/grep_linter.py',
    '--pattern=C10_UNUSED',
    '--linter-name=C10_UNUSED',
    '--error-name=deprecated C10_UNUSED macro',
    '--replace-pattern=s/C10_UNUSED/[[maybe_unused]]/',
    """--error-description=\
        Deprecated macro, use [[maybe_unused]] directly\
    """,
    '--',
    '@{{PATHSFILE}}'
]

[[linter]]
code = 'C10_NODISCARD'
include_patterns = [
    '**/*.cpp',
    '**/*.h',
]
exclude_patterns = [
    'c10/macros/Macros.h',
]
command = [
    'python3',
    'tools/linter/adapters/grep_linter.py',
    '--pattern=C10_NODISCARD',
    '--linter-name=C10_NODISCARD',
    '--error-name=deprecated C10_NODISCARD macro',
    '--replace-pattern=s/C10_NODISCARD/[[nodiscard]]/',
    """--error-description=\
        Deprecated macro, use [[nodiscard]] directly\
    """,
    '--',
    '@{{PATHSFILE}}'
]

[[linter]]
code = 'INCLUDE'
include_patterns = [
    'c10/**',
    'aten/**',
    'torch/csrc/**',
    'torch/nativert/**',
]
exclude_patterns = [
    'aten/src/ATen/native/quantized/cpu/qnnpack/**',
    'aten/src/ATen/native/vulkan/api/vk_mem_alloc.h',
    'aten/src/ATen/native/vulkan/glsl/**',
    '**/fb/**',
    'torch/csrc/jit/serialization/mobile_bytecode_generated.h',
    'torch/csrc/utils/pythoncapi_compat.h',
]
command = [
    'python3',
    'tools/linter/adapters/grep_linter.py',
    '--pattern=#include "',
    '--linter-name=INCLUDE',
    '--error-name=quoted include',
    '--replace-pattern=s/#include "(.*)"$/#include <\1>/',
    """--error-description=\
        This #include uses quotes; please convert it to #include <xxxx>\
    """,
    '--',
    '@{{PATHSFILE}}'
]

[[linter]]
code = 'PYBIND11_INCLUDE'
include_patterns = [
    '**/*.cpp',
    '**/*.h',
]
exclude_patterns = [
    'torch/csrc/utils/pybind.h',
    'torch/utils/benchmark/utils/valgrind_wrapper/compat_bindings.cpp',
    'caffe2/**/*',
]
command = [
    'python3',
    'tools/linter/adapters/grep_linter.py',
    '--pattern=#include <pybind11\/(^|[^(gil\.h)])',
    '--allowlist-pattern=#include <torch\/csrc\/utils\/pybind.h>',
    '--linter-name=PYBIND11_INCLUDE',
    '--match-first-only',
    '--error-name=direct include of pybind11',
    # https://stackoverflow.com/a/33416489/23845
    # NB: this won't work if the pybind11 include is on the first line;
    # but that's fine because it will just mean the lint will still fail
    # after applying the change and you will have to fix it manually
    '--replace-pattern=1,/(#include <pybind11\/)/ s/(#include <pybind11\/)/#include <torch\/csrc\/utils\/pybind.h>\n\1/',
    """--error-description=\
        This #include directly includes pybind11 without also including \
        #include <torch/csrc/utils/pybind.h>;  this means some important \
        specializations may not be included.\
    """,
    '--',
    '@{{PATHSFILE}}'
]

[[linter]]
code = 'ERROR_PRONE_ISINSTANCE'
include_patterns = [
    'torch/_refs/**/*.py',
    'torch/_prims/**/*.py',
    'torch/_prims_common/**/*.py',
    'torch/_decomp/**/*.py',
    'torch/_meta_registrations.py',
]
exclude_patterns = [
    '**/fb/**',
]
command = [
    'python3',
    'tools/linter/adapters/grep_linter.py',
    '--pattern=isinstance\([^)]+(int|float)\)',
    '--linter-name=ERROR_PRONE_ISINSTANCE',
    '--error-name=error prone isinstance',
    """--error-description=\
        This line has an isinstance call that directly refers to \
        int or float.  This is error-prone because you may also \
        have wanted to allow SymInt or SymFloat in your test.  \
        To suppress this lint, use an appropriate type alias defined \
        in torch._prims_common; use IntLike/FloatLike when you would accept \
        both regular and symbolic numbers, Dim for ints representing \
        dimensions, or IntWithoutSymInt/FloatWithoutSymFloat if you really \
        meant to exclude symbolic numbers.
    """,
    '--',
    '@{{PATHSFILE}}'
]

[[linter]]
code = 'PYBIND11_SPECIALIZATION'
include_patterns = [
    '**/*.cpp',
    '**/*.h',
]
exclude_patterns = [
    # The place for all orphan specializations
    'torch/csrc/utils/pybind.h',
    # These specializations are non-orphan
    'torch/csrc/distributed/c10d/init.cpp',
    'torch/csrc/jit/python/pybind.h',
    'fb/**',
    '**/fb/**',
    # These are safe to exclude as they do not have Python
    'c10/**/*',
]
command = [
    'python3',
    'tools/linter/adapters/grep_linter.py',
    '--pattern=PYBIND11_DECLARE_HOLDER_TYPE',
    '--linter-name=PYBIND11_SPECIALIZATION',
    '--error-name=pybind11 specialization in non-standard location',
    """--error-description=\
        This pybind11 specialization (PYBIND11_DECLARE_HOLDER_TYPE) should \
        be placed in torch/csrc/utils/pybind.h so that it is guaranteed to be \
        included at any site that may potentially make use of it via py::cast. \
        If your specialization is in the same header file as the definition \
        of the holder type, you can ignore this lint by adding your header to \
        the exclude_patterns for this lint in .lintrunner.toml.  For more \
        information see https://github.com/pybind/pybind11/issues/4099 \
    """,
    '--',
    '@{{PATHSFILE}}'
]

[[linter]]
code = 'PYPIDEP'
include_patterns = ['.github/**']
exclude_patterns = [
    '**/*.rst',
    '**/*.py',
    '**/*.md',
    '**/*.diff',
    '**/fb/**',
]
command = [
    'python3',
    'tools/linter/adapters/grep_linter.py',
    """--pattern=\
    (pip|pip3|python -m pip|python3 -m pip|python3 -mpip|python -mpip) \
    install ([a-zA-Z0-9][A-Za-z0-9\\._\\-]+)([^/=<>~!]+)[A-Za-z0-9\\._\\-\\*\\+\\!]*$\
    """,
    '--linter-name=PYPIDEP',
    '--error-name=unpinned PyPI install',
    """--error-description=\
        This line has unpinned PyPi installs; \
        please pin them to a specific version: e.g. 'thepackage==1.2'\
    """,
    '--',
    '@{{PATHSFILE}}'
]

[[linter]]
code = 'EXEC'
include_patterns = ['**']
exclude_patterns = [
    'third_party/**',
    'torch/bin/**',
    '**/*.so',
    '**/*.py',
    '**/*.sh',
    '**/*.bash',
    '**/git-pre-commit',
    '**/git-clang-format',
    '**/gradlew',
    'fb/**',
    '**/fb/**',
]
command = [
    'python3',
    'tools/linter/adapters/exec_linter.py',
    '--',
    '@{{PATHSFILE}}',
]

[[linter]]
code = 'CUBINCLUDE'
include_patterns = ['aten/**']
exclude_patterns = [
    'aten/src/ATen/cuda/cub*.cuh',
    '**/fb/**',
]
command = [
    'python3',
    'tools/linter/adapters/grep_linter.py',
    '--pattern=#include <cub/',
    '--linter-name=CUBINCLUDE',
    '--error-name=direct cub include',
    """--error-description=\
        This line has a direct cub include; please include \
        ATen/cuda/cub.cuh instead and wrap your cub calls in \
        at::native namespace if necessary.
    """,
    '--',
    '@{{PATHSFILE}}'
]

[[linter]]
code = 'RAWCUDA'
include_patterns = [
    'aten/**',
    'c10/**',
]
exclude_patterns = [
    'aten/src/ATen/test/**',
    'c10/cuda/CUDAFunctions.h',
    'c10/cuda/CUDACachingAllocator.cpp',
    '**/fb/**',
]
command = [
    'python3',
    'tools/linter/adapters/grep_linter.py',
    '--pattern=cudaStreamSynchronize',
    '--linter-name=RAWCUDA',
    '--error-name=raw CUDA API usage',
    """--error-description=\
        This line calls raw CUDA APIs directly; please use at::cuda wrappers instead.
    """,
    '--',
    '@{{PATHSFILE}}'
]

[[linter]]
code = 'RAWCUDADEVICE'
include_patterns = [
    'aten/**',
    'c10/**',
    'torch/csrc/**',
    'torch/nativert/**',
]
exclude_patterns = [
    'aten/src/ATen/cuda/CUDAContext.cpp',
    'aten/src/ATen/cuda/CUDAGeneratorImpl.cpp',
    'aten/src/ATen/test/**',
    'c10/core/impl/InlineDeviceGuard.h',
    'c10/cuda/CUDAFunctions.cpp',
    'c10/cuda/CUDAGuard.h',
    'c10/cuda/impl/CUDATest.cpp',
    'torch/csrc/cuda/nccl.cpp',
    '**/fb/**',
]
command = [
    'python3',
    'tools/linter/adapters/grep_linter.py',
    '--pattern=cudaSetDevice(',
    '--pattern=cudaGetDevice(',
    '--linter-name=RAWCUDADEVICE',
    '--error-name=raw CUDA API usage',
    """--error-description=\
        This line calls raw CUDA APIs directly; please use c10::cuda wrappers instead.
    """,
    '--',
    '@{{PATHSFILE}}'
]

[[linter]]
code = 'ROOT_LOGGING'
include_patterns = [
    '**/*.py',
]
# These are not library code, but scripts in their own right, and so
# therefore are permitted to use logging
exclude_patterns = [
    'tools/**',
    'test/**',
    'benchmarks/**',
    'torch/distributed/run.py',
    'functorch/benchmarks/**',
    # Grandfathered in
    'caffe2/**',
    'fb/**',
    '**/fb/**',
]
command = [
    'python3',
    'tools/linter/adapters/grep_linter.py',
    '--pattern=logging\.(debug|info|warn|warning|error|critical|log|exception)\(',
    '--replace-pattern=s/logging\.(debug|info|warn|warning|error|critical|log|exception)\(/log.\1(/',
    '--linter-name=ROOT_LOGGING',
    '--error-name=use of root logger',
    """--error-description=\
        Do not use root logger (logging.info, etc) directly; instead \
        define 'log = logging.getLogger(__name__)' and call, e.g., log.info().
    """,
    '--',
    '@{{PATHSFILE}}'
]

[[linter]]
code = 'DEPLOY_DETECTION'
include_patterns = [
    '**/*.py',
]
command = [
    'python3',
    'tools/linter/adapters/grep_linter.py',
    '--pattern=sys\.executable == .torch_deploy.',
    '--replace-pattern=s/sys\.executable == .torch_deploy./torch._running_with_deploy\(\)/',
    '--linter-name=DEPLOY_DETECTION',
    '--error-name=properly detect deploy runner',
    """--error-description=\
        Do not use sys.executable to detect if running within deploy/multipy, use torch._running_with_deploy().
    """,
    '--',
    '@{{PATHSFILE}}'
]

[[linter]]
code = 'CMAKE'
include_patterns = [
    "**/*.cmake",
    "**/*.cmake.in",
    "**/CMakeLists.txt",
]
exclude_patterns = [
    'cmake/Modules/**',
    'cmake/Modules_CUDA_fix/**',
    'cmake/Caffe2Config.cmake.in',
    'aten/src/ATen/ATenConfig.cmake.in',
    'cmake/TorchConfig.cmake.in',
    'cmake/TorchConfigVersion.cmake.in',
    'cmake/cmake_uninstall.cmake.i',
    'fb/**',
    '**/fb/**',
]
command = [
    'python3',
    'tools/linter/adapters/cmake_linter.py',
    '--config=.cmakelintrc',
    '--',
    '@{{PATHSFILE}}',
]
init_command = [
    'python3',
    'tools/linter/adapters/pip_init.py',
    '--dry-run={{DRYRUN}}',
    'cmakelint==1.4.1',
]

[[linter]]
code = 'SHELLCHECK'
include_patterns = [
    '.ci/pytorch/**/*.sh'
]
exclude_patterns = [
    '**/fb/**',
]
command = [
    'python3',
    'tools/linter/adapters/shellcheck_linter.py',
    '--',
    '@{{PATHSFILE}}',
]
init_command = [
    'python3',
    'tools/linter/adapters/pip_init.py',
    '--dry-run={{DRYRUN}}',
    'shellcheck-py==0.7.2.1',
]

[[linter]]
code = 'ACTIONLINT'
include_patterns = [
    '.github/workflows/*.yml',
    '.github/workflows/*.yaml',
    # actionlint does not support composite actions yet
    # '.github/actions/**/*.yml',
    # '.github/actions/**/*.yaml',
]
exclude_patterns = [
    '**/fb/**',
]
command = [
    'python3',
    'tools/linter/adapters/actionlint_linter.py',
    '--binary=.lintbin/actionlint',
    '--',
    '@{{PATHSFILE}}',
]
init_command = [
    'python3',
    'tools/linter/adapters/s3_init.py',
    '--config-json=tools/linter/adapters/s3_init_config.json',
    '--linter=actionlint',
    '--dry-run={{DRYRUN}}',
    '--output-dir=.lintbin',
    '--output-name=actionlint',
]

[[linter]]
code = 'TESTOWNERS'
include_patterns = [
    'test/**/test_*.py',
    'test/**/*_test.py',
]
exclude_patterns = [
    'test/run_test.py',
    '**/fb/**',
]
command = [
    'python3',
    'tools/linter/adapters/testowners_linter.py',
    '--',
    '@{{PATHSFILE}}',
]

[[linter]]
code = 'TEST_HAS_MAIN'
include_patterns = [
    'test/**/test_*.py',
]
exclude_patterns = [
    'test/run_test.py',
    '**/fb/**',
    'test/dynamo/cpython/3.13/**',
    'test/quantization/**',  # should be run through test/test_quantization.py
    'test/jit/**',  # should be run through test/test_jit.py
    'test/ao/sparsity/**',  # should be run through test/test_ao_sparsity.py
    'test/fx/**',  # should be run through test/test_fx.py
    'test/bottleneck_test/**',  # excluded by test/run_test.py
    'test/package/**',  # excluded by test/run_test.py
    'test/distributed/argparse_util_test.py',
    'test/distributed/bin/test_script.py',
    'test/distributed/elastic/agent/server/test/local_elastic_agent_test.py',
    'test/distributed/elastic/multiprocessing/bin/test_script.py',
    'test/distributed/elastic/multiprocessing/bin/zombie_test.py',
    'test/distributed/elastic/multiprocessing/errors/api_test.py',
    'test/distributed/elastic/multiprocessing/errors/error_handler_test.py',
    'test/distributed/elastic/multiprocessing/redirects_test.py',
    'test/distributed/elastic/multiprocessing/tail_log_test.py',
    'test/distributed/elastic/rendezvous/api_test.py',
    'test/distributed/elastic/rendezvous/c10d_rendezvous_backend_test.py',
    'test/distributed/elastic/rendezvous/dynamic_rendezvous_test.py',
    'test/distributed/elastic/rendezvous/etcd_rendezvous_backend_test.py',
    'test/distributed/elastic/rendezvous/etcd_rendezvous_test.py',
    'test/distributed/elastic/rendezvous/etcd_server_test.py',
    'test/distributed/elastic/rendezvous/rendezvous_backend_test.py',
    'test/distributed/elastic/rendezvous/static_rendezvous_test.py',
    'test/distributed/elastic/rendezvous/utils_test.py',
    'test/distributed/elastic/timer/api_test.py',
    'test/distributed/elastic/utils/data/cycling_iterator_test.py',
    'test/distributed/launcher/api_test.py',
    'test/distributed/launcher/bin/test_script.py',
    'test/distributed/launcher/bin/test_script_init_method.py',
    'test/distributed/launcher/bin/test_script_is_torchelastic_launched.py',
    'test/distributed/launcher/bin/test_script_local_rank.py',
    'test/distributed/launcher/launch_test.py',
    'test/distributed/launcher/run_test.py',
    'test/distributed/optim/test_apply_optimizer_in_backward.py',
    'test/distributed/optim/test_named_optimizer.py',
    'test/distributed/test_c10d_spawn.py',
    'test/distributed/test_collective_utils.py',
    'test/distributions/test_distributions.py',
    'test/inductor/test_aot_inductor_utils.py',
    'test/lazy/test_bindings.py',
    'test/lazy/test_extract_compiled_graph.py',
    'test/lazy/test_meta_kernel.py',
    'test/nn/test_init.py',
    'test/onnx/model_defs/op_test.py',
    'test/onnx/test_models_quantized_onnxruntime.py',
    'test/onnx/test_onnxscript_no_runtime.py',
    'test/onnx_caffe2/test_caffe2_common.py',
    'test/optim/test_lrscheduler.py',
    'test/optim/test_optim.py',
    'test/optim/test_swa_utils.py',
    'test/run_test.py',
    'test/test_bundled_images.py',
    'test/test_cuda_expandable_segments.py',
    'test/test_hub.py',
]
command = [
    'python3',
    'tools/linter/adapters/test_has_main_linter.py',
    '--',
    '@{{PATHSFILE}}',
]

[[linter]]
code = 'CALL_ONCE'
include_patterns = [
    'c10/**',
    'aten/**',
    'torch/csrc/**',
    'torch/nativert/**',
]
exclude_patterns = [
    'c10/util/CallOnce.h',
    '**/fb/**',
]
command = [
    'python3',
    'tools/linter/adapters/grep_linter.py',
    '--pattern=std::call_once',
    '--linter-name=CALL_ONCE',
    '--error-name=invalid call_once',
    '--replace-pattern=s/std::call_once/c10::call_once/',
    """--error-description=\
        Use of std::call_once is forbidden and should be replaced with c10::call_once\
    """,
    '--',
    '@{{PATHSFILE}}'
]

[[linter]]
code = 'CONTEXT_DECORATOR'
include_patterns = [
    'torch/**',
]
command = [
    'python3',
    'tools/linter/adapters/grep_linter.py',
    '--pattern=@.*(dynamo_timed|preserve_rng_state|clear_frame|with_fresh_cache_if_config|use_lazy_graph_module|_disable_current_modes)',
    '--linter-name=CONTEXT_DECORATOR',
    '--error-name=avoid context decorator',
    """--error-description=\
        Do not use context manager as decorator as it breaks cProfile traces.  Use it as \
        a context manager instead\
    """,
    '--',
    '@{{PATHSFILE}}'
]

[[linter]]
code = 'ONCE_FLAG'
include_patterns = [
    'c10/**',
    'aten/**',
    'torch/csrc/**',
    'torch/nativert/**',
]
exclude_patterns = [
    '**/fb/**',
]
command = [
    'python3',
    'tools/linter/adapters/grep_linter.py',
    '--pattern=std::once_flag',
    '--linter-name=ONCE_FLAG',
    '--error-name=invalid once_flag',
    '--replace-pattern=s/std::once_flag/c10::once_flag/',
    """--error-description=\
        Use of std::once_flag is forbidden and should be replaced with c10::once_flag\
    """,
    '--',
    '@{{PATHSFILE}}'
]

[[linter]]
code = 'WORKFLOWSYNC'
include_patterns = [
    '.github/workflows/pull.yml',
    '.github/workflows/trunk.yml',
    '.github/workflows/periodic.yml',
    '.github/workflows/mac-mps.yml',
    '.github/workflows/slow.yml',
]
command = [
    'python3',
    'tools/linter/adapters/workflow_consistency_linter.py',
    '--',
    '@{{PATHSFILE}}'
]
init_command = [
    'python3',
    'tools/linter/adapters/pip_init.py',
    '--dry-run={{DRYRUN}}',
    'PyYAML==6.0.1',
]

[[linter]]
code = 'NO_WORKFLOWS_ON_FORK'
include_patterns = [
    '.github/**/*.yml',
    '.github/**/*.yaml',
]
exclude_patterns = [
    '**/fb/**',
]
command = [
    'python3',
    'tools/linter/adapters/no_workflows_on_fork.py',
    '--',
    '@{{PATHSFILE}}',
]
init_command = [
    'python3',
    'tools/linter/adapters/pip_init.py',
    '--dry-run={{DRYRUN}}',
    'PyYAML==6.0.1',
]

[[linter]]
code = 'CODESPELL'
command = [
    'python3',
    'tools/linter/adapters/codespell_linter.py',
    '--',
    '@{{PATHSFILE}}'
]
include_patterns = [
    '**',
]
exclude_patterns = [
    # We don't care too much about files in this directory, don't enforce
    # spelling on them
    'caffe2/**',
    'fb/**',
    '**/fb/**',
    'third_party/**',
    'test/dynamo/cpython/**',
    'torch/_vendor/**',
    'torch/_inductor/fx_passes/serialized_patterns/**',
    'torch/_inductor/autoheuristic/artifacts/**',
    'torch/utils/model_dump/preact.mjs',
    # These files are all grandfathered in, feel free to remove from this list
    # as necessary
    # NOTE: remove the patterns in the order they are listed
    'aten/src/ATen/native/**',
    'aten/src/ATen/native/q*/**',
    'aten/src/ATen/native/[a-pA-P]*/**',
    'aten/src/ATen/[a-mA-M]*/**',
    'test/**',
    'test/[a-hA-h]*/**',
<<<<<<< HEAD
=======
    'test/distributed/**',
    'torch/_*/**',
    'torch/distributed/tensor/**',
>>>>>>> fca7013f
]
init_command = [
    'python3',
    'tools/linter/adapters/pip_init.py',
    '--dry-run={{DRYRUN}}',
    'codespell[toml]==2.4.1',
]
is_formatter = true

# usort + ruff-format
[[linter]]
code = 'PYFMT'
include_patterns = [
    '**/*.py',
    '**/*.pyi',
]
command = [
    'python3',
    'tools/linter/adapters/pyfmt_linter.py',
    '--',
    '@{{PATHSFILE}}'
]
exclude_patterns = [
    'tools/gen_vulkan_spv.py',
    # We don't care too much about files in this directory, don't enforce
    # formatting on them
    'caffe2/**/*.py',
    'caffe2/**/*.pyi',
    'fb/**',
    '**/fb/**',
    'test/dynamo/cpython/**',
    'third_party/**/*.py',
    'third_party/**/*.pyi',
    'torch/_vendor/**',
    'torch/_inductor/fx_passes/serialized_patterns/**',
    'torch/_inductor/autoheuristic/artifacts/**',
    # These files are all grandfathered in, feel free to remove from this list
    # as necessary
    'test/quantization/__init__.py',
    'test/quantization/core/__init__.py',
    'test/quantization/core/experimental/apot_fx_graph_mode_ptq.py',
    'test/quantization/core/experimental/apot_fx_graph_mode_qat.py',
    'test/quantization/core/experimental/quantization_util.py',
    'test/quantization/core/experimental/test_bits.py',
    'test/quantization/core/experimental/test_fake_quantize.py',
    'test/quantization/core/experimental/test_linear.py',
    'test/quantization/core/experimental/test_nonuniform_observer.py',
    'test/quantization/core/experimental/test_quantized_tensor.py',
    'test/quantization/core/experimental/test_quantizer.py',
    'test/quantization/core/test_backend_config.py',
    'test/quantization/core/test_docs.py',
    'test/quantization/core/test_quantized_functional.py',
    'test/quantization/core/test_quantized_module.py',
    'test/quantization/core/test_quantized_op.py',
    'test/quantization/core/test_quantized_tensor.py',
    'test/quantization/core/test_top_level_apis.py',
    'test/quantization/core/test_utils.py',
    'test/quantization/core/test_workflow_module.py',
    'test/quantization/core/test_workflow_ops.py',
    'test/quantization/fx/__init__.py',
    'test/quantization/fx/test_equalize_fx.py',
    'test/quantization/fx/test_model_report_fx.py',
    'test/quantization/fx/test_numeric_suite_fx.py',
    'test/quantization/fx/test_quantize_fx.py',
    'test/quantization/fx/test_subgraph_rewriter.py',
    'test/test_function_schema.py',
    'test/test_functional_autograd_benchmark.py',
    'test/test_functional_optim.py',
    'test/test_functionalization_of_rng_ops.py',
    'test/test_datapipe.py',
    'test/test_futures.py',
    'test/test_fx.py',
    'test/test_fx_experimental.py',
    'test/test_fx_passes.py',
    'test/test_fx_reinplace_pass.py',
    'test/test_import_stats.py',
    'test/test_itt.py',
    'test/test_jit.py',
    'test/test_jit_autocast.py',
    'test/test_jit_cuda_fuser.py',
    'test/test_jit_disabled.py',
    'test/test_jit_fuser.py',
    'test/test_jit_fuser_legacy.py',
    'test/test_jit_legacy.py',
    'test/test_jit_llga_fuser.py',
    'test/test_jit_profiling.py',
    'test/test_jit_simple.py',
    'test/test_jit_string.py',
    'test/test_jiterator.py',
    'test/test_kernel_launch_checks.py',
    'test/test_linalg.py',
    'test/test_masked.py',
    'test/test_maskedtensor.py',
    'test/test_matmul_cuda.py',
    'test/test_meta.py',
    'test/test_metal.py',
    'test/test_mkl_verbose.py',
    'test/test_mkldnn.py',
    'test/test_mkldnn_fusion.py',
    'test/test_mkldnn_verbose.py',
    'test/test_mobile_optimizer.py',
    'test/test_model_dump.py',
    'test/test_modules.py',
    'test/test_monitor.py',
    'test/test_mps.py',
    'test/test_multiprocessing_spawn.py',
    'test/test_namedtensor.py',
    'test/test_namedtuple_return_api.py',
    'test/test_native_functions.py',
    'test/test_native_mha.py',
    'test/test_nn.py',
    'test/test_out_dtype_op.py',
    'test/test_overrides.py',
    'test/test_prims.py',
    'test/test_proxy_tensor.py',
    'test/test_pruning_op.py',
    'test/test_quantization.py',
    'test/test_reductions.py',
    'test/test_scatter_gather_ops.py',
    'test/test_schema_check.py',
    'test/test_segment_reductions.py',
    'test/test_serialization.py',
    'test/test_set_default_mobile_cpu_allocator.py',
    'test/test_sparse.py',
    'test/test_sparse_csr.py',
    'test/test_sparse_semi_structured.py',
    'test/test_spectral_ops.py',
    'test/test_stateless.py',
    'test/test_static_runtime.py',
    'test/test_subclass.py',
    'test/test_sympy_utils.py',
    'test/test_tensor_creation_ops.py',
    'test/test_tensorboard.py',
    'test/test_tensorexpr.py',
    'test/test_tensorexpr_pybind.py',
    'test/test_testing.py',
    'test/test_torch.py',
    'test/test_transformers.py',
    'test/test_type_promotion.py',
    'test/test_unary_ufuncs.py',
    'test/test_vulkan.py',
    'torch/_awaits/__init__.py',
    'torch/_export/__init__.py',
    'torch/_export/constraints.py',
    'torch/_export/db/__init__.py',
    'torch/_export/db/case.py',
    'torch/_export/db/examples/__init__.py',
    'torch/_export/db/examples/assume_constant_result.py',
    'torch/_export/db/examples/autograd_function.py',
    'torch/_export/db/examples/class_method.py',
    'torch/_export/db/examples/cond_branch_class_method.py',
    'torch/_export/db/examples/cond_branch_nested_function.py',
    'torch/_export/db/examples/cond_branch_nonlocal_variables.py',
    'torch/_export/db/examples/cond_closed_over_variable.py',
    'torch/_export/db/examples/cond_operands.py',
    'torch/_export/db/examples/cond_predicate.py',
    'torch/_export/db/examples/decorator.py',
    'torch/_export/db/examples/dictionary.py',
    'torch/_export/db/examples/dynamic_shape_assert.py',
    'torch/_export/db/examples/dynamic_shape_constructor.py',
    'torch/_export/db/examples/dynamic_shape_if_guard.py',
    'torch/_export/db/examples/dynamic_shape_map.py',
    'torch/_export/db/examples/dynamic_shape_round.py',
    'torch/_export/db/examples/dynamic_shape_slicing.py',
    'torch/_export/db/examples/dynamic_shape_view.py',
    'torch/_export/db/examples/fn_with_kwargs.py',
    'torch/_export/db/examples/list_contains.py',
    'torch/_export/db/examples/list_unpack.py',
    'torch/_export/db/examples/nested_function.py',
    'torch/_export/db/examples/null_context_manager.py',
    'torch/_export/db/examples/pytree_flatten.py',
    'torch/_export/db/examples/scalar_output.py',
    'torch/_export/db/examples/specialized_attribute.py',
    'torch/_export/db/examples/static_for_loop.py',
    'torch/_export/db/examples/static_if.py',
    'torch/_export/db/examples/tensor_setattr.py',
    'torch/_export/db/examples/type_reflection_method.py',
    'torch/_export/db/gen_example.py',
    'torch/_export/db/logging.py',
    'torch/testing/_internal/__init__.py',
    'torch/testing/_internal/autocast_test_lists.py',
    'torch/testing/_internal/autograd_function_db.py',
    'torch/testing/_internal/check_kernel_launches.py',
    'torch/testing/_internal/codegen/__init__.py',
    'torch/testing/_internal/codegen/random_topo_test.py',
    'torch/testing/_internal/common_cuda.py',
    'torch/testing/_internal/common_jit.py',
    'torch/testing/_internal/common_methods_invocations.py',
    'torch/testing/_internal/common_modules.py',
    'torch/testing/_internal/common_nn.py',
    'torch/testing/_internal/common_pruning.py',
    'torch/testing/_internal/common_quantization.py',
    'torch/testing/_internal/common_quantized.py',
    'torch/testing/_internal/common_subclass.py',
    'torch/testing/_internal/common_utils.py',
    'torch/testing/_internal/composite_compliance.py',
    'torch/testing/_internal/hop_db.py',
    'torch/testing/_internal/custom_op_db.py',
    'torch/testing/_internal/data/__init__.py',
    'torch/testing/_internal/data/network1.py',
    'torch/testing/_internal/data/network2.py',
    'torch/testing/_internal/dist_utils.py',
    'torch/testing/_internal/generated/__init__.py',
    'torch/testing/_internal/hypothesis_utils.py',
    'torch/testing/_internal/inductor_utils.py',
    'torch/testing/_internal/jit_metaprogramming_utils.py',
    'torch/testing/_internal/jit_utils.py',
    'torch/testing/_internal/logging_tensor.py',
    'torch/testing/_internal/logging_utils.py',
    'torch/testing/_internal/optests/__init__.py',
    'torch/testing/_internal/optests/aot_autograd.py',
    'torch/testing/_internal/optests/compile_check.py',
    'torch/testing/_internal/optests/fake_tensor.py',
    'torch/testing/_internal/optests/make_fx.py',
    'torch/testing/_internal/quantization_torch_package_models.py',
    'torch/testing/_internal/test_module/__init__.py',
    'torch/testing/_internal/test_module/future_div.py',
    'torch/testing/_internal/test_module/no_future_div.py',
    'torch/utils/benchmark/__init__.py',
    'torch/utils/benchmark/examples/__init__.py',
    'torch/utils/benchmark/examples/compare.py',
    'torch/utils/benchmark/examples/fuzzer.py',
    'torch/utils/benchmark/examples/op_benchmark.py',
    'torch/utils/benchmark/examples/simple_timeit.py',
    'torch/utils/benchmark/examples/sparse/compare.py',
    'torch/utils/benchmark/examples/sparse/fuzzer.py',
    'torch/utils/benchmark/examples/sparse/op_benchmark.py',
    'torch/utils/benchmark/examples/spectral_ops_fuzz_test.py',
    'torch/utils/benchmark/op_fuzzers/__init__.py',
    'torch/utils/benchmark/op_fuzzers/binary.py',
    'torch/utils/benchmark/op_fuzzers/sparse_binary.py',
    'torch/utils/benchmark/op_fuzzers/sparse_unary.py',
    'torch/utils/benchmark/op_fuzzers/spectral.py',
    'torch/utils/benchmark/op_fuzzers/unary.py',
    'torch/utils/benchmark/utils/__init__.py',
    'torch/utils/benchmark/utils/_stubs.py',
    'torch/utils/benchmark/utils/common.py',
    'torch/utils/benchmark/utils/compare.py',
    'torch/utils/benchmark/utils/compile.py',
    'torch/utils/benchmark/utils/cpp_jit.py',
    'torch/utils/benchmark/utils/fuzzer.py',
    'torch/utils/benchmark/utils/sparse_fuzzer.py',
    'torch/utils/benchmark/utils/timer.py',
    'torch/utils/benchmark/utils/valgrind_wrapper/__init__.py',
    'torch/utils/benchmark/utils/valgrind_wrapper/timer_interface.py',
    'torch/utils/bottleneck/__init__.py',
    'torch/utils/bottleneck/__main__.py',
    'torch/utils/bundled_inputs.py',
    'torch/utils/checkpoint.py',
    'torch/utils/collect_env.py',
    'torch/utils/cpp_backtrace.py',
    'torch/utils/cpp_extension.py',
    'torch/utils/dlpack.py',
    'torch/utils/file_baton.py',
    'torch/utils/flop_counter.py',
    'torch/utils/hipify/__init__.py',
    'torch/utils/hipify/constants.py',
    'torch/utils/hipify/cuda_to_hip_mappings.py',
    'torch/utils/hipify/hipify_python.py',
    'torch/utils/hipify/version.py',
    'torch/utils/hooks.py',
    'torch/utils/jit/__init__.py',
    'torch/utils/jit/log_extract.py',
    'torch/utils/mkldnn.py',
    'torch/utils/mobile_optimizer.py',
    'torch/utils/model_dump/__init__.py',
    'torch/utils/model_dump/__main__.py',
    'torch/utils/model_zoo.py',
    'torch/utils/show_pickle.py',
    'torch/utils/tensorboard/__init__.py',
    'torch/utils/tensorboard/_caffe2_graph.py',
    'torch/utils/tensorboard/_convert_np.py',
    'torch/utils/tensorboard/_embedding.py',
    'torch/utils/tensorboard/_onnx_graph.py',
    'torch/utils/tensorboard/_proto_graph.py',
    'torch/utils/tensorboard/_pytorch_graph.py',
    'torch/utils/tensorboard/_utils.py',
    'torch/utils/tensorboard/summary.py',
    'torch/utils/tensorboard/writer.py',
    'torch/utils/throughput_benchmark.py',
    'torch/utils/viz/__init__.py',
    'torch/utils/viz/_cycles.py',
]
init_command = [
    'python3',
    'tools/linter/adapters/pip_init.py',
    '--dry-run={{DRYRUN}}',
    '--no-black-binary',
    'black==23.12.1',
    'usort==1.0.8.post1',
    'isort==6.0.1',
    'ruff==0.11.13',  # sync with RUFF
]
is_formatter = true

[[linter]]
code = 'PYPROJECT'
command = [
    'python3',
    'tools/linter/adapters/pyproject_linter.py',
    '--',
    '@{{PATHSFILE}}'
]
include_patterns = [
    "**/pyproject.toml",
]
init_command = [
    'python3',
    'tools/linter/adapters/pip_init.py',
    '--dry-run={{DRYRUN}}',
    'packaging==25.0',
    'tomli==2.2.1 ; python_version < "3.11"',
]

[[linter]]
code = 'CMAKE_MINIMUM_REQUIRED'
command = [
    'python3',
    'tools/linter/adapters/cmake_minimum_required_linter.py',
    '--',
    '@{{PATHSFILE}}'
]
include_patterns = [
    "**/pyproject.toml",
    "**/CMakeLists.txt",
    "**/CMakeLists.txt.in",
    "**/*.cmake",
    "**/*.cmake.in",
    "**/*requirements*.txt",
    "**/*requirements*.in",
]
init_command = [
    'python3',
    'tools/linter/adapters/pip_init.py',
    '--dry-run={{DRYRUN}}',
    'packaging==25.0',
    'tomli==2.2.1 ; python_version < "3.11"',
]

[[linter]]
code = 'COPYRIGHT'
include_patterns = ['**']
exclude_patterns = [
    '.lintrunner.toml',
    'fb/**',
    '**/fb/**',
]
command = [
    'python3',
    'tools/linter/adapters/grep_linter.py',
    '--pattern=Confidential and proprietary',
    '--linter-name=COPYRIGHT',
    '--error-name=Confidential Code',
    """--error-description=\
        Proprietary and confidential source code\
        should not be contributed to PyTorch codebase\
    """,
    '--',
    '@{{PATHSFILE}}'
]

[[linter]]
code = 'BAZEL_LINTER'
include_patterns = ['WORKSPACE']
command = [
    'python3',
    'tools/linter/adapters/bazel_linter.py',
    '--binary=.lintbin/bazel',
    '--',
    '@{{PATHSFILE}}'
]
init_command = [
    'python3',
    'tools/linter/adapters/s3_init.py',
    '--config-json=tools/linter/adapters/s3_init_config.json',
    '--linter=bazel',
    '--dry-run={{DRYRUN}}',
    '--output-dir=.lintbin',
    '--output-name=bazel',
]
is_formatter = true

[[linter]]
code = 'LINTRUNNER_VERSION'
include_patterns = ['**']
exclude_patterns = [
    'fb/**',
    '**/fb/**',
]
command = [
    'python3',
    'tools/linter/adapters/lintrunner_version_linter.py'
]

[[linter]]
code = 'RUFF'
include_patterns = [
    '**/*.py',
    '**/*.pyi',
    '**/*.ipynb',
    'pyproject.toml',
]
exclude_patterns = [
    'caffe2/**',
    'functorch/docs/**',
    'functorch/notebooks/**',
    'torch/_inductor/fx_passes/serialized_patterns/**',
    'torch/_inductor/autoheuristic/artifacts/**',
    'test/dynamo/cpython/**',
    'scripts/**',
    'third_party/**',
    'fb/**',
    '**/fb/**',
]
command = [
    'python3',
    'tools/linter/adapters/ruff_linter.py',
    '--config=pyproject.toml',
    '--show-disable',
    '--',
    '@{{PATHSFILE}}'
]
init_command = [
    'python3',
    'tools/linter/adapters/pip_init.py',
    '--dry-run={{DRYRUN}}',
    'ruff==0.11.13',  # sync with PYFMT
]
is_formatter = true

# This linter prevents merge conflicts in csv files in pytorch by enforcing
# three lines of whitespace between entries such that unless people are modifying
# the same line, merge conflicts should not arise in git or hg
[[linter]]
code = 'MERGE_CONFLICTLESS_CSV'
include_patterns = ['benchmarks/dynamo/ci_expected_accuracy/*.csv']
command = [
    'python3',
    'tools/linter/adapters/no_merge_conflict_csv_linter.py',
    '--',
    '@{{PATHSFILE}}'
]
is_formatter = true


[[linter]]
code = 'META_NO_CREATE_UNBACKED'
include_patterns = [
  "torch/_meta_registrations.py"
]
command = [
    'python3',
    'tools/linter/adapters/grep_linter.py',
    '--pattern=create_unbacked',
    '--linter-name=META_NO_CREATE_UNBACKED',
    '--error-name=no create_unbacked in meta registrations',
    """--error-description=\
        Data-dependent operators should have their meta \
        registration in torch/_subclasses/fake_impls.py, \
        not torch/_meta_registrations.py
    """,
    '--',
    '@{{PATHSFILE}}'
]

[[linter]]
code = 'ATEN_CPU_GPU_AGNOSTIC'
include_patterns = [
    # aten source
    "aten/src/ATen/*.cpp",
    "aten/src/ATen/cpu/*.cpp",
    "aten/src/ATen/functorch/**/*.cpp",
    "aten/src/ATen/nnapi/*.cpp",
    "aten/src/ATen/quantized/*.cpp",
    "aten/src/ATen/vulkan/*.cpp",
    "aten/src/ATen/metal/*.cpp",
    "aten/src/ATen/detail/CPUGuardImpl.cpp",
    "aten/src/ATen/detail/MetaGuardImpl.cpp",
    # aten native source
    "aten/src/ATen/native/cpu/*.cpp",
    "aten/src/ATen/native/ao_sparse/cpu/kernels/*.cpp",
    "aten/src/ATen/native/ao_sparse/quantized/cpu/kernels/*.cpp",
    "aten/src/ATen/native/quantized/cpu/kernels/*.cpp",
    "aten/src/ATen/native/*.cpp",
    "aten/src/ATen/native/cpu/**/*.cpp",
    "aten/src/ATen/native/ao_sparse/*.cpp",
    "aten/src/ATen/native/ao_sparse/**/*.cpp",
    "aten/src/ATen/native/ao_sparse/quantized/*.cpp",
    "aten/src/ATen/native/ao_sparse/quantized/**/*.cpp",
    "aten/src/ATen/native/nested/*.cpp",
    "aten/src/ATen/native/quantized/*.cpp",
    "aten/src/ATen/native/quantized/**/*.cpp",
    "aten/src/ATen/native/sparse/*.cpp",
    "aten/src/ATen/native/transformers/*.cpp",
    "aten/src/ATen/native/utils/*.cpp",
    "aten/src/ATen/native/xnnpack/*.cpp",
    "aten/src/ATen/native/metal/MetalPrepackOpRegister.cpp",
    # aten headers
    "aten/src/ATen/*.h",
    "aten/src/ATen/functorch/**/*.h",
    "aten/src/ATen/ops/*.h",
    "aten/src/ATen/cpu/**/*.h",
    "aten/src/ATen/nnapi/*.h",
    "aten/src/ATen/quantized/*.h",
    "aten/src/ATen/vulkan/*.h",
    "aten/src/ATen/metal/*.h",
    "aten/src/ATen/mps/*.h",
    # aten native headers
    "aten/src/ATen/native/*.h",
    "aten/src/ATen/native/cpu/**/*.h",
    "aten/src/ATen/native/nested/*.h",
    "aten/src/ATen/native/sparse/*.h",
    "aten/src/ATen/native/ao_sparse/*.h",
    "aten/src/ATen/native/ao_sparse/cpu/*.h",
    "aten/src/ATen/native/ao_sparse/quantized/*.h",
    "aten/src/ATen/native/ao_sparse/quantized/cpu/*.h",
    "aten/src/ATen/native/quantized/*.h",
    "aten/src/ATen/native/quantized/cpu/*.h",
    "aten/src/ATen/native/transformers/*.h",
    "aten/src/ATen/native/quantized/cpu/qnnpack/include/*.h",
    "aten/src/ATen/native/utils/*.h",
    "aten/src/ATen/native/vulkan/ops/*.h",
    "aten/src/ATen/native/xnnpack/*.h",
    "aten/src/ATen/native/metal/MetalPrepackOpContext.h",
    "aten/src/ATen/native/mps/Copy.h",
    "aten/src/ATen/native/mkldnn/**/*.h",
]
exclude_patterns = [
    "aten/src/ATen/Context.h",
    "aten/src/ATen/Context.cpp",
    "aten/src/ATen/DLConvertor.cpp",
    "aten/src/ATen/core/Array.h",
    "aten/src/ATen/native/quantized/ConvUtils.h",
    "aten/src/ATen/native/sparse/SparseBlasImpl.cpp",  # triton implementation
    "aten/src/ATen/native/transformers/attention.cpp",
    "aten/src/ATen/native/**/cudnn/**",  # cudnn is cuda specific
]
command = [
    'python3',
    'tools/linter/adapters/grep_linter.py',
    '--pattern=(^#if.*USE_ROCM.*)|(^#if.*USE_CUDA.*)',
    '--linter-name=ATEN_CPU',
    '--error-name=aten-cpu should be gpu agnostic',
    """--error-description=\
        We strongly discourage the compile-time divergence \
        on ATen-CPU code for different GPU code. This \
        disallows sharing the same aten-cpu shared object \
        between different GPU backends \
    """,
    '--',
    '@{{PATHSFILE}}'
]
is_formatter = true

# `set_linter` detects occurrences of built-in `set` in areas of Python code like
# _inductor where the instability of iteration in `set` has proven a problem.

[[linter]]
code = 'SET_LINTER'
command = [
    'python3',
    'tools/linter/adapters/set_linter.py',
    '--lintrunner',
    '--',
    '@{{PATHSFILE}}'
]
include_patterns = [
    "torch/_inductor/**/*.py",
    "torch/_functorch/partitioners.py",
]
is_formatter = true

# `docstring_linter` reports on long Python classes, methods, and functions
# whose definitions have very small docstrings or none at all.
#
[[linter]]
code = 'DOCSTRING_LINTER'
command = [
    'python3',
    'tools/linter/adapters/docstring_linter.py',
    '--lintrunner',
    '--',
    '@{{PATHSFILE}}'
]
include_patterns = [
   'torch/_inductor/**/*.py'
]
is_formatter = false

# `import_linter` reports on importing disallowed third party libraries.
[[linter]]
code = 'IMPORT_LINTER'
command = [
    'python3',
    'tools/linter/adapters/import_linter.py',
    '--',
    '@{{PATHSFILE}}'
]
include_patterns = [
   'torch/_dynamo/**',
]
is_formatter = false

[[linter]]
code = 'TEST_DEVICE_BIAS'
command = [
    'python3',
    'tools/linter/adapters/test_device_bias_linter.py',
    '--',
    '@{{PATHSFILE}}',
]
include_patterns = [
    'test/**/test_*.py',
]

# 'header_only_linter' reports on properly testing header-only APIs.
[[linter]]
code = 'HEADER_ONLY_LINTER'
command = [
    'python3',
    'tools/linter/adapters/header_only_linter.py',
]
include_patterns = [
    'torch/header_only_apis.txt',
]
is_formatter = false<|MERGE_RESOLUTION|>--- conflicted
+++ resolved
@@ -1168,12 +1168,6 @@
     'aten/src/ATen/[a-mA-M]*/**',
     'test/**',
     'test/[a-hA-h]*/**',
-<<<<<<< HEAD
-=======
-    'test/distributed/**',
-    'torch/_*/**',
-    'torch/distributed/tensor/**',
->>>>>>> fca7013f
 ]
 init_command = [
     'python3',
