--- conflicted
+++ resolved
@@ -1161,16 +1161,12 @@
     # These files are all grandfathered in, feel free to remove from this list
     # as necessary
     # NOTE: remove the patterns in the order they are listed
-<<<<<<< HEAD
-=======
     'aten/**',
     'aten/src/ATen/native/**',
     'aten/src/ATen/native/q*/**',
     'aten/src/ATen/native/[a-pA-P]*/**',
     'aten/src/ATen/[a-mA-M]*/**',
     'test/**',
-    'test/test_*',
->>>>>>> 77c91f83
     'test/[a-hA-h]*/**',
     'test/distributed/**',
     'torch/_*/**',
