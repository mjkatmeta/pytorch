--- conflicted
+++ resolved
@@ -1,19 +1,7 @@
 # Python dependencies required for development
 
 # Build System requirements
-<<<<<<< HEAD
 --requirement requirements-build.txt
-=======
-setuptools>=70.1.0,<80.0  # setuptools develop deprecated on 80.0
-cmake>=3.27
-ninja
-numpy
-packaging
-pyyaml
-requests
-six  # dependency chain: NNPACK -> PeachPy -> six
-typing-extensions>=4.10.0
->>>>>>> fd082e5b
 
 # Install / Development extra requirements
 build[uv]  # for building sdist and wheel
