import os  # noqa: C101
import sys
from typing import Any, Callable, Literal, Optional, TYPE_CHECKING, Union

import torch
import torch._inductor.custom_graph_pass
from torch._environment import is_fbcode
from torch.utils._config_module import Config, get_tristate_env, install_config_module


inplace_padding = os.environ.get("TORCHINDUCTOR_INPLACE_PADDING", "1") == "1"
can_inplace_pad_graph_input = False  # ease testing


def fx_graph_remote_cache_default() -> Optional[bool]:
    return get_tristate_env("TORCHINDUCTOR_FX_GRAPH_REMOTE_CACHE")


def vec_isa_ok_default() -> Optional[bool]:
    if os.environ.get("TORCHINDUCTOR_VEC_ISA_OK") == "1":
        return True
    if os.environ.get("TORCHINDUCTOR_VEC_ISA_OK") == "0":
        return False
    return None


def autotune_remote_cache_default() -> Optional[bool]:
    return get_tristate_env("TORCHINDUCTOR_AUTOTUNE_REMOTE_CACHE")


def bundled_autotune_remote_cache_default() -> Optional[bool]:
    return get_tristate_env("TORCHINDUCTOR_BUNDLED_AUTOTUNE_REMOTE_CACHE")


def bundle_triton_into_fx_graph_cache_default() -> Optional[bool]:
    return get_tristate_env(
        "TORCHINDUCTOR_BUNDLE_TRITON_INTO_FX_GRAPH_CACHE",
        True if not is_fbcode() else None,
    )


def prologue_fusion_enabled() -> bool:
    ENABLE_PROLOGUE_FUSION_VERSION = 0

    if "TORCHINDUCTOR_PROLOGUE_FUSION" in os.environ:
        return os.environ.get("TORCHINDUCTOR_PROLOGUE_FUSION") == "1"
    elif is_fbcode():
        jk_name = "pytorch/inductor:prologue_fusion_version"
        version = torch._utils_internal.justknobs_getval_int(jk_name)
        return version <= ENABLE_PROLOGUE_FUSION_VERSION
    else:
        return True


# Enable auto_functionalized_v2 (enabled by default)
enable_auto_functionalized_v2 = (
    os.environ.get("TORCHDYNAMO_AUTO_FUNCTIONALIZED_V2", "1") == "1"
)

# add some debug printouts
debug = False

# Whether to disable a progress bar for autotuning
disable_progress = True

# Whether to enable printing the source code for each future
verbose_progress = False

# use fx aot graph codegen cache
fx_graph_cache: bool = Config(
    justknob="pytorch/remote_cache:enable_local_fx_graph_cache",
    env_name_force="TORCHINDUCTOR_FX_GRAPH_CACHE",
    default=True,
)

# use remote fx aot graph codegen cache
# False: Disables the cache
# True: Enables the cache
# None: Not set -- Off for OSS, JustKnobs based for internal
fx_graph_remote_cache: Optional[bool] = fx_graph_remote_cache_default()

# should we bundle triton caching into fx graph cache
bundle_triton_into_fx_graph_cache: Optional[bool] = (
    bundle_triton_into_fx_graph_cache_default()
)

# Enable autotune local cache.
#
# See bundled_autotune_remote_cache for the effect this flag has on the bundled
# remote cache.
autotune_local_cache: bool = True

# Enable autotune remote cache.
#
# Enables/disables the autotune remote cache regardless of the state of
# autotune_local_cache. If both local and remote are enabled then on write both
# are written and on read local is checked first and only on a cache miss is
# remote read.
#
# False: Disables the cache
# True: Enables the cache
# None: Not set -- Off for OSS, JustKnobs based for internal
autotune_remote_cache: Optional[bool] = autotune_remote_cache_default()

# Enable bundled autotune cache.
#
# Enables/disables the bundled autotune cache regardless of the state of
# autotune_remote_cache. However it does depend on the local cache for local
# state management - as a result if the local cache is disabled this will also
# disable the bundled autotune cache.
#
# False: Disables the cache
# True: Enables the cache (requires autotune_local_cache)
# None: Not set -- Off for OSS, JustKnobs based for internal
bundled_autotune_remote_cache: Optional[bool] = bundled_autotune_remote_cache_default()

# Force disabled all inductor level caching -- This will override any other caching flag
force_disable_caches: bool = os.environ.get("TORCHINDUCTOR_FORCE_DISABLE_CACHES") == "1"

# sleep in inductor for testing
sleep_sec_TESTING_ONLY: Optional[int] = None

# The default layout constraint for custom operators.
# This must be the name of one of the layout constraint tags
# (that is, one of {"needs_fixed_stride_order", "flexible_layout"}),
# If the custom op does not have a layout constraint tag already
# then we assume the following applies.
custom_op_default_layout_constraint: Literal[
    "needs_fixed_stride_order", "flexible_layout"
] = "needs_fixed_stride_order"

# The default layout constraint for user-defined triton kernels.
# See "The default layout constraint for custom operators" for options.
triton_kernel_default_layout_constraint: Literal[
    "needs_fixed_stride_order", "flexible_layout"
] = "needs_fixed_stride_order"

# use cpp wrapper instead of python wrapper
# incompatible with disable_cpp_codegen
cpp_wrapper: bool = os.environ.get("TORCHINDUCTOR_CPP_WRAPPER", "0") == "1"

# Controls automatic precompiling of common include files for codecache.CppCodeCache
# (i.e. for cpp_wrapper mode and for cpp kernels on CPU).  AOTI header precompiling is
# controlled by a separate flag.
cpp_cache_precompile_headers: bool = True

online_softmax = os.environ.get("TORCHINDUCTOR_ONLINE_SOFTMAX", "1") == "1"

# dead code elimination
dce = False

# assume weight tensors are fixed size
static_weight_shapes = True

# put correctness assertions in generated code
size_asserts = os.environ.get("TORCHINDUCTOR_SIZE_ASSERTS", "1") == "1"
nan_asserts = os.environ.get("TORCHINDUCTOR_NAN_ASSERTS") == "1"
scalar_asserts = os.environ.get("TORCHINDUCTOR_SCALAR_ASSERTS", "1") == "1"

# enable loop reordering based on input orders
pick_loop_orders = True

# reuse a kernel input as the output
inplace_buffers = True

# reuse a buffer for an unrelated purpose
allow_buffer_reuse = True

# Enable pooled allocations for non-output tensors
memory_planning = os.environ.get("TORCHINDUCTOR_MEMORY_PLANNING", "0") == "1"

# Enable to allow using ftz variant of exponenet instruction in triton codegen.
use_fast_math = os.environ.get("TORCHINDUCTOR_USE_FAST_MATH") == "1"

# How to organize memory under memory_planning=True:
# - "none": do not try to pool storage, just reuse
# - "intermediates": all non-outputs share storage, outputs each get unique storage
# - "outputs": two pools, one for intermediates (freed on return) and one for outputs
# - "combined": a single pool for both intermediates and outputs
memory_pool: Literal["none", "intermediates", "outputs", "combined"] = os.environ.get(
    "TORCHINDUCTOR_MEMORY_POOL", "intermediates"
)  # type: ignore[assignment]

# codegen benchmark harness
benchmark_harness = True

# fuse pointwise into templates epilogues
epilogue_fusion = True

# fuse pointwise into template prologues
prologue_fusion = prologue_fusion_enabled()

# do epilogue fusions before other fusions
epilogue_fusion_first = False

# enable pattern match+replace optimizations
pattern_matcher = True

# set to True to enable the back-to-back GEMM pass
b2b_gemm_pass = False

# register custom graph optimization pass hook. so far, pre/post passes are
# only applied before/after pattern_matcher in post_grad_passes.
#
# Implement CustomGraphPass to allow Inductor to graph compiled artifacts
# to which your custom passes have been applied:
post_grad_custom_pre_pass: torch._inductor.custom_graph_pass.CustomGraphPassType = None
post_grad_custom_post_pass: torch._inductor.custom_graph_pass.CustomGraphPassType = None

# Registers a custom joint graph pass.
joint_custom_pre_pass: Optional[Callable[[torch.fx.Graph], None]] = None
joint_custom_post_pass: Optional[Callable[[torch.fx.Graph], None]] = None

# Registers a custom pregrad pass. Note that the pre-grad IR is 1.
# non-functional, 2. non-normalized, and 3. prone to change. Ideally we should
# use post-grad passes.
pre_grad_custom_pass: Optional[Callable[[torch.fx.graph.Graph], None]] = None

# Registers a custom pass to be run right before fusion in Inductor scheduler.
# WARNING: Inductor scheduler IR is at prototype stage and subject to change,
# hence custom IR passes built on top of it might break in the future.
_pre_fusion_custom_pass: Optional[
    Callable[
        [list["torch._inductor.scheduler.BaseSchedulerNode"]],
        list["torch._inductor.scheduler.BaseSchedulerNode"],
    ]
] = None

# Deprecated
split_cat_fx_passes = True

# Optimize conv-batchnorm if batchnorm is in eval mode. Slightly reduces numerical stability.
efficient_conv_bn_eval_fx_passes = False

# Enable predispatch aten IR for export
is_predispatch = False

# Deprecated
group_fusion = False

# Deprecated
batch_fusion = True

# Pre grad fusion and options in order, set to empty dict to disable fusion.
# Call `torch._inductor.fx_passes.group_batch_fusion.list_group_batch_fusions()` to see available fusions.
# batch fusion options:
# batch_linear
# batch_linear_lhs
# batch_layernorm
# batch_tanh
# batch_relu
# batch_sigmoid

# split cat fusion options:
# normalization_pass
# remove_split_with_size_one_pass
# merge_getitem_cat_pass
# merge_stack_tahn_unbind
# merge_splits_pass
# mutate_cat_pass
# split_cat_pass
pre_grad_fusion_options: dict[str, dict[str, Any]] = {}

# Post grad fusion and options, set to empty dict to disable fusion.
# Call `torch._inductor.fx_passes.group_batch_fusion.list_group_batch_fusions(False)` to see available fusions.
post_grad_fusion_options: dict[str, dict[str, Any]] = {}

# enable reordering pass for improving memory locality
reorder_for_locality = True

# Scale down Rn_BLOCK for better occupancy
dynamic_scale_rblock = os.environ.get("TORCHINDUCTOR_DYNAMIC_SCALE_RBLOCK", "1") == "1"

# this forces fusion for int_mm with mul. Needed when you want to avoid realizing the int32
# but the mul gets fused with other pointwise ops instead.
force_fuse_int_mm_with_mul = False

# for pattern torch.mm(a, b.to(dtype)) with cuda tensors,
# enable torch._inductor.kernel.mm.tuned_mixed_mm fused kernel.
# Autotune will compare perf with normal cast->then->mm option
use_mixed_mm = True

# enable runtime numeric check for pre/post grad fx passes
# floating point provides limited accuracy (about 7 decimal digits for single precision
# floating point numbers,about 16 decimal digits for double precision floating point numbers)
# according to PyTorch documentation.
# https://pytorch.org/docs/stable/notes/numerical_accuracy.html#batched-computations-or-slice-computations
fx_passes_numeric_check: dict[str, Any] = {
    "pre_grad": False,
    "precision": 1e-4,
    "num_iterations": 1,
    "requires_optimizer": True,
}

# mixed_mm_choice can be used to control the behaviour for pattern torch.mm(a, b.to(dtype)) with cuda tensors.
# The fallback aten implementation is normal cast->then->mm option.
# If mixed_mm_choice is "default": this flag will be ignored.
# If mixed_mm_choice is "triton":
# - Always use torch._inductor.kernel.mm.tuned_mixed_mm's fused kernel.
# - Autotune will not compare with fallback.
# If mixed_mm_choice is "aten": always use the fallback aten implementation.
# If mixed_mm_choice is "heuristic":
# - Enables the heuristic.
# - If the heuristic decides to add a config, it will add the config as the first choice.
# - If autotune is disabled, this config will always be chosen.
# - If autotune is enabled, it will also compare with fallback aten implementation and fused kernel.
# The use_mixed_mm flag will be ignored if mixed_mm_choice != "default".
mixed_mm_choice: Literal["default", "triton", "aten", "heuristic"] = "heuristic"

# enable reordering pass for increasing overlap between compute and communication
reorder_for_compute_comm_overlap = False

# passes (in execution order) for increasing overlap between compute and communication
# for built-in passes, use string name; for user-defined passes, pass in the function handle
# WARNING: Inductor scheduler IR is at prototype stage and subject to change,
# hence custom IR passes built on top of it might break in the future.
reorder_for_compute_comm_overlap_passes: list[
    Union[
        str,
        Callable[
            [list["torch._inductor.scheduler.BaseSchedulerNode"]],
            list["torch._inductor.scheduler.BaseSchedulerNode"],
        ],
    ]
] = [
    "reorder_compute_for_overlap",
    "sink_waits",
    "raise_comms",
]

# enable operator reordering for peak memory optimization
reorder_for_peak_memory = True

# runtime estimation function for ops
# for built-in estimation function, pass in "default"; for user-defined estimation function, pass in the function handle
estimate_op_runtime = "default"

# unit: GB/s, uni-directional P2P bandwidth per card
# default value is NVLink
intra_node_bw = 300

# unit: GB/s, uni-directional P2P bandwidth per node
# default value is InfiniBand
inter_node_bw = 25

# use Inductor's experimental benchmarker (runtime/benchmarking.py)
# to benchmark kernels during autotuning, otherwise fall back to
# Triton's `do_bench`. the experimental benchmarker may produce
# results that are not consistent with `do_bench`'s results
use_experimental_benchmarker: bool = Config(
    default=True,
    env_name_force="TORCHINDUCTOR_USE_EXPERIMENTAL_BENCHMARKER",
    justknob="pytorch/inductor:use_experimental_benchmarker",
)

# enable slow autotuning passes to select algorithms
max_autotune = os.environ.get("TORCHINDUCTOR_MAX_AUTOTUNE") == "1"

# enable slow autotuning passes to select pointwise/reductions algorithms
max_autotune_pointwise = os.environ.get("TORCHINDUCTOR_MAX_AUTOTUNE_POINTWISE") == "1"

# enable slow autotuning passes to select gemm algorithms
max_autotune_gemm = os.environ.get("TORCHINDUCTOR_MAX_AUTOTUNE_GEMM") == "1"

# Modifies the number of autotuning choices displayed, set to None for all
autotune_num_choices_displayed: Optional[int] = 10

# enable inductor graph partition to allow multiple inductor graphs for the same dynamo graph
graph_partition = False

# force cublas and triton to use the same precision; cublas supports TF32 for matmul operations
# when m, n, k are multiples of 16, 16, 8, whereas triton supports TF32 for matmul operations
# for any combinations of m, n, k, regardless of their alignment. setting this flag will ensure
# that triton does not use TF32 wherever cublas would not use TF32
force_same_precision = (
    True if is_fbcode() else os.environ.get("TORCHINDUCTOR_FORCE_SAME_PRECISION") == "1"
)

# Specify candidate backends for gemm autotune.
# Possible choices are combinations of: ATen, Triton, CUTLASS, CK, CPP.
# ATen: default Pytorch ATen kernels.
# Triton: Triton templates defined in torch inductor (AMD and NVidia GPUs).
# CUTLASS: Cutlass templates and kernels (NVidia GPUs only).
# CK: Composable Kernel templates and kernels (AMD Instinct GPUs only).
# CPP: CPP templates and kernels for CPU.
max_autotune_gemm_backends = os.environ.get(
    "TORCHINDUCTOR_MAX_AUTOTUNE_GEMM_BACKENDS", "ATEN,TRITON,CPP"
).upper()

# As above, specify candidate backends for conv autotune.
# NB: in some cases for 1x1 convs we emit as matmul,
# which will use the backends of `max_autotune_gemm_backends`
max_autotune_conv_backends = os.environ.get(
    "TORCHINDUCTOR_MAX_AUTOTUNE_CONV_BACKENDS", "ATEN,TRITON"
).upper()


# Specify the size of the search space for GEMM autotuning.
# DEFAULT     - balance between compile time overhead and performance
# EXHAUSTIVE  - maximize performance
max_autotune_gemm_search_space: Literal["DEFAULT", "EXHAUSTIVE"] = os.environ.get(
    "TORCHINDUCTOR_MAX_AUTOTUNE_GEMM_SEARCH_SPACE", "DEFAULT"
).upper()  # type: ignore[assignment]

# NOTE: This feature is deprecated and will be defauled to False in the future.
# Whether we fall back to ATen or hard error when no matches are found during autotuning
autotune_fallback_to_aten = (
    os.environ.get("TORCHINDUCTOR_AUTOTUNE_FALLBACK_TO_ATEN", "1") == "1"
)

# the value used as a fallback for the unbacked SymInts
# that can appear in the input shapes (e.g., in autotuning)
unbacked_symint_fallback = 8192

# enable searching global and local cache regardless of `max_autotune`
search_autotune_cache = os.environ.get("TORCHINDUCTOR_SEARCH_AUTOTUNE_CACHE") == "1"

save_args = os.environ.get("TORCHINDUCTOR_SAVE_ARGS") == "1"

# We will disable creating subprocess for autotuning if this is False
autotune_in_subproc = os.environ.get("TORCHINDUCTOR_AUTOTUNE_IN_SUBPROC") == "1"

# The following three timeouts are applicable if autotune_in_subproc is True:

# Max time that a a valid benchmark result may take during autotuning
max_autotune_subproc_result_timeout_seconds = 60.0
# Additional time we allow subprocesses to terminate gracefully after the timeout until we send a SIGTERM
max_autotune_subproc_graceful_timeout_seconds = 1.0
# Additional time that we grant after a SIGTERM until we do a hard SIGKILL of subprocesses
max_autotune_subproc_terminate_timeout_seconds = 2.0

# If autotuning in subprocess, whether to use multiple devices
autotune_multi_device = os.environ.get("TORCHINDUCTOR_AUTOTUNE_MULTI_DEVICE") == "1"

coordinate_descent_tuning = (
    os.environ.get("TORCHINDUCTOR_COORDINATE_DESCENT_TUNING") == "1"
)
coordinate_descent_check_all_directions = (
    os.environ.get("TORCHINDUCTOR_COORDINATE_DESCENT_CHECK_ALL_DIRECTIONS") == "1"
)
coordinate_descent_search_radius = int(
    os.environ.get("TORCHINDUCTOR_COORDINATE_DESCENT_RADIUS", "1")
)

# AutoHeuristic is a framework that allows one to collect data from autotuning, use the data to learn a heuristic, and
# generate the learned heursitic to code which is shipped with the compiler
# Specify a list of comma separated optimizations to collect data for
autoheuristic_collect = os.environ.get("TORCHINDUCTOR_AUTOHEURISTIC_COLLECT", "")
# Specify a list of comma separated optimizations to use learned heuristics for
autoheuristic_use = os.environ.get("TORCHINDUCTOR_AUTOHEURISTIC_USE", "mixed_mm")


def run_autoheuristic(name: str) -> bool:
    return collect_autoheuristic(name) or use_autoheuristic(name)


def collect_autoheuristic(name: str) -> bool:
    return name in torch._inductor.config.autoheuristic_collect.split(",")


def use_autoheuristic(name: str) -> bool:
    return name in torch._inductor.config.autoheuristic_use.split(",")


# If set to "DEFAULT", this will use the default log path specified in autoheuristic.py.
# If set to another path, autoheuristic will instead log results to the given path.
autoheuristic_log_path = os.environ.get(
    "TORCHINDUCTOR_AUTOHEURISTIC_LOG_PATH", "DEFAULT"
)

# Disabled by default on ROCm, opt-in if model utilises NHWC convolutions
layout_opt_default = "1" if not torch.version.hip else "0"
layout_optimization = (
    os.environ.get("TORCHINDUCTOR_LAYOUT_OPTIMIZATION", layout_opt_default) == "1"
)

force_layout_optimization = os.environ.get("TORCHINDUCTOR_FORCE_LAYOUT_OPT", "0") == "1"


# Whether to keep the output strides the same as eager after layout optimization.
keep_output_stride = os.environ.get("TORCHINDUCTOR_KEEP_OUTPUT_STRIDE", "1") == "1"

# Enabling this will let compiler print warning messages if a generated triton
# kernel has inputs with mixed layouts.  This is helpful for perf debugging
# since kernel with mixed layout inputs may run much slower then one whose inputs
# have uniform layouts.
warn_mix_layout = os.environ.get("TORCHINDUCTOR_WARN_MIX_LAYOUT") == "1"

# control store vs recompute heuristic
# For fanouts, rematerialization can lead to exponential blowup. So, have
# smaller threshold
realize_reads_threshold = 4
realize_opcount_threshold = 30

# Threshold to prevent excessive accumulation of ops in one buffer during lowering
realize_acc_reads_threshold = 8

# fallback to eager for random/dropout, this is slow but useful for debugging
fallback_random = False

# automatically create fallbacks when encountering an unhandled op
implicit_fallbacks = True

# fuse even in cases without common reads
aggressive_fusion = False

# For each fused kernel in the wrapper, comment with the nodes that get fused.
# Useful for debugging fusion.
debug_fusion: bool = os.environ.get("TORCHINDUCTOR_DEBUG_FUSION") == "1"
benchmark_fusion: bool = os.environ.get("TORCHINDUCTOR_BENCHMARK_FUSION") == "1"
enabled_metric_tables = os.environ.get("TORCHINDUCTOR_ENABLED_METRIC_TABLES", "")
loop_ordering_after_fusion: bool = (
    os.environ.get("TORCHINDUCTOR_LOOP_ORDERING_AFTER_FUSION", "0") == "1"
)

# If fusing two nodes only save less then score_fusion_memory_threshold memory,
# we should not bother fusing the nodes.
#
# This is especially helpful to resolve https://github.com/pytorch/pytorch/issues/133242
# Previously we fuse two nodes because of common read of a scalar tensor.
# If we skip it, the loop ordering after fusion mechanism kicks in and can
# brings more savings.
#
# For the cases loop ordering after fusion does not help, we don't lose much.
score_fusion_memory_threshold = 10

# For Triton Templates, select fastest of best template + epilogue vs best template + separate epilogue kernel
benchmark_epilogue_fusion = (
    os.environ.get("TORCHINDUCTOR_BENCHMARK_EPILOGUE_FUSION", "1") == "1"
)

# Take how many of the top triton kernels to benchmark epilogue
max_epilogue_benchmarked_choices = 1

# how many nodes to allow into a single fusion
max_fusion_size = 64

# max number of inputs to generate cat as a pointwise op with masked laods
max_pointwise_cat_inputs = 8

# force concat to be generated as a pointwise op with masked loads
force_pointwise_cat = False

# replace small reductions with pointwise, disable with `= 1`
unroll_reductions_threshold = 8

# Add extra comments to output code (causes compile cache misses)
comment_origin = False

# Convert 1x1 convs into matmuls
conv_1x1_as_mm = False

# For reductions with a small output size (usually 1, e.g. x.sum()) there is not enough
# parallelism to saturate the GPU.  We have two ways of handling this, either `split_reductions`
# or `triton.cooperative_reductions` which are mutually exclusive.
#   split_reductions: uses multiple kernels to gain more parallelism
#   triton.cooperative_reductions: uses cross thread-block synchronization to gain more parallelism
# enabling both of these will implicitly disable split_reductions
split_reductions = True

benchmark_kernel = os.environ.get("TORCHINDUCTOR_BENCHMARK_KERNEL", "0") == "1"

# Enable constant and index_expr folding
constant_and_index_propagation = True

# we always add constants into graph.constants without
# performing any constant-inlining optimization
always_keep_tensor_constants = False

# assert that indirect indexing does not read / write out of bounds
assert_indirect_indexing = True

# compute CSE bounds on variables that do not appear in the FX graph
compute_all_bounds = False

# enable the combo kernel that combines data-independent kernels (additional
# to foreach kernels) into a single one (Experimental)
combo_kernels = False
# benchmark combo kernels and only allow ones with perf gains
benchmark_combo_kernel = False
# combo_kernel autotuning options: 0 - disable, 1 - enable except for foreach,
# 2 - enable for all
combo_kernels_autotune = 1
# Enable masking for combining kernels of mixed sizes: 0 - disable, 1 - enable
# for all except for foreach, 2 - enable for all
combo_kernel_allow_mixed_sizes = 1
# Enable dynamic shapes for foreach kernels
combo_kernel_foreach_dynamic_shapes = False

# constant folding on the joint graph
joint_graph_constant_folding = True

# Enable indirect_indexing asserts for decompositions and lowerings
debug_index_asserts = False

# Mode to emulate PyTorch eager numerics when doing lower precision compute
# (fp16, bf16).  PyTorch eager computes bf16/fp16 by upcasting inputs to fp32
# and downcasting after.  When two low precision operators are fused together,
# Inductor will elide the downcast-upcast pairs (effectively a precision
# truncation) that would occur between these two operators.  Typically,
# Inductor's behavior should be closer to fp64 ref numerics.  However, with
# this knob you can ensure the downcast-upcast are preserved so that you can
# emulate the eager numerics.
emulate_precision_casts = (
    os.environ.get("TORCHINDUCTOR_EMULATE_PRECISION_CASTS", "0") == "1"
)

# warnings intended for PyTorch developers, disable for point releases
is_nightly_or_source = "dev" in torch.__version__ or "git" in torch.__version__
developer_warnings = is_fbcode() or is_nightly_or_source

# This pattern matches a special usage of scatter
# 1. It's applied to a constant tensor
# 2. The index tensor has size 1 in the scatter dimension
# Such pattern generates a sparse matrix when the const tensor is all-zero.
# We can lower this pattern to a pointwise kernel for more fusion opportunities
# and saving memory footprint.
optimize_scatter_upon_const_tensor = (
    os.environ.get("TORCHINDUCTOR_OPTIMIZE_SCATTER_UPON_CONST_TENSOR", "1") == "1"
)

<<<<<<< HEAD
# enable mutiple streams 
multiple_streams = os.environ.get("TORCHINDUCTOR_MULTIPLE_STREAMS", "0") == "1"
=======
# options in caffe2/torch/_inductor/fx_passes/pre_grad.py
add_pre_grad_passes: Optional[str] = None
remove_pre_grad_passes: Optional[str] = None
>>>>>>> bca75fe9


# The multiprocessing start method to use for inductor workers in the codecache.
def decide_worker_start_method() -> str:
    if "TORCHINDUCTOR_WORKER_START" in os.environ:
        start_method = os.environ["TORCHINDUCTOR_WORKER_START"]
    else:
        start_method = "subprocess"
    assert start_method in (
        "subprocess",
        "fork",
        "spawn",
    ), f"Invalid start method: {start_method}"
    return start_method


worker_start_method: str = decide_worker_start_method()

# Flags to turn on all_reduce fusion. These 2 flags should be automaticaly turned
# on by DDP and should not be set by the users.
_fuse_ddp_communication = False
_fuse_ddp_bucket_size = 25

# Flag to control which fusion passes to apply. Functions in the list will
# be applied in order. There are two different different fusion passes
# --"fuse_ddp_with_concat_op" and "fuse_ddp_with_coalesced_op". The default
# one is "fuse_ddp_with_concat_op". Users can also change this to a customized
# fusion function.
#
# The fusion currently does not support multiple DDP with different PG or
# data type. This feature will be added in the future PRs.
#
# "schedule_comm_wait" is used to delay the wait ops to maximize comm/comp
# overlapping. At this moment, this pass performs better than
# reorder_for_compute_comm_overlap_passes but we will add the logic of
# "schedule_comm_wait" in the future and remove the one here.
_fuse_ddp_communication_passes: list[Union[Callable[..., None], str]] = [
    "fuse_ddp_with_concat_op",
    "schedule_comm_wait",
]

_micro_pipeline_tp: bool = False


class _collective:
    auto_select: bool = False
    one_shot_all_reduce_threshold_bytes: int = 128 * 1024


def parallel_compile_enabled_internally() -> bool:
    """
    TODO: Remove when parallel compiled is fully enabled internally. For rollout, use a
    knob to enable / disable. The justknob should not be performed at import, however.
    So for fbcode, we assign compile_threads to 'None' below and initialize lazily in
    async_compile.py.
    """
    ENABLE_PARALLEL_COMPILE_VERSION = 1

    jk_name = "pytorch/inductor:enable_parallel_compile_version"
    version = torch._utils_internal.justknobs_getval_int(jk_name)
    return ENABLE_PARALLEL_COMPILE_VERSION >= version


def decide_compile_threads() -> int:
    """
    Here are the precedence to decide compile_threads
    1. User can override it by TORCHINDUCTOR_COMPILE_THREADS.  One may want to disable async compiling by
       setting this to 1 to make pdb happy.
    2. Set to 1 if it's win32 platform
    3. decide by the number of CPU cores
    """
    import logging

    # Defined locally so install_config_module doesn't try to parse
    # as a config option.
    log = logging.getLogger(__name__)

    if "TORCHINDUCTOR_COMPILE_THREADS" in os.environ:
        compile_threads = int(os.environ["TORCHINDUCTOR_COMPILE_THREADS"])
        log.info("compile_threads set to %d via env", compile_threads)
    elif sys.platform == "win32":
        compile_threads = 1
        log.info("compile_threads set to 1 for win32")
    elif is_fbcode() and not parallel_compile_enabled_internally():
        compile_threads = 1
        log.info("compile_threads set to 1 in fbcode")
    else:
        cpu_count = (
            len(os.sched_getaffinity(0))
            if hasattr(os, "sched_getaffinity")
            else os.cpu_count()
        )
        assert cpu_count
        compile_threads = min(32, cpu_count)
        log.info("compile_threads set to %d", compile_threads)

    return compile_threads


# TODO: Set directly after internal rollout.
compile_threads: Optional[int] = None if is_fbcode() else decide_compile_threads()

# gemm autotuning global cache dir
global_cache_dir: Optional[str]
if is_fbcode():
    try:
        from libfb.py import parutil

        if __package__:
            global_cache_dir = parutil.get_dir_path(
                os.path.join(__package__.replace(".", os.sep), "fb/cache")
            )
        else:
            global_cache_dir = parutil.get_dir_path("fb/cache")
    except (ValueError, ImportError):
        global_cache_dir = None

else:
    global_cache_dir = None

# If kernel is fused, the name is generated from the origin node op names
# for larger kernels limit this
kernel_name_max_ops = 10

# Pad input tensors of matmul/bmm/addmm to leverage Tensor Cores in NVIDIA GPUs
shape_padding = os.environ.get("TORCHINDUCTOR_SHAPE_PADDING", "1") == "1"

# Control if we will do padding for pointwise/reductions
comprehensive_padding = (
    os.environ.get("TORCHINDUCTOR_COMPREHENSIVE_PADDING", "1") == "1"
)
pad_channels_last = False

# Disable comprehensive padding on the CPU
disable_padding_cpu = True

# The width of comprehensive padding, in bytes.
# CUDA max memory transaction size is 128 bytes for a warp.
padding_alignment_bytes = 128

# Threshold on the minimum stride that will be padded.
#
# Don't align a too small stride since that causes too much memory increase.
# Pad too small stride may also cause perf loss. We may result in many tiny data blocks
# with gaps in between. That causes less coalesced GPU memory access!
#
# Initially we pick 320 as the threshold since for alignement=16,
# that results in at most 5% memory cost.
#
# But later on we raise the threshold to 1024 to avoid interfere with persistent reduction.
# Let's say an inner reduction has a row size 513. Inductor will generate
# persistent reduction code.
# If we do padding, the strides are not contiguous any more. Inductor
# uses a much smaller threshold for persistent reduction in this case and
# generates potentially worse non-persistent reduction code.
#
# This change turns HF AllenaiLongformerBase amp training from a loss of 1.09x to a win of 1.05x.
# (baseline: 71.09ms, padding w/o this change: 77.38ms, padding with this change: 67.77ms)
padding_stride_threshold = 1024

# Enable padding outputs, even if they would not be padded in eager mode.
# By default, we use the same strides as eager mode.
pad_outputs = False

# Whether to treat output of the backward graph as user visible.
# For user visible outputs, inductor will make sure the stride matches with eager.
bw_outputs_user_visible = True

# Whether to always use shape padding if it is enabled and possible
force_shape_pad: bool = False

# Fx-based linear/matmul/bmm + permute/transpose vertical fusion
permute_fusion = os.environ.get("TORCHINDUCTOR_PERMUTE_FUSION", "0") == "1"

# Mark the wrapper call in PyTorch profiler
profiler_mark_wrapper_call = False

# Generate hook calls to torch._inductor.hooks.run_intermediate_hooks for
# every intermediate for which we can correlate it with an intermediate
# from the original FX graph
generate_intermediate_hooks = False

# Populate traceback field on IRNode; good for debugging why origin_node is
# not populated, or finding out where an IRNode was constructed
debug_ir_traceback = False

# used for debugging to make sure config is properly set
_raise_error_for_testing = False

_profile_var = os.environ.get("TORCHINDUCTOR_PROFILE", "")
profile_bandwidth = _profile_var != ""
profile_bandwidth_regex = "" if _profile_var == "1" else _profile_var
# Specify a file where we print out the profiling results.
# None means we do not dump results to a file.
profile_bandwidth_output: Optional[str] = os.environ.get(
    "TORCHINDUCTOR_PROFILE_OUTPUT", None
)
# Switch to do_bench_using_profiling to exclude the CPU overheads
profile_bandwidth_with_do_bench_using_profiling = (
    os.environ.get("TORCHINDUCTOR_PROFILE_WITH_DO_BENCH_USING_PROFILING") == "1"
)


# TODO: remove later
# incompatible with cpp_wrapper
disable_cpp_codegen = False


# Freezing will attempt to inline weights as constants in optimization
# and run constant folding and other optimizations on them. After freezing, weights
# can no longer be updated.
freezing: bool = os.environ.get("TORCHINDUCTOR_FREEZING", "0") == "1"

# Make freezing invalidate the eager Parameters of nn modules, to avoid memory overhead
# of potentially keeping multiple copies of weights.
freezing_discard_parameters: bool = False

# decompose some memory bound matmul/bmm to mul
decompose_mem_bound_mm: bool = False

# assume_aligned_inputs means that we assume that inputs will be aligned; we generate
# code using this assumption, and clone tensors before use if they aren't aligned.
# In the common case, most inputs will be aligned.
assume_aligned_inputs: bool = False

# For the user-written Triton kernels compiled with the model, ignore the unsupported
# arguments passed to the @triton.autotune in the user's code; this is unsafe, as
# ignoring the unsupported args may lead to unexpected autotuning behavior: don't
# set unless you know what you're doing.
unsafe_ignore_unsupported_triton_autotune_args: bool = False

# When True, we will check in scheduler.py _codegen that there are no "loops"
# in the call stack; that is to say, the same frame multiple times.  This
# ensures that a cProfile trace to this frame will be a straight line without
# any cycles. Incompatible with cpp_wrapper.
check_stack_no_cycles_TESTING_ONLY: bool = False

# When True, complex_memory_overlap always reports True
always_complex_memory_overlap_TESTING_ONLY: bool = False

# enable linear binary folding
enable_linear_binary_folding = (
    os.environ.get("TORCHINDUCTOR_ENABLE_LINEAR_BINARY_FOLDING", "0") == "1"
)


# Adds NVTX annotations aroung training phases
annotate_training: bool = os.environ.get("TORCHINDUCTOR_ANNOTATE_TRAINING", "0") == "1"


# config specific to codegen/cpp.py
class cpp:
    # set to torch.get_num_threads()
    threads = -1

    # Do not generate loops when the condition doesn't hold, like:
    # for(long i0=4096; i0<4096; i0+=1)
    no_redundant_loops = (
        os.environ.get("TORCHINDUCTOR_CPP_NO_REDUNDANT_LOOPS", "1") == "1"
    )

    # Assume number of threads is dynamic, don't specialize thread number.
    # Kernels don't recompile on thread number changes with this flag on.
    # For single-threaded workload, turning it on would incur a slight
    # performance degradation.
    dynamic_threads = os.environ.get("TORCHINDUCTOR_CPP_DYNAMIC_THREADS", "0") == "1"

    simdlen: Optional[int] = None
    min_chunk_size = int(os.environ.get("TORCHINDUCTOR_CPP_MIN_CHUNK_SIZE", "4096"))

    cxx: tuple[Literal[None], str] = (
        None,  # download gcc12 from conda-forge if conda is installed
        os.environ.get("CXX", "clang++" if sys.platform == "darwin" else "g++"),
    )  # type: ignore[assignment]

    # Allow kernel performance profiling via PyTorch profiler
    enable_kernel_profile = (
        os.environ.get("TORCHINDUCTOR_CPP_ENABLE_KERNEL_PROFILE", "0") == "1"
    )

    # enable weight prepacking to get a better performance; may lead to large memory footprint
    weight_prepack = os.environ.get("TORCHINDUCTOR_CPP_WEIGHT_PREPACK", "1") == "1"

    # Inject a bug into our relu implementation; useful for testing our repro
    # extraction and minification functionality.
    # Valid values: "compile_error", "runtime_error", "accuracy"
    inject_relu_bug_TESTING_ONLY: Optional[str] = None
    inject_log1p_bug_TESTING_ONLY: Optional[str] = None

    # If None, autodetect whether or not AVX512/AVX2 can be used.  Otherwise,
    # force usage as specified, without testing. Default None.
    vec_isa_ok: Optional[bool] = get_tristate_env("TORCHINDUCTOR_VEC_ISA_OK")

    # similar to config.triton.descriptive_names
    descriptive_names: Union[
        bool, Literal["torch", "original_aten", "inductor_node"]
    ] = "original_aten"

    # how many nodes to allow into a single horizontal fusion
    max_horizontal_fusion_size = int(
        os.environ.get("TORCHINDUCTOR_CPP_MAX_HORIZONTAL_FUSION_SIZE", "16")
    )

    # Make scatter_reduce fallback when reduce is sum to avoid performance regression
    # using atomic_add.
    fallback_scatter_reduce_sum = (
        os.environ.get("TORCHINDUCTOR_CPP_FALLBACK_SCATTER_REDUCE_SUM", "1") == "1"
    )

    # Use funsafe-math-optimizations when compiling
    enable_unsafe_math_opt_flag = (
        os.environ.get("TORCHINDUCTOR_CPP_ENABLE_UNSAFE_MATH_OPT_FLAG", "0") == "1"
    )

    # Use ffp-contract when compiling
    # Options: "off" (default), "on", "fast"
    # Per https://godbolt.org/z/bf4bvfc9r , clang/gcc has different behavior for "fast"
    enable_floating_point_contract_flag = os.environ.get(
        "TORCHINDUCTOR_CPP_ENABLE_FLOATING_POINT_CONTRACT_FLAG", "off"
    )

    # Disable the tiling select heuristic
    enable_tiling_heuristics = (
        os.environ.get("TORCHINDUCTOR_CPP_ENABLE_TILING_HEURISTIC", "1") == "1"
    )

    # Enable the Grouped GEMM Fusion
    enable_grouped_gemm_template = False

    # Maximal allowed number of slices on K-dim for a GEMM kernel. This controls
    # the maximal parallelism of K-slicing. Since K-slicing requires extra thread
    # synchronization and buffers,  the maximal number of slices is limited to
    # mitigate the sync overhead and memory usage.
    # When set to 0, the number of slices is unlimited.
    gemm_max_k_slices = int(os.environ.get("TORCHINDUCTOR_CPP_GEMM_MAX_K_SLICES", "1"))

    # For perf tuning and debugging purpose, configure the pre-defined cache blocking for
    # MxNxK dims respectively. The blockings are separated by comma and the unit is
    # the number of register blocks.
    # For example, "4,1,10" means 4 register blocks on M, 1 on N and 10 on K respectively.
    gemm_cache_blocking = os.environ.get("TORCHINDUCTOR_CPP_GEMM_CACHE_BLOCKING", None)

    # For perf tuning and debugging purpose, configure the pre-defined thread blocking factors for
    # MxNxK dims respectively. The factors are separated by comma and their product
    # should be the same as the total number of threads.
    # For example, if the total number of threads is 56, "7,4,2" means the work is
    # decomposed into 7x4x2 thread blocks along MxNxK of a GEMM.
    gemm_thread_factors = os.environ.get("TORCHINDUCTOR_CPP_GEMM_THREAD_FACTORS", None)

    # Whether to enable masked vectorization for the tail_loop.
    enable_loop_tail_vec = True

    # Whether to enable concat linear for cpu device
    # Currently concat linear on CPU not always have benefit, depends on linear'shape or
    # computing resource. We set this default to False to avoid regressions. User and
    # enable this feature by their need.
    enable_concat_linear = False


# config specific to codegen/triton.py
class triton:
    # Use cudagraphs on output code
    cudagraphs = os.environ.get("TORCHINDUCTOR_CUDAGRAPHS") == "1"

    # Use cudagraph trees for memory pooling if `cudagraphs` is True
    cudagraph_trees = True

    # Should we skip cudagraphing graphs with dynamic shape inputs
    # If False, we will re-record a graph for each unique set of shape inputs
    cudagraph_skip_dynamic_graphs = False

    # assertions not on the fast path, steady state
    slow_path_cudagraph_asserts = True

    # TODO - need to debug why this prevents cleanup
    cudagraph_trees_history_recording = False

    # Enable cudagraph support for mutated inputs from prior cudagraph pool
    cudagraph_support_input_mutation = False if is_fbcode() else True

    # Maximal number of allowed cudagraph re-record for a function and
    # a cudagraph node due to static input tensor address changes or
    # cudagraph managed tensor data pointer changed.
    # i.e., allow num_recording <= cudagraph_unexpected_rerecord_limit
    # note: we are conservative here and choose a large limit.
    cudagraph_unexpected_rerecord_limit = 128

    # Warn loudly when the number of cudagraphs due to dynamic shape
    # exceeds this limit
    cudagraph_dynamic_shape_warn_limit: Optional[int] = 50

    # synchronize after cudagraph invocation
    force_cudagraph_sync = False

    # always run cudagraphs in the eager warmup stage
    # instead of recording and executing cudagraphs
    force_cudagraphs_warmup = False

    # assertions on the fast path
    fast_path_cudagraph_asserts = False

    # skip warmup for cudagraph trees
    skip_cudagraph_warmup = False

    # Synchronize before and after every compiled graph.
    debug_sync_graph = False

    # Synchronize after every kernel launch, to help pinpoint bugs
    debug_sync_kernel = False

    # Always load full blocks (rather than broadcasting inside the block)
    dense_indexing = False

    # limit tiling dimensions
    #   - max_tiles=1 disables tiling
    #   - max_tiles=2 is the default
    #   - max_tiles=3 is experimental and may have bugs
    # higher values are unsupported
    max_tiles = 2

    # Prefer higher dimensional tilings. This simplifies indexing expressions, making
    # it easier to identify block pointers.
    prefer_nd_tiling: bool = False

    # use triton.autotune for pointwise ops with complex layouts
    # this should only be disabled for debugging/testing
    autotune_pointwise = True

    # max autotune gemm with cublasLt
    autotune_cublasLt = True

    # Tune the generated Triton kernels at compile time instead of first time they run
    # Setting to None means uninitialized
    autotune_at_compile_time: Optional[bool] = None

    # Allows tiling reductions into multiple dimensions.
    # For best results, this should be used with prefer_nd_tiling.
    tile_reductions: bool = False

    # should we stop a fusion to allow better tiling?
    tiling_prevents_pointwise_fusion = True
    tiling_prevents_reduction_fusion = True

    # should we give different names to kernels
    # Note: This is orthogonal to descriptive_names - this is deciding whether
    # our triton kernel names should all be `triton_` (to maximize caching) or
    # whether they should be unique.
    unique_kernel_names = (
        os.environ.get("TORCHINDUCTOR_UNIQUE_KERNEL_NAMES", "1") == "1"
    )

    # similar to the option above, but this is specific to user defined kernels,
    # while unique_kernel_name is for kernels generated by inductor.
    # We have this option because sometimes we reuse user's kernel code with different
    # configs which would result in the same name.
    # Note: This MODIFIES the user's kernel function name within inductor phase.
    unique_user_kernel_names = (
        os.environ.get("TORCHINDUCTOR_UNIQUE_USER_KERNEL_NAMES", "0") == "1"
    )

    # should we put op names in kernel names
    # False: No special names (just triton__1, triton__2, etc.)
    # "torch": Maps to the fx op in the Dynamo graph (module name, method name, etc.)
    # "original_aten": Maps to the highest-level aten op (i.e. pre-decompositions)
    # "inductor_node": Maps to the node name in the FX graph passed to Inductor
    descriptive_names: Union[
        bool, Literal["torch", "original_aten", "inductor_node"]
    ] = "original_aten"

    # use alternate codegen for smaller reductions
    persistent_reductions = (
        os.environ.get("TORCHINDUCTOR_PERSISTENT_REDUCTIONS", "1") == "1"
    )

    # For small output size reductions uses cross thread-block synchronization to gain more parallelism
    cooperative_reductions = (
        os.environ.get("TORCHINDUCTOR_COOPERATIVE_REDUCTIONS", "0") == "1"
    )

    # used for debugging cooperative reduction codegen, always generate cooperative_reductions
    force_cooperative_reductions = False

    # 0: disable
    # 1/True: enable, use tuning to pick between different subkernels
    # 2: enable, force using persistent reduction (for debugging)
    # 3: enable, force using non-persistent reduction (for debugging)
    multi_kernel: Literal[0, 1, 2, 3] = int(
        os.environ.get("TORCHINDUCTOR_MULTI_KERNEL", "0")
    )  # type: ignore[assignment]

    # hint to Triton when arguments are divisible by 16
    divisible_by_16 = True

    # Minimum R0_BLOCK to be used for a TritonSplitScanKernel
    # NOTE: This also indirectly controls the size of workspace buffer required
    min_split_scan_rblock = 256

    # Store the generated cubin files for cpp wrapper code to load
    store_cubin = False

    # the max number of spills we allow for the configs we benchmark.
    # Setting this to 0 means we skip a config if it spills even a single
    # register.
    # Setting it to a larger value allows a config spilling a small amount
    # of registers being benchmarked.
    #
    # NOTE: triton will always report >0 register spills for kernels using sin/cos.
    # (check this issue https://github.com/openai/triton/issues/1756 )
    # So far we see a fixed 8 spilled registers for kernels using sin/cos.
    # Raise the threshold to 16 to be safe.
    # We should revisit this once we understand more of the source of register spills.
    spill_threshold: int = 16

    # Generate code containing the newer tl.make_block_ptr() API for loads/store
    use_block_ptr = False

    # Inject a bug into our relu implementation; useful for testing our repro
    # extraction and minification functionality.
    # Valid values: "compile_error", "runtime_error", "accuracy"
    inject_relu_bug_TESTING_ONLY: Optional[str] = None

    # Whether to upcast float16 / bfloat16 to float32 in triton codegen (Experimental)
    codegen_upcast_to_fp32 = True

    # Whether persistent matmul kernels should be enabled this flag only has effect when on h100
    # with a verison of triton new enough to support TMA
    enable_persistent_tma_matmul = (
        os.environ.get("ENABLE_PERSISTENT_TMA_MATMUL", "0") == "1"
    )
    # Skip L1 cache for buffers that are used only once.  Disabled by default
    skip_l1_cache = os.environ.get("TORCHINDUCTOR_SKIP_L1", "0") == "1"

    # During autotuning, if one of the kernels/configs fails for some reason,
    # Inductor will usually skip it (and assign its latency to inf).
    # For testing it's helpful to be able to assert that none of the configs fail.
    # Note: it may also need to be used with config.compile_threads = 1
    disallow_failing_autotune_kernels_TESTING_ONLY = False


class aot_inductor:
    # AOTInductor output path
    # If an absolute path is specified, the generated lib files will be stored under the directory;
    # If a relative path is specified, it will be used as a subdirectory under the default caching path;
    # If not specified, a temp directory will be created under the default caching path.
    # If the specified path contains something like "model.so", the sub-string will be used
    # to name the generated library.
    output_path = ""

    debug_compile = os.environ.get("AOT_INDUCTOR_DEBUG_COMPILE", "0") == "1"

    # Annotate generated main wrapper function, i.e. AOTInductorModel::run_impl,
    # to use which cpp compiler optimization level, default to O1
    compile_wrapper_opt_level = os.environ.get(
        "AOT_INDUCTOR_COMPILE_WRAPPER_OPT_LEVEL", "O1"
    )

    # option for debug printing/saving for intermediate tensor values for aot inductor
    # 0: disable debug dumping
    # 1: enable saving intermediate tensor values
    # 2: enable printing intermediate tensor values
    # 3: enable printing kernel names only (useful for pinpointing troublesome kernels)
    debug_intermediate_value_printer: Literal["0", "1", "2", "3"] = os.environ.get(
        "AOT_INDUCTOR_DEBUG_INTERMEDIATE_VALUE_PRINTER", "0"
    )  # type: ignore[assignment]

    # filtered nodes to be printed for debug values. Specify this option when debug_intermediate_value_printer is set to 2
    filtered_kernel_names = os.environ.get(
        "AOT_INDUCTOR_FILTERED_KERNELS_TO_PRINT", None
    )

    # Serialized tree spec for flattening inputs
    # TODO: Move this into metadata
    serialized_in_spec = ""

    # Serialized tree spec for flattening outputs
    # TODO: Move this into metadata
    serialized_out_spec = ""

    # flag to decide whether to create a submodule for constant graph.
    use_runtime_constant_folding: bool = False

    # flag to force weight to be appened to the shared library and mmaped  by the runtime
    # rather than embedded into the data section. Needed to support 1B+ parameter models
    force_mmap_weights: bool = False

    package: bool = False
    package_cpp_only: bool = False

    # Dictionary of metadata users might want to save to pass to the runtime.
    # TODO: Move this somewhere else, since it's no longer really a config
    metadata: dict[str, str] = {}

    # fbcode only. Whether to raise error if C++ codegen is too big to optimize
    raise_error_on_ignored_optimization: bool = (
        os.environ.get("AOTINDUCTOR_RAISE_ERROR_ON_IGNORED_OPTIMIZATION", "1") == "1"
    )

    # dump an aoti minifier if program errors
    dump_aoti_minifier: bool = os.environ.get("DUMP_AOTI_MINIFIER", "0") == "1"

    # Compiler compilation debug info
    # 1: Dumps the original graph out to repro.py if compilation fails
    # 2: Dumps a minifier_launcher.py if aoti fails.
    # 3: Always dumps a minifier_launcher.py. Good for segfaults.
    # 4: Dumps a minifier_launcher.py if the accuracy fails.
    repro_level: int = int(os.environ.get("AOTINDUCTOR_REPRO_LEVEL", 2))

    # Dictionary of presets that can be passed in
    presets: dict[str, Any] = {}

    # Kill switch for allowing temporary tensors to be allocated as stack arrays. Tests
    # should be run with this flag both on and off to make sure we have coverage.
    allow_stack_allocation: bool = False

    # Enables an alternate DSO interface (the "minimal ArrayRef interface") intended
    # to maximize performance for use cases that it can accommodate at the expense of
    # generality. In brief:
    # - inputs and outputs are ArrayRefTensor<T> (note that strides are required, but the
    #   tensor must be contiguous)
    # - constant handling is unchanged because it is not a per-inference-iteration bottleneck
    #
    # When the DSO is generated in this mode, the usual interface will also be supported,
    # but performance for that interface may be degraded.
    use_minimal_arrayref_interface: bool = False

    # Experimental. Flag to control whether to include weight in .so
    package_constants_in_so: bool = True

    # Experimental.  Controls automatic precompiling of common AOTI include files.
    precompile_headers: bool = False


class cuda:
    # CUDA arch to use for CUDA template kernel compilation.
    # e.g. "70", "75", "80", "90", etc.
    # When arch is None, Inductor uses torch.cuda.get_device_capability(0).
    arch: Optional[str] = None

    # CUDA version to use for CUDA template kernel compilation.
    # e.g. "11.4", "12.1", etc.
    # When version is None, Inductor uses torch.version.cuda.
    version: Optional[str] = None

    # Optimization level for the host compiler.
    compile_opt_level: Literal["-O0", "-O1", "-O2", "-O3", "-OS"] = "-O1"

    # Whether to enable device LTO (link-time-optimization).
    enable_cuda_lto = False

    # Whether to keep intermediate files dring compilation.
    enable_ptxas_info = False

    # Whether to enable debug info, e.g. line number, cutlass debug info.
    enable_debug_info = False

    # Whether to use fast math.
    use_fast_math = False

    # Path to the CUTLASS repo root directory.
    # The default path only works under PyTorch local development environment.
    cutlass_dir = os.environ.get(
        "TORCHINDUCTOR_CUTLASS_DIR",
        os.path.abspath(
            os.path.join(os.path.dirname(torch.__file__), "../third_party/cutlass/")
        ),
    )

    # Configures the maximum number of CUTLASS configs to profile in max_autotune.
    # By default it's None, so that all CUTLASS configs are tuned.
    # This is mainly used to reduce test time in CI.
    cutlass_max_profiling_configs: Optional[int] = None

    # The L2 swizzle values to consider when profiling CUTLASS configs in max_autotune.
    cutlass_max_profiling_swizzle_options: list[int] = [1, 2, 4]

    # Path to CUDA NVCC.
    # NVCC search order:
    # 1) cuda_cxx set in this config
    # 2) CUDACXX environment variable
    # 3) CUDA_HOME environment variable
    # 4) default system search PATH.
    cuda_cxx: Optional[str] = None

    # Minimum value of M*N*K to consider the CUTLASS backend for GEMM ops.
    cutlass_backend_min_gemm_size: int = 1

    # enable generation of inline standalone runner in CUDA CPP generated code
    # which allows to compile the generated code into a standalone executable.
    generate_test_runner: bool = (
        os.environ.get("INDUCTOR_CUDA_BACKEND_GENERATE_TEST_RUNNER_CODE", "0") == "1"
    )

    # Keep only Cutlass op configs which contain this regular expression pattern
    # Set this to "warpspecialized_cooperative_epi_tma" to enable only SM90 TMA Cutlass Kernels for large GEMMs
    cutlass_op_allowlist_regex: Optional[str] = os.environ.get(
        "TORCHINDUCTOR_CUTLASS_ALLOWLIST"
    )

    # Note: Names of Cutlass ops names can be obtained by calling
    # op.configuration_name() on a Cutlass op instance, for example those
    # returned from cutlass_utils.gen_ops() or the op argument passed to
    # CUTLASSGemmTemplate.render(...)

    # Filter Cutlass configs which contain this regular expression pattern
    # Set this to "pingpong" to avoid numerical issues
    # caused by the op ordering of the "pingpong" memory access
    # pattern used by some Cutlass Kernels.
    cutlass_op_denylist_regex: Optional[str] = os.environ.get(
        "TORCHINDUCTOR_CUTLASS_DENYLIST"
    )

    # Non-negative integer which determines how many kernels are instantiated.
    # 0 = 0000 generates the fewest kernels, 9999 generates all possible combinations.
    # increasing first digit reduces schedule / mixed type pruning,
    # increasing second digit generates more cluster sizes,
    # increasing third digit generates more MMA multipliers,
    # increasing fourth digit generates more instruction shapes.
    cutlass_instantiation_level: str = os.environ.get(
        "TORCHINDUCTOR_CUTLASS_INSTANTIATION_LEVEL", "0"
    )


class rocm:
    # Offload arch list for device code compilation, e.g. ["gfx90a", "gfx942"].
    # If empty, the `native` arch is used
    arch: list[str] = []

    # Enable the CK backend for CDNA2 and CDNA3 only (for now)
    # Processor name reference: https://llvm.org/docs/AMDGPUUsage.html#processors
    ck_supported_arch: list[str] = ["gfx90a", "gfx942"]

    # Optimization level, use to balance compilation speed and runtime performance.
    # The type will not necessarily be comprehensive and won't be enforced at runtime.
    compile_opt_level: Literal[
        "-O0", "-O1", "-O2", "-O3", "-Os", "-Oz", "-Omin", "-Ofast", "-Omax"
    ] = "-O2"

    # Flag to keep debug information in compiled objects
    is_debug = False

    # Flag to keep intermediate files (assembly listings, preprocessed sources, etc.)
    save_temps = False

    # Flag to add `-ffast-math`` to compile flags
    use_fast_math = True

    # Flag to add `-fgpu-flush-denormals-to-zero` to compile flags
    flush_denormals = True

    # Flag to print register and LDS usage during compilation
    print_kernel_resource_usage = False

    # Path to ROCm installation, if None, use env variable ROCM_HOME.
    # In fbcode see triton/fb/TARGETS for how ROCM_HOME gets set.
    rocm_home: Optional[str] = None

    # Path to Composable Kernel library.
    # Install with `pip install git+https://github.com/rocm/composable_kernel@develop`.
    ck_dir = os.environ.get("TORCHINDUCTOR_CK_DIR")

    # generate standalone executables for instances generated with the CK backend
    generate_test_runner: bool = (
        os.environ.get("INDUCTOR_CK_BACKEND_GENERATE_TEST_RUNNER_CODE", "0") == "1"
    )

    # Number of op instance choices to trade off between runtime perf and compilation time
    n_max_profiling_configs: Optional[int] = None

    # Flag to use a short list of CK instances which perform well across a variety of shapes.
    # Currently RCR and F16 only
    use_preselected_instances: bool = False

    # List to determine kBatch parameters to sweep over. By default, we calculate one in splitK
    # scenarios, and run on kBatch=1 in non-splitK scenarios
    kBatch_sweep: Optional[list[int]] = None

    # The threshold at which we trigger a splitK config - K // max(M,N) has to be greater than this
    split_k_threshold: int = 16


# Backend to use for CPU codegen either "cpp" or "triton" (experimental) or "halide" (experimental)
cpu_backend: Literal["cpp", "triton", "halide"] = "cpp"

# Backend to use for CUDA codegen either "triton" or "halide" (experimental)
cuda_backend: Literal["triton", "halide"] = "triton"


class halide:
    # Base halide target to use for CPU devices
    cpu_target = "host"

    # Base halide target to use for CUDA devices
    gpu_target = "host-cuda"

    # Halide autoscheduler to use, choices are:
    # "Anderson2021" (gpu-only), "Li2018", "Adams2019" (cpu-only), or "Mullapudi2016" (cpu-only)
    scheduler_cuda: Literal["Anderson2021", "Li2018", "Adams2019", "Mullapudi2016"] = (
        "Anderson2021"
    )
    scheduler_cpu: Literal["Anderson2021", "Li2018", "Adams2019", "Mullapudi2016"] = (
        "Adams2019"
    )

    # Controls `no_asserts` flag passed to Halide target (warning: can false positive)
    asserts = False

    # Controls `debug` flag passed to Halide target
    debug = False

    # Enable (or fallback on) scan kernels such as cumsum
    # Halide autoschedulers struggle with these kernels
    scan_kernels = False


# create a directory containing lots of debug information
class trace:
    # master switch for all debugging flags below
    enabled = os.environ.get("TORCH_COMPILE_DEBUG", "0") == "1"

    # save real tensors
    save_real_tensors = os.environ.get("TORCH_COMPILE_DEBUG_SAVE_REAL", "0") == "1"

    # Save debug information to a temporary directory
    # If not specified, a temp directory will be created by system
    debug_dir: Optional[str] = None

    # Save python logger call >=logging.DEBUG
    debug_log = False

    # Save python logger call >=logging.INFO
    info_log = False

    # Save input FX graph (post decomps, pre optimization)
    fx_graph = True

    # Save FX graph after transformations
    fx_graph_transformed = True

    # Save TorchInductor IR before fusion pass
    ir_pre_fusion = True

    # Save TorchInductor IR after fusion pass
    ir_post_fusion = True

    # Copy generated code to trace dir
    output_code = True

    # SVG figure showing post-fusion graph
    graph_diagram = os.environ.get("INDUCTOR_POST_FUSION_SVG", "0") == "1"

    # SVG figure showing fx with fusion
    draw_orig_fx_graph = os.environ.get("INDUCTOR_ORIG_FX_SVG", "0") == "1"

    # We draw our fx graphs with the "record" shape attribute by default.
    # Sometimes, when the graph is very complex, we may hit dot errors like below:
    #   "flat edge between adjacent nodes one of which has a record shape -
    #    replace records with HTML-like labels"
    # and thus fail to generate a graph. So, let's give the user an option
    # to specify the shape attribute for the dot graph. For example, passing
    # INDUCTOR_DOT_GRAPH_SHAPE_SVG = "none" would let us generate HTML-like lables
    # to workaround the above failure.
    dot_graph_shape = os.environ.get("INDUCTOR_DOT_GRAPH_SHAPE_SVG", None)

    # If not None, this is the URL that saves the SVG files of the input/output
    # graph of each pass that changed the graph
    # The nodes that are being transformed in each pass will be colored in yellow
    # URL only supports local directory for now
    log_url_for_graph_xform = os.environ.get("INDUCTOR_LOG_URL_FOR_GRAPH_XFORM", None)

    # Store cProfile (see snakeviz to view)
    compile_profile = False

    # Upload the .tar.gz file
    # Needs to be overriden based on specific environment needs
    upload_tar: Optional[Callable[[str], None]] = None

    log_autotuning_results: bool = False

    # Save mapping info from inductor generated triton kernel to post_grad fx nodes
    log_inductor_triton_kernel_to_post_grad_node_info: bool = True


_save_config_ignore: list[str] = [
    # workaround: "Can't pickle <function ...>"
    "trace.upload_tar",
    "joint_custom_pre_pass",
    "joint_custom_post_pass",
    "pre_grad_custom_pass",
    "aot_inductor.repro_level",
    "aot_inductor.dump_aoti_minifier",
]

_cache_config_ignore_prefix: list[str] = [
    # trace functions are not relevant to config caching
    "trace",
    # uses absolute path
    "cuda.cutlass_dir",
    # not relevant
    "worker_start_method",
    "compile_threads",
    # see CustomGraphPass; these are handled specially
    "post_grad_custom_post_pass",
    "post_grad_custom_pre_pass",
    # tests assume that changes here don't invalidate cache
    "always_complex_memory_overlap_TESTING_ONLY",
]

# External callable for matmul tuning candidates
external_matmul: list[Callable[[torch.Tensor, torch.Tensor, torch.Tensor], None]] = []


class test_configs:
    force_extern_kernel_in_multi_template: bool = False

    max_mm_configs: Optional[int] = None

    runtime_triton_dtype_assert = False

    # regex to control the set of considered autotuning
    # choices (aka configs) by name and / or description
    autotune_choice_name_regex: Optional[str] = None
    autotune_choice_desc_regex: Optional[str] = None

    graphsafe_rng_func_ignores_fallback_random = False


if TYPE_CHECKING:
    from torch.utils._config_typing import *  # noqa: F401, F403


# adds patch, save_config, etc
install_config_module(sys.modules[__name__])<|MERGE_RESOLUTION|>--- conflicted
+++ resolved
@@ -619,14 +619,12 @@
     os.environ.get("TORCHINDUCTOR_OPTIMIZE_SCATTER_UPON_CONST_TENSOR", "1") == "1"
 )
 
-<<<<<<< HEAD
-# enable mutiple streams 
-multiple_streams = os.environ.get("TORCHINDUCTOR_MULTIPLE_STREAMS", "0") == "1"
-=======
 # options in caffe2/torch/_inductor/fx_passes/pre_grad.py
 add_pre_grad_passes: Optional[str] = None
 remove_pre_grad_passes: Optional[str] = None
->>>>>>> bca75fe9
+
+# enable mutiple streams 
+multiple_streams = os.environ.get("TORCHINDUCTOR_MULTIPLE_STREAMS", "0") == "1"
 
 
 # The multiprocessing start method to use for inductor workers in the codecache.
