import os
import sys
from typing import Any, Callable, Literal, Optional, TYPE_CHECKING, Union

import torch
import torch._inductor.custom_graph_pass
from torch._environment import is_fbcode
from torch.utils._config_module import Config, get_tristate_env, install_config_module


inplace_padding = os.environ.get("TORCHINDUCTOR_INPLACE_PADDING", "1") == "1"
can_inplace_pad_graph_input = False  # ease testing


def fx_graph_remote_cache_default() -> Optional[bool]:
    return get_tristate_env("TORCHINDUCTOR_FX_GRAPH_REMOTE_CACHE")


def vec_isa_ok_default() -> Optional[bool]:
    if os.environ.get("TORCHINDUCTOR_VEC_ISA_OK") == "1":
        return True
    if os.environ.get("TORCHINDUCTOR_VEC_ISA_OK") == "0":
        return False
    return None


def autotune_remote_cache_default() -> Optional[bool]:
    return get_tristate_env("TORCHINDUCTOR_AUTOTUNE_REMOTE_CACHE")


def bundled_autotune_remote_cache_default() -> Optional[bool]:
    return get_tristate_env("TORCHINDUCTOR_BUNDLED_AUTOTUNE_REMOTE_CACHE")


def bundle_triton_into_fx_graph_cache_default() -> Optional[bool]:
    return get_tristate_env(
        "TORCHINDUCTOR_BUNDLE_TRITON_INTO_FX_GRAPH_CACHE",
        True if not is_fbcode() else None,
    )


def static_cuda_launcher_default() -> bool:
    STATIC_CUDA_LAUNCHER_VERSION = 2

    if "TORCHINDUCTOR_USE_STATIC_CUDA_LAUNCHER" in os.environ:
        return os.environ.get("TORCHINDUCTOR_USE_STATIC_CUDA_LAUNCHER") == "1"
    elif is_fbcode():
        version = torch._utils_internal.justknobs_getval_int(
            "pytorch/inductor:static_cuda_launcher_version"
        )
        return version <= STATIC_CUDA_LAUNCHER_VERSION
    else:
        # Default true in OSS
        return True


def prologue_fusion_enabled() -> bool:
    ENABLE_PROLOGUE_FUSION_VERSION = 0

    if "TORCHINDUCTOR_PROLOGUE_FUSION" in os.environ:
        return os.environ.get("TORCHINDUCTOR_PROLOGUE_FUSION") == "1"
    elif is_fbcode():
        jk_name = "pytorch/inductor:prologue_fusion_version"
        version = torch._utils_internal.justknobs_getval_int(jk_name)
        return version <= ENABLE_PROLOGUE_FUSION_VERSION
    else:
        return True


# Enable auto_functionalized_v2 (enabled by default)
enable_auto_functionalized_v2 = (
    os.environ.get("TORCHDYNAMO_AUTO_FUNCTIONALIZED_V2", "1") == "1"
)

# add some debug printouts
debug = False

# Whether to disable a progress bar for autotuning
disable_progress = True

# Whether to enable printing the source code for each future
verbose_progress = False

# precompilation timeout
precompilation_timeout_seconds: int = 60 * 60

# use fx aot graph codegen cache
fx_graph_cache: bool = Config(
    justknob="pytorch/remote_cache:enable_local_fx_graph_cache",
    env_name_force="TORCHINDUCTOR_FX_GRAPH_CACHE",
    default=True,
)

# use remote fx aot graph codegen cache
# False: Disables the cache
# True: Enables the cache
# None: Not set -- Off for OSS, JustKnobs based for internal
fx_graph_remote_cache: Optional[bool] = fx_graph_remote_cache_default()

# should we bundle triton caching into fx graph cache
bundle_triton_into_fx_graph_cache: Optional[bool] = (
    bundle_triton_into_fx_graph_cache_default()
)

non_blocking_remote_cache_write: bool = Config(
    justknob="pytorch/remote_cache:enable_non_blocking_remote_cache_write_v2",
    env_name_force="TORCHINDUCTOR_NON_BLOCKING_REMOTE_CACHE_WRITE",
    default=True,
)

# Enable autotune local cache.
#
# See bundled_autotune_remote_cache for the effect this flag has on the bundled
# remote cache.
autotune_local_cache: bool = True

# Enable autotune remote cache.
#
# Enables/disables the autotune remote cache regardless of the state of
# autotune_local_cache. If both local and remote are enabled then on write both
# are written and on read local is checked first and only on a cache miss is
# remote read.
#
# False: Disables the cache
# True: Enables the cache
# None: Not set -- Off for OSS, JustKnobs based for internal
autotune_remote_cache: Optional[bool] = autotune_remote_cache_default()

# Enable bundled autotune cache.
#
# Enables/disables the bundled autotune cache regardless of the state of
# autotune_remote_cache. However it does depend on the local cache for local
# state management - as a result if the local cache is disabled this will also
# disable the bundled autotune cache.
#
# False: Disables the cache
# True: Enables the cache (requires autotune_local_cache)
# None: Not set -- Off for OSS, JustKnobs based for internal
bundled_autotune_remote_cache: Optional[bool] = bundled_autotune_remote_cache_default()

# Force disabled all inductor level caching -- This will override any other caching flag
force_disable_caches: bool = Config(
    justknob="pytorch/remote_cache:force_disable_caches",
    env_name_force="TORCHINDUCTOR_FORCE_DISABLE_CACHES",
    default=False,
)

# Unsafe way to skip dynamic shape guards to get faster cache load
unsafe_skip_cache_dynamic_shape_guards: bool = False

# Unsafe way to mark non torch functions as safe to cache
# dictionary is from function name -> cache key
# Any function name in the dictionary will be allowed to be cacheable
# by AOTAutogradCache and FxGraphCache.
# changing the cache key value will change the resulting
# FXGraphCache key.
# Example usage:
# torch._inductor.config.unsafe_marked_cacheable_functions = {
# 'torch.ops.my_function' : torch.__version__
# }
# The above example causes the custom op torch.ops.my_function to be cacheable,
# and for cache keys to be keyed by the current torch version
unsafe_marked_cacheable_functions: dict[str, str] = {}

# sleep in inductor for testing
sleep_sec_TESTING_ONLY: Optional[int] = None

# The default layout constraint for user-defined triton kernels.
# See "The default layout constraint for custom operators" for options.
triton_kernel_default_layout_constraint: Literal[
    "needs_fixed_stride_order", "flexible_layout"
] = "needs_fixed_stride_order"

# use cpp wrapper instead of python wrapper
# incompatible with disable_cpp_codegen
cpp_wrapper: bool = os.environ.get("TORCHINDUCTOR_CPP_WRAPPER", "0") == "1"

# controls whether to compile entry and kernel separately for cpp_wrapper mode.
# turn on this option to compile entry and kernel separately and minimize compile time of the entry part.
# see https://github.com/pytorch/pytorch/pull/148773
# Note: compiling entry and kernel separately may have a non-negligible impact on the performance.
# see https://github.com/pytorch/pytorch/issues/156037
cpp_wrapper_build_separate: bool = (
    os.environ.get("TORCHINDUCTOR_CPP_WRAPPER_BUILD_SEPARATE", "0") == "1"
)

# Controls automatic precompiling of common include files for codecache.CppCodeCache
# (i.e. for cpp_wrapper mode and for cpp kernels on CPU).  AOTI header precompiling is
# controlled by a separate flag.
cpp_cache_precompile_headers: bool = not is_fbcode()

online_softmax = os.environ.get("TORCHINDUCTOR_ONLINE_SOFTMAX", "1") == "1"

# dead code elimination
dce = False

# assume weight tensors are fixed size
static_weight_shapes = True

# put correctness assertions in generated code
size_asserts = os.environ.get("TORCHINDUCTOR_SIZE_ASSERTS", "1") == "1"
nan_asserts = os.environ.get("TORCHINDUCTOR_NAN_ASSERTS") == "1"
scalar_asserts = os.environ.get("TORCHINDUCTOR_SCALAR_ASSERTS", "1") == "1"

# Disable by default in fbcode
alignment_asserts = (
    os.environ.get("TORCHINDUCTOR_ALIGNMENT_ASSERTS", "0" if is_fbcode() else "1")
    == "1"
)

# enable loop reordering based on input orders
pick_loop_orders = True

# reuse a kernel input as the output
inplace_buffers = True

# reuse a buffer for an unrelated purpose
allow_buffer_reuse = True

# Enable pooled allocations for non-output tensors
memory_planning = os.environ.get("TORCHINDUCTOR_MEMORY_PLANNING", "0") == "1"

# Enable to allow using ftz variant of exponenet instruction in triton codegen.
use_fast_math = os.environ.get("TORCHINDUCTOR_USE_FAST_MATH") == "1"

# Enable bfloat16 atomic adds (fbcode only until upstreamed to triton)
bfloat16_atomic_adds_enabled = True

# How to organize memory under memory_planning=True:
# - "none": do not try to pool storage, just reuse
# - "intermediates": all non-outputs share storage, outputs each get unique storage
# - "outputs": two pools, one for intermediates (freed on return) and one for outputs
# - "combined": a single pool for both intermediates and outputs
memory_pool: Literal["none", "intermediates", "outputs", "combined"] = os.environ.get(
    "TORCHINDUCTOR_MEMORY_POOL", "intermediates"
)  # type: ignore[assignment]

# codegen benchmark harness
benchmark_harness = True

# fuse pointwise into templates epilogues
epilogue_fusion = True

# fuse pointwise into template prologues
prologue_fusion = prologue_fusion_enabled()

# do epilogue fusions before other fusions
epilogue_fusion_first = False

# enable pattern match+replace optimizations
pattern_matcher = True

# set to True to enable the back-to-back GEMM pass
b2b_gemm_pass = False

# register custom graph optimization pass hook. so far, pre/post passes are
# only applied before/after pattern_matcher in post_grad_passes.
#
# Implement CustomGraphPass to allow Inductor to graph compiled artifacts
# to which your custom passes have been applied:
post_grad_custom_pre_pass: torch._inductor.custom_graph_pass.CustomGraphPassType = None
post_grad_custom_post_pass: torch._inductor.custom_graph_pass.CustomGraphPassType = None

# Registers a custom joint graph pass.
joint_custom_pre_pass: torch._inductor.custom_graph_pass.CustomGraphPassType = None
joint_custom_post_pass: torch._inductor.custom_graph_pass.CustomGraphPassType = None

# Registers a custom pregrad pass. Note that the pre-grad IR is 1.
# non-functional, 2. non-normalized, and 3. prone to change. Ideally we should
# use post-grad passes.
pre_grad_custom_pass: Optional[Callable[[torch.fx.graph.Graph], None]] = None

# Registers a custom pass to be run right before fusion in Inductor scheduler.
# WARNING: Inductor scheduler IR is at prototype stage and subject to change,
# hence custom IR passes built on top of it might break in the future.
_pre_fusion_custom_pass: Optional[
    Callable[
        [list["torch._inductor.scheduler.BaseSchedulerNode"]],
        list["torch._inductor.scheduler.BaseSchedulerNode"],
    ]
] = None

# Registers a custom pass to be run right after fusion in Inductor scheduler.
# WARNING: Inductor scheduler IR is at prototype stage and subject to change,
# hence custom IR passes built on top of it might break in the future.
_post_fusion_custom_pass: Optional[
    Callable[
        [list["torch._inductor.scheduler.BaseSchedulerNode"]],
        list["torch._inductor.scheduler.BaseSchedulerNode"],
    ]
] = None

# Deprecated
split_cat_fx_passes = True

# Optimize conv-batchnorm if batchnorm is in eval mode. Slightly reduces numerical stability.
efficient_conv_bn_eval_fx_passes = False

# Enable predispatch aten IR for export
is_predispatch = False

# Deprecated
group_fusion = False

# Deprecated
batch_fusion = True

# Pre grad fusion and options in order, set to empty dict to disable fusion.
# Call `torch._inductor.fx_passes.group_batch_fusion.list_group_batch_fusions()` to see available fusions.
# batch fusion options:
# batch_linear
# batch_linear_lhs
# batch_layernorm
# batch_tanh
# batch_relu
# batch_sigmoid

# split cat fusion options:
# normalization_pass
# remove_split_with_size_one_pass
# merge_getitem_cat_pass
# merge_stack_tahn_unbind
# merge_splits_pass
# mutate_cat_pass
# split_cat_pass
pre_grad_fusion_options: dict[str, dict[str, Any]] = {}

# Post grad fusion and options, set to empty dict to disable fusion.
# Call `torch._inductor.fx_passes.group_batch_fusion.list_group_batch_fusions(False)` to see available fusions.
post_grad_fusion_options: dict[str, dict[str, Any]] = {}

# enable reordering pass for improving memory locality
reorder_for_locality = True

# Scale down Rn_BLOCK for better occupancy
dynamic_scale_rblock = os.environ.get("TORCHINDUCTOR_DYNAMIC_SCALE_RBLOCK", "1") == "1"

# this forces fusion for int_mm with mul. Needed when you want to avoid realizing the int32
# but the mul gets fused with other pointwise ops instead.
force_fuse_int_mm_with_mul = False

# DEPRECATED. This setting is ignored.
use_mixed_mm = True

# enable runtime numeric check for pre/post grad fx passes
# floating point provides limited accuracy (about 7 decimal digits for single precision
# floating point numbers,about 16 decimal digits for double precision floating point numbers)
# according to PyTorch documentation.
# https://pytorch.org/docs/stable/notes/numerical_accuracy.html#batched-computations-or-slice-computations
fx_passes_numeric_check: dict[str, Any] = {
    "pre_grad": False,
    "precision": 1e-4,
    "num_iterations": 1,
    "requires_optimizer": True,
}

# DEPRECATED. This setting is ignored.
mixed_mm_choice: Literal["default", "triton", "aten", "heuristic"] = "heuristic"

# enable reordering pass for increasing overlap between compute and communication
reorder_for_compute_comm_overlap = False

# passes (in execution order) for increasing overlap between compute and communication
# for built-in passes, use string name; for user-defined passes, pass in the function handle
# WARNING: Inductor scheduler IR is at prototype stage and subject to change,
# hence custom IR passes built on top of it might break in the future.
reorder_for_compute_comm_overlap_passes: list[
    Union[
        str,
        Callable[
            [list["torch._inductor.scheduler.BaseSchedulerNode"]],
            list["torch._inductor.scheduler.BaseSchedulerNode"],
        ],
    ]
] = [
    "reorder_compute_for_overlap",
    "sink_waits",
    "raise_comms",
]

# Maximum number of positions to advance a given collective, unlimited by default
reorder_prefetch_limit: Optional[int] = None

# enable operator reordering for peak memory optimization
reorder_for_peak_memory = True

bucket_all_gathers_fx: Literal["none", "all", "only_fsdp"] = "none"
# By default torch._inductor.fx_passes.bucketing.bucket_size_determinator is used
bucket_all_gathers_fx_bucket_size_determinator: Optional[Callable[[int], int]] = None

bucket_reduce_scatters_fx: Literal["none", "all"] = "none"
# By default torch._inductor.fx_passes.bucketing.bucket_size_determinator is used
bucket_reduce_scatters_fx_bucket_size_determinator: Optional[Callable[[int], int]] = (
    None
)

# runtime estimation function for ops
# for built-in estimation function, pass in "default"; for user-defined estimation function, pass in the function handle
estimate_op_runtime = "default"

# unit: GB/s, uni-directional P2P bandwidth per card
# default value is NVLink
intra_node_bw = 300

# unit: GB/s, uni-directional P2P bandwidth per node
# default value is InfiniBand
inter_node_bw = 25

# use Inductor's experimental benchmarker (runtime/benchmarking.py)
# to benchmark kernels during autotuning, otherwise fall back to
# Triton's `do_bench`. the experimental benchmarker may produce
# results that are not consistent with `do_bench`'s results
use_experimental_benchmarker: bool = Config(
    default=True,
    env_name_force="TORCHINDUCTOR_USE_EXPERIMENTAL_BENCHMARKER",
    justknob="pytorch/inductor:use_experimental_benchmarker",
)

# enable slow autotuning passes to select algorithms
max_autotune = os.environ.get("TORCHINDUCTOR_MAX_AUTOTUNE") == "1"

# enable slow autotuning passes to select pointwise/reductions algorithms
max_autotune_pointwise = os.environ.get("TORCHINDUCTOR_MAX_AUTOTUNE_POINTWISE") == "1"

# enable slow autotuning passes to select gemm algorithms
max_autotune_gemm = os.environ.get("TORCHINDUCTOR_MAX_AUTOTUNE_GEMM") == "1"

# disable decomposek autotune choice for gemm
disable_decompose_k = os.environ.get("TORCHINDUCTOR_DISABLE_DECOMPOSE_K") == "1"

# Modifies the number of autotuning choices displayed, set to None for all
autotune_num_choices_displayed: Optional[int] = 10

# enable inductor graph partition to allow multiple inductor graphs for the same dynamo graph
graph_partition = False

# force cublas and triton to use the same precision; cublas supports TF32 for matmul operations
# when m, n, k are multiples of 16, 16, 8, whereas triton supports TF32 for matmul operations
# for any combinations of m, n, k, regardless of their alignment. setting this flag will ensure
# that triton does not use TF32 wherever cublas would not use TF32
# DEPRECATED. cuBLAS no longer has the above alignment requirements. will remove in the future.
force_same_precision: bool = Config(
    justknob="pytorch/compiler:force_same_precision",
    env_name_force="TORCHINDUCTOR_FORCE_SAME_PRECISION",
    default=False,
)

# Size hints for multi-kernel dispatch.
# A reasonable default value of this config would be [64, 256, 4096]
# TODO: @bobrenjc93 to roll this out to a few internal models to ensure this works
# as expected before turning it on for everyone.
multi_kernel_hints: list[int] = []

# Specify candidate backends for gemm autotune.
# Possible choices are combinations of: ATen, Triton, CUTLASS, CK, CPP.
# ATen: default Pytorch ATen kernels.
# Triton: Triton templates defined in torch inductor (AMD and NVidia GPUs).
# CUTLASS: Cutlass templates and kernels (NVidia GPUs only).
# CK: Composable Kernel templates and kernels (AMD Instinct GPUs only).
# CPP: CPP templates and kernels for CPU.
max_autotune_gemm_backends = os.environ.get(
    "TORCHINDUCTOR_MAX_AUTOTUNE_GEMM_BACKENDS", "ATEN,TRITON,CPP"
).upper()


# As above, specify candidate backends for conv autotune.
# NB: in some cases for 1x1 convs we emit as matmul,
# which will use the backends of `max_autotune_gemm_backends`
max_autotune_conv_backends = os.environ.get(
    "TORCHINDUCTOR_MAX_AUTOTUNE_CONV_BACKENDS", "ATEN,TRITON"
).upper()


# Specify the size of the search space for GEMM autotuning.
# DEFAULT     - balance between compile time overhead and performance
# EXHAUSTIVE  - maximize performance
max_autotune_gemm_search_space: Literal["DEFAULT", "EXHAUSTIVE"] = os.environ.get(
    "TORCHINDUCTOR_MAX_AUTOTUNE_GEMM_SEARCH_SPACE", "DEFAULT"
).upper()  # type: ignore[assignment]

# Specify the size of the search space for flex attention autotuning.
# DEFAULT     - balance between compile time overhead and performance
# EXHAUSTIVE  - maximize performance
max_autotune_flex_search_space: Literal["DEFAULT", "EXHAUSTIVE"] = os.environ.get(
    "TORCHINDUCTOR_MAX_AUTOTUNE_FLEX_SEARCH_SPACE", "DEFAULT"
).upper()  # type: ignore[assignment]

# DEPRECATED. This setting is ignored.
autotune_fallback_to_aten = False

# the value used as a fallback for the unbacked SymInts
# that can appear in the input shapes (e.g., in autotuning)
unbacked_symint_fallback = 8192

# DEPRECATED. This setting is ignored.
search_autotune_cache = False

save_args = os.environ.get("TORCHINDUCTOR_SAVE_ARGS") == "1"

# We will disable creating subprocess for autotuning if this is False
autotune_in_subproc = os.environ.get("TORCHINDUCTOR_AUTOTUNE_IN_SUBPROC") == "1"

# The following three timeouts are applicable if autotune_in_subproc is True:

# Max time that a valid benchmark result may take during autotuning
max_autotune_subproc_result_timeout_seconds = 60.0
# DEPRECATED. This setting is ignored.
max_autotune_subproc_graceful_timeout_seconds = 0.0
# DEPRECATED. This setting is ignored.
max_autotune_subproc_terminate_timeout_seconds = 0.0

# If autotuning in subprocess, whether to use multiple devices
autotune_multi_device = os.environ.get("TORCHINDUCTOR_AUTOTUNE_MULTI_DEVICE") == "1"

coordinate_descent_tuning = (
    os.environ.get("TORCHINDUCTOR_COORDINATE_DESCENT_TUNING") == "1"
)
coordinate_descent_check_all_directions = (
    os.environ.get("TORCHINDUCTOR_COORDINATE_DESCENT_CHECK_ALL_DIRECTIONS") == "1"
)
coordinate_descent_search_radius = int(
    os.environ.get("TORCHINDUCTOR_COORDINATE_DESCENT_RADIUS", "1")
)

# AutoHeuristic is a framework that allows one to collect data from autotuning, use the data to learn a heuristic, and
# generate the learned heuristic to code which is shipped with the compiler
# Specify a list of comma separated optimizations to collect data for
autoheuristic_collect = os.environ.get("TORCHINDUCTOR_AUTOHEURISTIC_COLLECT", "")
# Specify a list of comma separated optimizations to use learned heuristics for
autoheuristic_use = os.environ.get("TORCHINDUCTOR_AUTOHEURISTIC_USE", "mixed_mm")


def run_autoheuristic(name: str) -> bool:
    return collect_autoheuristic(name) or use_autoheuristic(name)


def collect_autoheuristic(name: str) -> bool:
    return name in torch._inductor.config.autoheuristic_collect.split(",")


def use_autoheuristic(name: str) -> bool:
    return name in torch._inductor.config.autoheuristic_use.split(",")


# If set to "DEFAULT", this will use the default log path specified in autoheuristic.py.
# If set to another path, autoheuristic will instead log results to the given path.
autoheuristic_log_path = os.environ.get(
    "TORCHINDUCTOR_AUTOHEURISTIC_LOG_PATH", "DEFAULT"
)

# Disabled by default on ROCm, opt-in if model utilises NHWC convolutions
layout_opt_default = "1" if not torch.version.hip else "0"
layout_optimization = (
    os.environ.get("TORCHINDUCTOR_LAYOUT_OPTIMIZATION", layout_opt_default) == "1"
)

force_layout_optimization = os.environ.get("TORCHINDUCTOR_FORCE_LAYOUT_OPT", "0") == "1"


# Whether to keep the output strides the same as eager after layout optimization.
keep_output_stride = os.environ.get("TORCHINDUCTOR_KEEP_OUTPUT_STRIDE", "1") == "1"

# Enabling this will let compiler print warning messages if a generated triton
# kernel has inputs with mixed layouts.  This is helpful for perf debugging
# since kernel with mixed layout inputs may run much slower then one whose inputs
# have uniform layouts.
warn_mix_layout = os.environ.get("TORCHINDUCTOR_WARN_MIX_LAYOUT") == "1"

# control store vs recompute heuristic
# For fanouts, rematerialization can lead to exponential blowup. So, have
# smaller threshold
realize_reads_threshold = 4
realize_opcount_threshold = 30

# Threshold to prevent excessive accumulation of ops in one buffer during lowering
realize_acc_reads_threshold = 8

# fallback to eager for random/dropout, this is slow but useful for debugging
fallback_random = False

# automatically create fallbacks when encountering an unhandled op
implicit_fallbacks = True
assume_unaligned_fallback_output = (
    os.environ.get("TORCHINDUCTOR_ASSUME_UNALIGNED_FALLBACK_OUTPUT") == "1"
)

# fuse even in cases without common reads
aggressive_fusion = False

# For each fused kernel in the wrapper, comment with the nodes that get fused.
# Useful for debugging fusion.
debug_fusion: bool = os.environ.get("TORCHINDUCTOR_DEBUG_FUSION") == "1"
benchmark_fusion: bool = os.environ.get("TORCHINDUCTOR_BENCHMARK_FUSION") == "1"
enabled_metric_tables = os.environ.get("TORCHINDUCTOR_ENABLED_METRIC_TABLES", "")
loop_ordering_after_fusion: bool = (
    os.environ.get("TORCHINDUCTOR_LOOP_ORDERING_AFTER_FUSION", "0") == "1"
)

# If fusing two nodes only save less then score_fusion_memory_threshold memory,
# we should not bother fusing the nodes.
#
# This is especially helpful to resolve https://github.com/pytorch/pytorch/issues/133242
# Previously we fuse two nodes because of common read of a scalar tensor.
# If we skip it, the loop ordering after fusion mechanism kicks in and can
# brings more savings.
#
# For the cases loop ordering after fusion does not help, we don't lose much.
score_fusion_memory_threshold = 10

# For Triton Templates, select fastest of best template + epilogue vs best template + separate epilogue kernel
benchmark_epilogue_fusion = (
    os.environ.get("TORCHINDUCTOR_BENCHMARK_EPILOGUE_FUSION", "1") == "1"
)

# Take how many of the top triton kernels to benchmark epilogue
max_epilogue_benchmarked_choices = 1

# how many nodes to allow into a single fusion
max_fusion_size = 64

# how many nodes to attempt pairwise fusion with in a buffer group
max_fusion_buffer_group_pairwise_attempts = 64

# max number of inputs to generate cat as a pointwise op with masked loads
max_pointwise_cat_inputs = 8

# force concat to be generated as a pointwise op with masked loads
force_pointwise_cat = False

# replace small reductions with pointwise, disable with `= 1`
unroll_reductions_threshold = 8

# Add extra comments to output code (causes compile cache misses)
comment_origin = False

# Convert 1x1 convs into matmuls
conv_1x1_as_mm = False

# For reductions with a small output size (usually 1, e.g. x.sum()) there is not enough
# parallelism to saturate the GPU.  We have two ways of handling this, either `split_reductions`
# or `triton.cooperative_reductions` which are mutually exclusive.
#   split_reductions: uses multiple kernels to gain more parallelism
#   triton.cooperative_reductions: uses cross thread-block synchronization to gain more parallelism
# enabling both of these will implicitly disable split_reductions
split_reductions = True

# When we do split reduction, this number control the minimum value for
# num_split. Too small num_split make the split reduction less efficient.
# It's a much bigger problem when we compile a dynamic shape kernel with
# non-representative inputs.
min_num_split = int(os.environ.get("TORCHINDUCTOR_MIN_NUM_SPLIT", 0))

benchmark_kernel = os.environ.get("TORCHINDUCTOR_BENCHMARK_KERNEL", "0") == "1"

# Enable constant and index_expr folding
constant_and_index_propagation = True

# we always add constants into graph.constants without
# performing any constant-inlining optimization
always_keep_tensor_constants = False

# assert that indirect indexing does not read / write out of bounds
assert_indirect_indexing = True

# compute CSE bounds on variables that do not appear in the FX graph
compute_all_bounds = False

# enable the combo kernel that combines data-independent kernels (additional
# to foreach kernels) into a single one (Experimental)
combo_kernels = False
# benchmark combo kernels and only allow ones with perf gains
benchmark_combo_kernel = False
# combo_kernel autotuning options: 0 - disable, 1 - enable except for foreach,
# 2 - enable for all
combo_kernels_autotune = 1
# Enable masking for combining kernels of mixed sizes: 0 - disable, 1 - enable
# for all except for foreach, 2 - enable for all
combo_kernel_allow_mixed_sizes = 1
# Enable dynamic shapes for foreach kernels
combo_kernel_foreach_dynamic_shapes = False

# constant folding on the joint graph
joint_graph_constant_folding = True

# Enable indirect_indexing asserts for decompositions and lowerings
debug_index_asserts = False

# Mode to emulate PyTorch eager numerics when doing lower precision compute
# (fp16, bf16).  PyTorch eager computes bf16/fp16 by upcasting inputs to fp32
# and downcasting after.  When two low precision operators are fused together,
# Inductor will elide the downcast-upcast pairs (effectively a precision
# truncation) that would occur between these two operators.  Typically,
# Inductor's behavior should be closer to fp64 ref numerics.  However, with
# this knob you can ensure the downcast-upcast are preserved so that you can
# emulate the eager numerics.
emulate_precision_casts = (
    os.environ.get("TORCHINDUCTOR_EMULATE_PRECISION_CASTS", "0") == "1"
)

# warnings intended for PyTorch developers, disable for point releases
is_nightly_or_source = "dev" in torch.__version__ or "git" in torch.__version__
developer_warnings = is_fbcode() or is_nightly_or_source

# This pattern matches a special usage of scatter
# 1. It's applied to a constant tensor
# 2. The index tensor has size 1 in the scatter dimension
# Such pattern generates a sparse matrix when the const tensor is all-zero.
# We can lower this pattern to a pointwise kernel for more fusion opportunities
# and saving memory footprint.
optimize_scatter_upon_const_tensor = (
    os.environ.get("TORCHINDUCTOR_OPTIMIZE_SCATTER_UPON_CONST_TENSOR", "1") == "1"
)

# options in caffe2/torch/_inductor/fx_passes/pre_grad.py
add_pre_grad_passes: Optional[str] = None
remove_pre_grad_passes: Optional[str] = None


# The multiprocessing start method to use for inductor workers in the codecache.
def decide_worker_start_method() -> str:
    if "TORCHINDUCTOR_WORKER_START" in os.environ:
        start_method = os.environ["TORCHINDUCTOR_WORKER_START"]
    else:
        start_method = "subprocess"
    assert start_method in (
        "subprocess",
        "fork",
        "spawn",
    ), f"Invalid start method: {start_method}"
    return start_method


worker_start_method: str = decide_worker_start_method()

# Whether to log from subprocess workers that are launched.
worker_suppress_logging: bool = Config(
    justknob="pytorch/compiler:worker_suppress_logging",
    env_name_force="TORCHINDUCTOR_WORKER_SUPPRESS_LOGGING",
    default=True,
)

# Flags to turn on all_reduce fusion. These 2 flags should be automatically turned
# on by DDP and should not be set by the users.
_fuse_ddp_communication = False
_fuse_ddp_bucket_size = 25

# Flag to control which fusion passes to apply. Functions in the list will
# be applied in order. There are two different different fusion passes
# --"fuse_ddp_with_concat_op" and "fuse_ddp_with_coalesced_op". The default
# one is "fuse_ddp_with_concat_op". Users can also change this to a customized
# fusion function.
#
# The fusion currently does not support multiple DDP with different PG or
# data type. This feature will be added in the future PRs.
#
# "schedule_comm_wait" is used to delay the wait ops to maximize comm/comp
# overlapping. At this moment, this pass performs better than
# reorder_for_compute_comm_overlap_passes but we will add the logic of
# "schedule_comm_wait" in the future and remove the one here.
_fuse_ddp_communication_passes: list[Union[Callable[..., None], str]] = [
    "fuse_ddp_with_concat_op",
    "schedule_comm_wait",
]

_micro_pipeline_tp: bool = False


class _collective:
    auto_select: bool = False
    one_shot_all_reduce_threshold_bytes: int = 128 * 1024


def parallel_compile_enabled_internally() -> bool:
    """
    TODO: Remove when parallel compiled is fully enabled internally. For rollout, use a
    knob to enable / disable. The justknob should not be performed at import, however.
    So for fbcode, we assign compile_threads to 'None' below and initialize lazily in
    async_compile.py.
    """
    ENABLE_PARALLEL_COMPILE_VERSION = 1

    jk_name = "pytorch/inductor:enable_parallel_compile_version"
    version = torch._utils_internal.justknobs_getval_int(jk_name)
    return ENABLE_PARALLEL_COMPILE_VERSION >= version


def decide_compile_threads() -> int:
    """
    Here are the precedence to decide compile_threads
    1. User can override it by TORCHINDUCTOR_COMPILE_THREADS.  One may want to disable async compiling by
       setting this to 1 to make pdb happy.
    2. Set to 1 if it's win32 platform
    3. decide by the number of CPU cores
    """
    import logging

    # Defined locally so install_config_module doesn't try to parse
    # as a config option.
    log = logging.getLogger(__name__)

    if "TORCHINDUCTOR_COMPILE_THREADS" in os.environ:
        compile_threads = int(os.environ["TORCHINDUCTOR_COMPILE_THREADS"])
        log.info("compile_threads set to %d via env", compile_threads)
    elif sys.platform == "win32":
        compile_threads = 1
        log.info("compile_threads set to 1 for win32")
    elif is_fbcode() and not parallel_compile_enabled_internally():
        compile_threads = 1
        log.info("compile_threads set to 1 in fbcode")
    else:
        cpu_count = (
            len(os.sched_getaffinity(0))
            if hasattr(os, "sched_getaffinity")
            else os.cpu_count()
        )
        assert cpu_count
        compile_threads = min(32, cpu_count)
        log.info("compile_threads set to %d", compile_threads)

    return compile_threads


# TODO: Set directly after internal rollout.
compile_threads: Optional[int] = None if is_fbcode() else decide_compile_threads()

# Whether to quiesce the Triton-compile subprocess pool at the end of each compilation.
quiesce_async_compile_pool: bool = Config(
    justknob="pytorch/inductor:quiesce_async_compile_pool",
    env_name_force="TORCHINDUCTOR_QUIESCE_ASYNC_COMPILE_POOL",
    default=False,
)

# Whether or not to enable statically launching CUDA kernels
# compiled by triton (instead of using triton's own launcher)
use_static_cuda_launcher: bool = static_cuda_launcher_default()

# Attempt to statically launch user defined triton kernels
# Requires use_static_cuda_launcher
static_launch_user_defined_triton_kernels: bool = Config(
    justknob="pytorch/inductor:static_launch_user_defined_triton_kernels",
    env_name_force="TORCHINDUCTOR_STATIC_LAUNCH_USER_DEFINED_TRITON_KERNELS",
    default=False,
)

# Raise error if we bypass the launcher
strict_static_cuda_launcher: bool = (
    os.environ.get("TORCHINDUCTOR_STRICT_STATIC_CUDA_LAUNCHER", "0") == "1"
)

# gemm autotuning global cache dir
global_cache_dir: Optional[str]
if is_fbcode():
    try:
        from libfb.py import parutil

        if __package__:
            global_cache_dir = parutil.get_dir_path(
                os.path.join(__package__.replace(".", os.sep), "fb/cache")
            )
        else:
            global_cache_dir = parutil.get_dir_path("fb/cache")
    except (ValueError, ImportError):
        global_cache_dir = None

else:
    global_cache_dir = None

# If kernel is fused, the name is generated from the origin node op names
# for larger kernels limit this
kernel_name_max_ops = 10

# Pad input tensors of matmul/bmm/addmm to leverage Tensor Cores in NVIDIA GPUs
shape_padding = os.environ.get("TORCHINDUCTOR_SHAPE_PADDING", "1") == "1"

# Control if we will do padding for pointwise/reductions
comprehensive_padding = (
    os.environ.get("TORCHINDUCTOR_COMPREHENSIVE_PADDING", "1") == "1"
)
pad_channels_last = False

# Disable comprehensive padding on the CPU
disable_padding_cpu = True

# The width of comprehensive padding, in bytes.
# CUDA max memory transaction size is 128 bytes for a warp.
padding_alignment_bytes = 128

# Threshold on the minimum stride that will be padded.
#
# Don't align a too small stride since that causes too much memory increase.
# Pad too small stride may also cause perf loss. We may result in many tiny data blocks
# with gaps in between. That causes less coalesced GPU memory access!
#
# Initially we pick 320 as the threshold since for alignment=16,
# that results in at most 5% memory cost.
#
# But later on we raise the threshold to 1024 to avoid interfere with persistent reduction.
# Let's say an inner reduction has a row size 513. Inductor will generate
# persistent reduction code.
# If we do padding, the strides are not contiguous any more. Inductor
# uses a much smaller threshold for persistent reduction in this case and
# generates potentially worse non-persistent reduction code.
#
# This change turns HF AllenaiLongformerBase amp training from a loss of 1.09x to a win of 1.05x.
# (baseline: 71.09ms, padding w/o this change: 77.38ms, padding with this change: 67.77ms)
padding_stride_threshold = 1024

# Enable padding outputs, even if they would not be padded in eager mode.
# By default, we use the same strides as eager mode.
pad_outputs = False

# Whether to treat output of the backward graph as user visible.
# For user visible outputs, inductor will make sure the stride matches with eager.
bw_outputs_user_visible = True

# Whether to always use shape padding if it is enabled and possible
force_shape_pad: bool = False

# Fx-based linear/matmul/bmm + permute/transpose vertical fusion
permute_fusion = os.environ.get("TORCHINDUCTOR_PERMUTE_FUSION", "0") == "1"

# Mark the wrapper call in PyTorch profiler
profiler_mark_wrapper_call = False

# Generate hook calls to torch._inductor.hooks.run_intermediate_hooks for
# every intermediate for which we can correlate it with an intermediate
# from the original FX graph
generate_intermediate_hooks = False

# Populate traceback field on IRNode; good for debugging why origin_node is
# not populated, or finding out where an IRNode was constructed
debug_ir_traceback = False

# used for debugging to make sure config is properly set
_raise_error_for_testing = False

_profile_var = os.environ.get("TORCHINDUCTOR_PROFILE", "")
profile_bandwidth = _profile_var != ""
profile_bandwidth_regex = "" if _profile_var == "1" else _profile_var
# Specify a file where we print out the profiling results.
# None means we do not dump results to a file.
profile_bandwidth_output: Optional[str] = os.environ.get(
    "TORCHINDUCTOR_PROFILE_OUTPUT", None
)
# Switch to do_bench_using_profiling to exclude the CPU overheads
profile_bandwidth_with_do_bench_using_profiling = (
    os.environ.get("TORCHINDUCTOR_PROFILE_WITH_DO_BENCH_USING_PROFILING") == "1"
)


# TODO: remove later
# incompatible with cpp_wrapper
disable_cpp_codegen = False


# Freezing will attempt to inline weights as constants in optimization
# and run constant folding and other optimizations on them. After freezing, weights
# can no longer be updated.
freezing: bool = os.environ.get("TORCHINDUCTOR_FREEZING", "0") == "1"

# Make freezing invalidate the eager Parameters of nn modules, to avoid memory overhead
# of potentially keeping multiple copies of weights.
freezing_discard_parameters: bool = False

# decompose some memory bound matmul/bmm to mul
decompose_mem_bound_mm: bool = False

# assume_aligned_inputs means that we assume that inputs will be aligned; we generate
# code using this assumption, and clone tensors before use if they aren't aligned.
# In the common case, most inputs will be aligned.
assume_aligned_inputs: bool = False

# For the user-written Triton kernels compiled with the model, ignore the unsupported
# arguments passed to the @triton.autotune in the user's code; this is unsafe, as
# ignoring the unsupported args may lead to unexpected autotuning behavior: don't
# set unless you know what you're doing.
unsafe_ignore_unsupported_triton_autotune_args: bool = False

# When True, we will check in scheduler.py _codegen that there are no "loops"
# in the call stack; that is to say, the same frame multiple times.  This
# ensures that a cProfile trace to this frame will be a straight line without
# any cycles. Incompatible with cpp_wrapper.
check_stack_no_cycles_TESTING_ONLY: bool = False

# When True, complex_memory_overlap always reports True
always_complex_memory_overlap_TESTING_ONLY: bool = False

# enable linear binary folding
enable_linear_binary_folding = (
    os.environ.get("TORCHINDUCTOR_ENABLE_LINEAR_BINARY_FOLDING", "0") == "1"
)


# Adds NVTX annotations around training phases
annotate_training: bool = os.environ.get("TORCHINDUCTOR_ANNOTATE_TRAINING", "0") == "1"

# Enable caching codegen of triton templates.
enable_caching_generated_triton_templates: bool = True

# Lookup table for overriding autotune configs based on hash of Triton source code
autotune_lookup_table: dict[str, dict[str, Any]] = {}


# config specific to codegen/cpp.py
class cpp:
    """
    Settings for cpp backend.
    This class provides a centralized location for managing cpp backend settings.
    """

    # set to torch.get_num_threads()
    threads = -1

    # Do not generate loops when the condition doesn't hold, like:
    # for(long i0=4096; i0<4096; i0+=1)
    no_redundant_loops = (
        os.environ.get("TORCHINDUCTOR_CPP_NO_REDUNDANT_LOOPS", "1") == "1"
    )

    # Assume number of threads is dynamic, don't specialize thread number.
    # Kernels don't recompile on thread number changes with this flag on.
    # For single-threaded workload, turning it on would incur a slight
    # performance degradation.
    dynamic_threads = os.environ.get("TORCHINDUCTOR_CPP_DYNAMIC_THREADS", "0") == "1"

    simdlen: Optional[int] = None
    min_chunk_size = int(os.environ.get("TORCHINDUCTOR_CPP_MIN_CHUNK_SIZE", "512"))

    cxx: tuple[Literal[None], str] = (
        None,  # download gcc12 from conda-forge if conda is installed
        os.environ.get("CXX", "clang++" if sys.platform == "darwin" else "g++"),
    )  # type: ignore[assignment]

    # Allow kernel performance profiling via PyTorch profiler
    enable_kernel_profile = (
        os.environ.get("TORCHINDUCTOR_CPP_ENABLE_KERNEL_PROFILE", "0") == "1"
    )

    # enable weight prepacking to get a better performance; may lead to large memory footprint
    weight_prepack = os.environ.get("TORCHINDUCTOR_CPP_WEIGHT_PREPACK", "1") == "1"

    # Inject a bug into our relu implementation; useful for testing our repro
    # extraction and minification functionality.
    # Valid values: "compile_error", "runtime_error", "accuracy"
    inject_relu_bug_TESTING_ONLY: Optional[str] = None
    inject_log1p_bug_TESTING_ONLY: Optional[str] = None

    # If None, autodetect whether or not AVX512/AVX2 can be used.  Otherwise,
    # force usage as specified, without testing. Default None.
    vec_isa_ok: Optional[bool] = get_tristate_env("TORCHINDUCTOR_VEC_ISA_OK")

    # similar to config.triton.descriptive_names
    descriptive_names: Literal["torch", "original_aten", "inductor_node"] = (
        "original_aten"
    )

    # how many nodes to allow into a single horizontal fusion
    max_horizontal_fusion_size = int(
        os.environ.get("TORCHINDUCTOR_CPP_MAX_HORIZONTAL_FUSION_SIZE", "16")
    )

    # Make scatter_reduce fallback when reduce is sum to avoid performance regression
    # using atomic_add.
    fallback_scatter_reduce_sum = (
        os.environ.get("TORCHINDUCTOR_CPP_FALLBACK_SCATTER_REDUCE_SUM", "1") == "1"
    )

    # Use funsafe-math-optimizations when compiling
    enable_unsafe_math_opt_flag = (
        os.environ.get("TORCHINDUCTOR_CPP_ENABLE_UNSAFE_MATH_OPT_FLAG", "0") == "1"
    )

    # Use ffp-contract when compiling
    # Options: "off" (default), "on", "fast"
    # Per https://godbolt.org/z/bf4bvfc9r , clang/gcc has different behavior for "fast"
    enable_floating_point_contract_flag = os.environ.get(
        "TORCHINDUCTOR_CPP_ENABLE_FLOATING_POINT_CONTRACT_FLAG", "off"
    )

    # Disable the tiling select heuristic
    enable_tiling_heuristics = (
        os.environ.get("TORCHINDUCTOR_CPP_ENABLE_TILING_HEURISTIC", "1") == "1"
    )

    # Enable the Grouped GEMM Fusion
    enable_grouped_gemm_template = False

    # Maximal allowed number of slices on K-dim for a GEMM kernel. This controls
    # the maximal parallelism of K-slicing. Since K-slicing requires extra thread
    # synchronization and buffers,  the maximal number of slices is limited to
    # mitigate the sync overhead and memory usage.
    # When set to 0, the number of slices is unlimited.
    gemm_max_k_slices = int(os.environ.get("TORCHINDUCTOR_CPP_GEMM_MAX_K_SLICES", "1"))

    # For perf tuning and debugging purpose, configure the pre-defined cache blocking for
    # MxNxK dims respectively. The blockings are separated by comma and the unit is
    # the number of register blocks.
    # For example, "4,1,10" means 4 register blocks on M, 1 on N and 10 on K respectively.
    gemm_cache_blocking = os.environ.get("TORCHINDUCTOR_CPP_GEMM_CACHE_BLOCKING", None)

    # For perf tuning and debugging purpose, configure the pre-defined thread blocking factors for
    # MxNxK dims respectively. The factors are separated by comma and their product
    # should be the same as the total number of threads.
    # For example, if the total number of threads is 56, "7,4,2" means the work is
    # decomposed into 7x4x2 thread blocks along MxNxK of a GEMM.
    gemm_thread_factors = os.environ.get("TORCHINDUCTOR_CPP_GEMM_THREAD_FACTORS", None)

    # Whether to enable masked vectorization for the tail_loop.
    enable_loop_tail_vec = True

    # Whether to enable concat linear for cpu device
    # Currently concat linear on CPU not always have benefit, depends on linear'shape or
    # computing resource. We set this default to False to avoid regressions. User and
    # enable this feature by their need.
    enable_concat_linear = False

    # Whether to use decomposed tanh for cpu device
    # Disable by default due to https://github.com/pytorch/pytorch/issues/148241
    use_decompose_tanh = (
        os.environ.get("TORCHINDUCTOR_CPP_USE_DECOMPOSE_TANH", "0") == "1"
    )

    # Use a small dequant buffer for wgt of woq int4 size as: [q_group_size, Nr]
    use_small_dequant_buffer = False

    force_inline_kernel = (
        os.environ.get("TORCHINDUCTOR_CPP_FORCE_INLINE_KERNEL", "0") == "1"
    )


class triton:
    """
<<<<<<< HEAD
    Settings specific to the Triton backend.
=======
    Config specific to codegen/triton.py
>>>>>>> 1ede2ff4
    """

    # Use cudagraphs on output code
    cudagraphs = os.environ.get("TORCHINDUCTOR_CUDAGRAPHS") == "1"

    # Use cudagraph trees for memory pooling if `cudagraphs` is True
    cudagraph_trees = True

    # Should we skip cudagraphing graphs with dynamic shape inputs
    # If False, we will re-record a graph for each unique set of shape inputs
    cudagraph_skip_dynamic_graphs = False

    # Specify dynamic shapes to capture cudagraphs and skip cudagraph for other shapes.
    # Default to None, which means we capture cudagraphs for all shapes.
    cudagraph_capture_sizes: Optional[tuple[Union[int, tuple[int, ...]]]] = None

    # assertions not on the fast path, steady state
    slow_path_cudagraph_asserts = True

    # TODO - need to debug why this prevents cleanup
    cudagraph_trees_history_recording = False

    # Enable cudagraph support for mutated inputs from prior cudagraph pool
    cudagraph_support_input_mutation = False if is_fbcode() else True

    # Maximal number of allowed cudagraph re-record for a function and
    # a cudagraph node due to static input tensor address changes or
    # cudagraph managed tensor data pointer changed.
    # i.e., allow num_recording <= cudagraph_unexpected_rerecord_limit
    # note: we are conservative here and choose a large limit.
    cudagraph_unexpected_rerecord_limit = 128

    # Warn loudly when the number of cudagraphs due to dynamic shape
    # exceeds this limit
    cudagraph_dynamic_shape_warn_limit: Optional[int] = 50

    # synchronize after cudagraph invocation
    force_cudagraph_sync = False

    # always run cudagraphs in the eager warmup stage
    # instead of recording and executing cudagraphs
    force_cudagraphs_warmup = False

    # assertions on the fast path
    fast_path_cudagraph_asserts = False

    # skip warmup for cudagraph trees
    skip_cudagraph_warmup = False

    # Synchronize before and after every compiled graph.
    debug_sync_graph = False

    # Synchronize after every kernel launch, to help pinpoint bugs
    debug_sync_kernel = False

    # Always load full blocks (rather than broadcasting inside the block)
    dense_indexing = False

    # TODO - enable by default
    coalesce_tiling_analysis: bool = (
        os.environ.get(
            "TORCHINDUCTOR_COALESCE_TILING_ANALYSIS", "1" if not is_fbcode() else "0"
        )
        == "1"
    )

    # limit tiling dimensions
    #   - max_tiles=1 disables tiling
    #   - max_tiles=2
    #   - max_tiles=3 is experimental and may have bugs
    # higher values are unsupported

    #  We use a max of 3 if coalesce_tiling_analysis is True, and 2 otherwise.
    #  Note - coalesce_tiling_analysis does not yet apply to dynamic shapes.
    max_tiles: Optional[int] = None

    # Prefer higher dimensional tilings. This simplifies indexing expressions, making
    # it easier to identify block pointers.
    prefer_nd_tiling: bool = False

    # use triton.autotune for pointwise ops with complex layouts
    # this should only be disabled for debugging/testing
    autotune_pointwise = True

    # max autotune gemm with cublasLt
    autotune_cublasLt = True

    # Tune the generated Triton kernels at compile time instead of first time they run
    # Setting to None means uninitialized
    autotune_at_compile_time: Optional[bool] = None

    # We use random tensors for autotune by default. Setting this as true will let us
    # use inputs from sample inputs to autotune user defined triton kernels.
    # Side effect for this option is increased memory footprint during first pass compilation.
    autotune_with_sample_inputs: bool = False

    # Allows tiling reductions into multiple dimensions.
    # For best results, this should be used with prefer_nd_tiling.
    tile_reductions: bool = False

    # should we stop a fusion to allow better tiling?
    tiling_prevents_pointwise_fusion = True
    tiling_prevents_reduction_fusion = True

    # should we give different names to kernels
    # Note: This is orthogonal to descriptive_names - this is deciding whether
    # our triton kernel names should all be `triton_` (to maximize caching) or
    # whether they should be unique.
    unique_kernel_names = (
        os.environ.get("TORCHINDUCTOR_UNIQUE_KERNEL_NAMES", "1") == "1"
    )

    # similar to the option above, but this is specific to user defined kernels,
    # while unique_kernel_name is for kernels generated by inductor.
    # We have this option because sometimes we reuse user's kernel code with different
    # configs which would result in the same name.
    # Note: This MODIFIES the user's kernel function name within inductor phase.
    unique_user_kernel_names = (
        os.environ.get("TORCHINDUCTOR_UNIQUE_USER_KERNEL_NAMES", "0") == "1"
    )

    # should we put op names in kernel names
    # "torch": Maps to the fx op in the Dynamo graph (module name, method name, etc.)
    # "original_aten": Maps to the highest-level aten op (i.e. pre-decompositions)
    # "inductor_node": Maps to the node name in the FX graph passed to Inductor
    descriptive_names: Literal["torch", "original_aten", "inductor_node"] = (
        "original_aten"
    )

    # use alternate codegen for smaller reductions
    persistent_reductions = (
        os.environ.get("TORCHINDUCTOR_PERSISTENT_REDUCTIONS", "1") == "1"
    )

    # For small output size reductions uses cross thread-block synchronization to gain more parallelism
    cooperative_reductions = (
        os.environ.get("TORCHINDUCTOR_COOPERATIVE_REDUCTIONS", "0") == "1"
    )

    # used for debugging cooperative reduction codegen, always generate cooperative_reductions
    force_cooperative_reductions = False

    # 0: disable
    # 1/True: enable, use tuning to pick between different subkernels
    # 2: enable, force using persistent reduction (for debugging)
    # 3: enable, force using non-persistent reduction (for debugging)
    multi_kernel: Literal[0, 1, 2, 3] = int(
        os.environ.get("TORCHINDUCTOR_MULTI_KERNEL", "0")
    )  # type: ignore[assignment]

    # hint to Triton when arguments are divisible by 16
    divisible_by_16 = os.environ.get("TORCHINDUCTOR_DIVISIBLE_BY_16", "1") == "1"

    # Minimum R0_BLOCK to be used for a TritonSplitScanKernel
    # NOTE: This also indirectly controls the size of workspace buffer required
    min_split_scan_rblock = 256

    # Store the generated cubin files for cpp wrapper code to load
    store_cubin = False

    # the max number of spills we allow for the configs we benchmark.
    # Setting this to 0 means we skip a config if it spills even a single
    # register.
    # Setting it to a larger value allows a config spilling a small amount
    # of registers being benchmarked.
    #
    # NOTE: triton will always report >0 register spills for kernels using sin/cos.
    # (check this issue https://github.com/triton-lang/triton/issues/1756 )
    # So far we see a fixed 8 spilled registers for kernels using sin/cos.
    # Raise the threshold to 16 to be safe.
    # We should revisit this once we understand more of the source of register spills.
    spill_threshold: int = 16

    # Generate code containing the newer tl.make_block_ptr() API for loads/store
    use_block_ptr = False

    # (Experimental)
    # Generate code using the tl.make_tensor_descriptor() API for loads/store
    # [Note: TMA API Restrictions] Currently the TMA API requires the following:
    # - For Nvidia GPUs, the compute capability should be >= 9.0
    # - The innermost stride of a descriptor should be 1
    # - The size of the block shape in the innermost dimension should load / store
    #   at least 16 bytes.
    # - Tensors are 16 byte aligned. Enabling this option therefore requires
    #   assume_aligned_inputs to also be enabled
    # TMA descriptors are only going to be generated if the above conditions
    # can be satisfied, along with any existing requirements for index expressions
    use_tensor_descriptor = False

    # Inject a bug into our relu implementation; useful for testing our repro
    # extraction and minification functionality.
    # Valid values: "compile_error", "runtime_error", "accuracy"
    inject_relu_bug_TESTING_ONLY: Optional[str] = None

    # Whether to upcast float16 / bfloat16 to float32 in triton codegen (Experimental)
    codegen_upcast_to_fp32 = True

    # Whether persistent matmul kernels should be enabled this flag only has effect when on h100
    # with a version of triton new enough to support TMA
    enable_persistent_tma_matmul = (
        os.environ.get("ENABLE_PERSISTENT_TMA_MATMUL", "0") == "1"
    )

    # Skip L1 cache for buffers that are used only once.  Disabled by default
    skip_l1_cache = os.environ.get("TORCHINDUCTOR_SKIP_L1", "0") == "1"

    # During autotuning, if one of the kernels/configs fails for some reason,
    # Inductor will usually skip it (and assign its latency to inf).
    # For testing it's helpful to be able to assert that none of the configs fail.
    # Note: it may also need to be used with config.compile_threads = 1
    disallow_failing_autotune_kernels_TESTING_ONLY = False


class aot_inductor:
    """
    Settings for Ahead-Of-Time Inductor Compilation
    """

    # AOTInductor output path
    # If an absolute path is specified, the generated lib files will be stored under the directory;
    # If a relative path is specified, it will be used as a subdirectory under the default caching path;
    # If not specified, a temp directory will be created under the default caching path.
    # If the specified path contains something like "model.so", the sub-string will be used
    # to name the generated library.
    output_path = ""

    debug_compile = os.environ.get("AOT_INDUCTOR_DEBUG_COMPILE", "0") == "1"

    # Annotate generated main wrapper function, i.e. AOTInductorModel::run_impl,
    # to use which cpp compiler optimization level, default to O1
    compile_wrapper_opt_level = os.environ.get(
        "AOT_INDUCTOR_COMPILE_WRAPPER_OPT_LEVEL", "O1"
    )

    # option for debug printing/saving for intermediate tensor values for aot inductor
    # 0: disable debug dumping
    # 1: enable saving intermediate tensor values
    # 2: enable printing intermediate tensor values
    # 3: enable printing kernel names only (useful for pinpointing troublesome kernels)
    debug_intermediate_value_printer: Literal["0", "1", "2", "3"] = os.environ.get(
        "AOT_INDUCTOR_DEBUG_INTERMEDIATE_VALUE_PRINTER", "0"
    )  # type: ignore[assignment]

    # filtered nodes to be printed for debug values. Specify this option when debug_intermediate_value_printer is set to 2
    filtered_kernel_names = os.environ.get(
        "AOT_INDUCTOR_FILTERED_KERNELS_TO_PRINT", None
    )

    # Serialized tree spec for flattening inputs
    # TODO: Move this into metadata
    serialized_in_spec = ""

    # Serialized tree spec for flattening outputs
    # TODO: Move this into metadata
    serialized_out_spec = ""

    # flag to decide whether to create a submodule for constant graph.
    use_runtime_constant_folding: bool = False

    # flag to force weight to be appended to the shared library and mapped by the runtime
    # rather than embedded into the data section. Needed to support 1B+ parameter models
    force_mmap_weights: bool = False

    # Default value of use_consts_asm_build is True, it will build by assembly language.
    # When the value is False, it will build by c++ language.
    use_consts_asm_build = True

    package: bool = False
    package_cpp_only: Optional[bool] = None

    # Dictionary of metadata users might want to save to pass to the runtime.
    # TODO: Move this somewhere else, since it's no longer really a config
    metadata: dict[str, str] = {}

    # fbcode only. Whether to raise error if C++ codegen is too big to optimize
    raise_error_on_ignored_optimization: bool = (
        os.environ.get("AOTINDUCTOR_RAISE_ERROR_ON_IGNORED_OPTIMIZATION", "1") == "1"
    )

    # dump an aoti minifier if program errors
    dump_aoti_minifier: bool = os.environ.get("DUMP_AOTI_MINIFIER", "0") == "1"

    # Compiler compilation debug info
    # 1: Dumps the original graph out to repro.py if compilation fails
    # 2: Dumps a minifier_launcher.py if aoti fails.
    # 3: Always dumps a minifier_launcher.py. Good for segfaults.
    # 4: Dumps a minifier_launcher.py if the accuracy fails.
    repro_level: int = int(os.environ.get("AOTINDUCTOR_REPRO_LEVEL", 2))

    # Dictionary of presets that can be passed in
    presets: dict[str, Any] = {}

    # Kill switch for allowing temporary tensors to be allocated as stack arrays. Tests
    # should be run with this flag both on and off to make sure we have coverage.
    allow_stack_allocation: bool = False

    # Enables an alternate DSO interface (the "minimal ArrayRef interface") intended
    # to maximize performance for use cases that it can accommodate at the expense of
    # generality. In brief:
    # - inputs and outputs are ArrayRefTensor<T> (note that strides are required, but the
    #   tensor must be contiguous)
    # - constant handling is unchanged because it is not a per-inference-iteration bottleneck
    #
    # When the DSO is generated in this mode, the usual interface will also be supported,
    # but performance for that interface may be degraded.
    use_minimal_arrayref_interface: bool = False

    # Experimental. Flag to control whether to include weight in .so
    package_constants_in_so: bool = True

    # Experimental. Flag to control whether to package weight separately on disk
    package_constants_on_disk: bool = False

    # Experimental.  Controls automatic precompiling of common AOTI include files.
    precompile_headers: bool = not is_fbcode()

    # Embed generated kernel binary files into model.so
    embed_kernel_binary: bool = False

    # Generate kernel files that support multiple archs
    # For CUDA, this means generating fatbin files for kernels, and the fatbin files
    # contains PTX and SASS for the current architecture.
    emit_multi_arch_kernel: bool = False

    # If not None, the generated files with use this name in file stem.
    # If None, we will use a hash to name files.
    #
    # If package_cpp_only, this name is also used for the target name in CMakelists.txt
    # The default target name is "aoti_model"
    #
    # If compile_standalone, the aoti model class name is f"AOTInductorModel{name}"
    #
    # This name can only contain letters, numbers, and underscores.
    model_name_for_generated_files: Optional[str] = None

    # Custom ops that have implemented C shim wrappers, defined as an op to C shim declaration dict
    custom_ops_to_c_shims: dict[torch._ops.OpOverload, list[str]] = {}
    # custom op libs that have implemented C shim wrappers
    custom_op_libs: Optional[list[str]] = None

    compile_standalone: bool = False

    # Whether to enable link-time-optimization
    enable_lto = os.environ.get("AOT_INDUCTOR_ENABLE_LTO", "0") == "1"


class cuda:
    """Settings for cuda backend, today this consists of cutlass"""

    # CUDA arch to use for CUDA template kernel compilation.
    # e.g. "70", "75", "80", "90", etc.
    # When arch is None, Inductor uses torch.cuda.get_device_capability(0).
    arch: Optional[str] = None

    # CUDA version to use for CUDA template kernel compilation.
    # e.g. "11.4", "12.1", etc.
    # When version is None, Inductor uses torch.version.cuda.
    version: Optional[str] = None

    # Optimization level for the host compiler.
    compile_opt_level: Literal["-O0", "-O1", "-O2", "-O3", "-OS"] = "-O1"

    # Whether to enable device LTO (link-time-optimization).
    enable_cuda_lto = False

    # Whether to keep intermediate files dring compilation.
    enable_ptxas_info = False

    # Whether to enable debug info, e.g. line number, cutlass debug info.
    enable_debug_info = False

    # Whether to use fast math.
    use_fast_math = False

    # Path to the CUTLASS repo root directory.
    # The default path only works under PyTorch local development environment.
    cutlass_dir = os.environ.get(
        "TORCHINDUCTOR_CUTLASS_DIR",
        os.path.abspath(
            os.path.join(os.path.dirname(torch.__file__), "../third_party/cutlass/")
        ),
    )

    # Configures the maximum number of CUTLASS configs to profile in max_autotune.
    # By default it's None, so that all CUTLASS configs are tuned.
    # This is mainly used to reduce test time in CI.
    cutlass_max_profiling_configs: Optional[int] = None

    # The L2 swizzle values to consider when profiling CUTLASS configs in max_autotune.
    cutlass_max_profiling_swizzle_options: list[int] = [1, 2, 4, 8]

    # Whether to use CUTLASS EVT for epilogue fusion
    cutlass_epilogue_fusion_enabled = (
        os.environ.get("CUTLASS_EPILOGUE_FUSION", "0") == "1"
    )

    # Whether to only use TMA-compatible kernels in CUTLASS
    cutlass_tma_only = False

    # Path to CUDA NVCC.
    # NVCC search order:
    # 1) cuda_cxx set in this config
    # 2) CUDACXX environment variable
    # 3) CUDA_HOME environment variable
    # 4) default system search PATH.
    cuda_cxx: Optional[str] = None

    # Minimum value of M*N*K to consider the CUTLASS backend for GEMM ops.
    cutlass_backend_min_gemm_size: int = 1

    # enable generation of inline standalone runner in CUDA CPP generated code
    # which allows to compile the generated code into a standalone executable.
    generate_test_runner: bool = (
        os.environ.get("INDUCTOR_CUDA_BACKEND_GENERATE_TEST_RUNNER_CODE", "0") == "1"
    )

    # Keep only Cutlass op configs which contain this regular expression pattern
    # Set this to "warpspecialized_cooperative_epi_tma" to enable only SM90 TMA Cutlass Kernels for large GEMMs
    cutlass_op_allowlist_regex: Optional[str] = os.environ.get(
        "TORCHINDUCTOR_CUTLASS_ALLOWLIST"
    )

    # Note: Names of Cutlass ops names can be obtained by calling
    # op.configuration_name() on a Cutlass op instance, for example those
    # returned from cutlass_utils.gen_ops() or the op argument passed to
    # CUTLASSGemmTemplate.render(...)

    # Filter Cutlass configs which contain this regular expression pattern
    # Set this to "pingpong" to avoid numerical issues
    # caused by the op ordering of the "pingpong" memory access
    # pattern used by some Cutlass Kernels.
    cutlass_op_denylist_regex: Optional[str] = os.environ.get(
        "TORCHINDUCTOR_CUTLASS_DENYLIST"
    )

    # Non-negative integer which determines how many kernels are instantiated.
    # 0 = 0000 generates the fewest kernels, 9999 generates all possible combinations.
    # increasing first digit reduces schedule / mixed type pruning,
    # increasing second digit generates more cluster sizes,
    # increasing third digit generates more MMA multipliers,
    # increasing fourth digit generates more instruction shapes.
    cutlass_instantiation_level: str = os.environ.get(
        "TORCHINDUCTOR_CUTLASS_INSTANTIATION_LEVEL", "0"
    )

    # Experimental. Only for H100 for now. Flag to control whether to use presets.
    # Format looks like: "0,1,3" for using presets 0, 1, and 3. Presets can be
    # controlled by some cutlass instantiation level flags (e.g. 0, 1111, 2222, ...)
    cutlass_presets: Optional[str] = os.environ.get("TORCHINDUCTOR_CUTLASS_PRESETS")

    # use compile command to create kernel .cu and .so name
    cutlass_hash_with_compile_cmd: bool = (
        os.environ.get("TORCHINDUCTOR_CUTLASS_HASH_WITH_COMPILE_CMD", "0") == "1"
    )

    # Experimental. Prescreen top x configs before tuning on swizzle.
    cutlass_prescreening: bool = (
        os.environ.get("TORCHINDUCTOR_CUTLASS_PRESCREENING", "1") == "1"
    )

    # Specify which operations should use CUTLASS backend
    # Comma-separated list like "mm,addmm,bmm", "all" for all operations, and "" for none.
    # Acceptable operations: mm, int_mm, addmm, sparse_semi_structured_mm, bmm, scaled_mm
    cutlass_enabled_ops: str = os.environ.get(
        "TORCHINDUCTOR_CUTLASS_ENABLED_OPS", "all"
    )

    # Whether to consult the binary remote cache
    use_binary_remote_cache: bool = True

    # Whether to upload compiled kernels to remote cache
    upload_to_binary_remote_cache: bool = False

    # Whether to force upload if the key already exists
    # Use this to overwrite and handle cache pollution
    binary_remote_cache_force_write: bool = False


class rocm:
    # Offload arch list for device code compilation, e.g. ["gfx90a", "gfx942"].
    # If empty, the `native` arch is used
    arch: list[str] = []

    # Enable the CK backend for CDNA2 and CDNA3 only (for now)
    # Processor name reference: https://llvm.org/docs/AMDGPUUsage.html#processors
    ck_supported_arch: list[str] = ["gfx90a", "gfx942"]

    # Optimization level, use to balance compilation speed and runtime performance.
    # The type will not necessarily be comprehensive and won't be enforced at runtime.
    compile_opt_level: Literal[
        "-O0", "-O1", "-O2", "-O3", "-Os", "-Oz", "-Omin", "-Ofast", "-Omax"
    ] = "-O2"

    # Flag to keep debug information in compiled objects
    is_debug = False

    # Flag to keep intermediate files (assembly listings, preprocessed sources, etc.)
    save_temps = False

    # Flag to add `-ffast-math`` to compile flags
    use_fast_math = True

    # Flag to add `-fgpu-flush-denormals-to-zero` to compile flags
    flush_denormals = True

    # Flag to print register and LDS usage during compilation
    print_kernel_resource_usage = False

    # Path to ROCm installation, if None, use env variable ROCM_HOME.
    # In fbcode see triton/fb/TARGETS for how ROCM_HOME gets set.
    rocm_home: Optional[str] = None

    # Path to Composable Kernel library.
    # Install with `pip install git+https://github.com/rocm/composable_kernel@develop`.
    ck_dir = os.environ.get("TORCHINDUCTOR_CK_DIR")

    # generate standalone executables for instances generated with the CK backend
    generate_test_runner: bool = (
        os.environ.get("INDUCTOR_CK_BACKEND_GENERATE_TEST_RUNNER_CODE", "0") == "1"
    )

    # Deprecated, use CK and/or CK-tile specific settings
    n_max_profiling_configs: Optional[int] = None

    # Number of op instance choices to trade off between runtime perf and compilation time
    # For CK Kernels
    ck_max_profiling_configs: Optional[int] = None

    # Number of op instance choices to trade off between runtime perf and compilation time
    # For CK-Tile Kernels
    ck_tile_max_profiling_configs: Optional[int] = None

    # Flag to use a short list of CK instances which perform well across a variety of shapes.
    # Currently RCR and F16 only
    use_preselected_instances: bool = False

    # List to determine kBatch parameters to sweep over. By default, we calculate one in splitK
    # scenarios, and run on kBatch=1 in non-splitK scenarios
    kBatch_sweep: Optional[list[int]] = None

    # The threshold at which we trigger a splitK config - K // max(M,N) has to be greater than this
    split_k_threshold: int = 16


# Backend to use for CPU codegen either "cpp" or "triton" (experimental) or "halide" (experimental)
cpu_backend: Literal["cpp", "triton", "halide"] = "cpp"

# Backend to use for CUDA codegen either "triton" or "halide" (experimental)
cuda_backend: Literal["triton", "halide"] = "triton"


class halide:
    # Base halide target to use for CPU devices
    cpu_target = "host"

    # Base halide target to use for CUDA devices
    gpu_target = "host-cuda"

    # Halide autoscheduler to use, choices are:
    # "Anderson2021" (gpu-only), "Li2018", "Adams2019" (cpu-only), or "Mullapudi2016" (cpu-only)
    scheduler_cuda: Literal["Anderson2021", "Li2018", "Adams2019", "Mullapudi2016"] = (
        "Anderson2021"
    )
    scheduler_cpu: Literal["Anderson2021", "Li2018", "Adams2019", "Mullapudi2016"] = (
        "Adams2019"
    )

    # Controls `no_asserts` flag passed to Halide target (warning: can false positive)
    asserts = False

    # Controls `debug` flag passed to Halide target
    debug = False

    # Enable (or fallback on) scan kernels such as cumsum
    # Halide autoschedulers struggle with these kernels
    scan_kernels = False


# create a directory containing lots of debug information
class trace:
    # master switch for all debugging flags below
    enabled = os.environ.get("TORCH_COMPILE_DEBUG", "0") == "1"

    # save real tensors
    save_real_tensors = os.environ.get("TORCH_COMPILE_DEBUG_SAVE_REAL", "0") == "1"

    # Save debug information to a temporary directory
    # If not specified, a temp directory will be created by system
    debug_dir: Optional[str] = None

    # Save python logger call >=logging.DEBUG
    debug_log = False

    # Save python logger call >=logging.INFO
    info_log = False

    # Save input FX graph (post decomps, pre optimization)
    fx_graph = True

    # Save FX graph after transformations
    fx_graph_transformed = True

    # Save TorchInductor IR before fusion pass
    ir_pre_fusion = True

    # Save TorchInductor IR after fusion pass
    ir_post_fusion = True

    # Copy generated code to trace dir
    output_code = True

    # SVG figure showing post-fusion graph
    graph_diagram = os.environ.get("INDUCTOR_POST_FUSION_SVG", "0") == "1"

    # SVG figure showing fx with fusion
    draw_orig_fx_graph = os.environ.get("INDUCTOR_ORIG_FX_SVG", "0") == "1"

    # We draw our fx graphs with the "record" shape attribute by default.
    # Sometimes, when the graph is very complex, we may hit dot errors like below:
    #   "flat edge between adjacent nodes one of which has a record shape -
    #    replace records with HTML-like labels"
    # and thus fail to generate a graph. So, let's give the user an option
    # to specify the shape attribute for the dot graph. For example, passing
    # INDUCTOR_DOT_GRAPH_SHAPE_SVG = "none" would let us generate HTML-like labels
    # to workaround the above failure.
    dot_graph_shape = os.environ.get("INDUCTOR_DOT_GRAPH_SHAPE_SVG", None)

    # If not None, this is the URL that saves the SVG files of the input/output
    # graph of each pass that changed the graph
    # The nodes that are being transformed in each pass will be colored in yellow
    # URL only supports local directory for now
    log_url_for_graph_xform = os.environ.get("INDUCTOR_LOG_URL_FOR_GRAPH_XFORM", None)

    # Store cProfile (see snakeviz to view)
    compile_profile = False

    # Upload the .tar.gz file
    # Needs to be overridden based on specific environment needs
    upload_tar: Optional[Callable[[str], None]] = None

    log_autotuning_results = os.environ.get("LOG_AUTOTUNE_RESULTS", "0") == "1"

    # Save mapping info from inductor generated triton kernel to post_grad fx nodes to pre_grad fx nodes
    provenance_tracking = (
        os.environ.get("TORCH_COMPILE_DEBUG", "0") == "1"
        or os.environ.get("INDUCTOR_PROVENANCE", "0") == "1"
    )


_save_config_ignore: list[str] = [
    # workaround: "Can't pickle <function ...>"
    "trace.upload_tar",
    "joint_custom_pre_pass",
    "joint_custom_post_pass",
    "pre_grad_custom_pass",
    "aot_inductor.repro_level",
    "aot_inductor.dump_aoti_minifier",
    "post_grad_custom_pre_pass",
    "post_grad_custom_post_pass",
    "_fuse_ddp_communication_passes",
    "_pre_fusion_custom_pass",
]

_cache_config_ignore_prefix: list[str] = [
    # trace functions are not relevant to config caching
    "trace",
    # uses absolute path
    "cuda.cutlass_dir",
    # not relevant
    "worker_start_method",
    "compile_threads",
    # see CustomGraphPass; these are handled specially
    "post_grad_custom_post_pass",
    "post_grad_custom_pre_pass",
    "joint_custom_pre_pass",
    "joint_custom_post_pass",
    "_fuse_ddp_communication_passes",
    "_pre_fusion_custom_pass",
    # tests assume that changes here don't invalidate cache
    "always_complex_memory_overlap_TESTING_ONLY",
    # cache related options are not relevant to cache results
    "fx_graph_cache",
    "fx_graph_remote_cache",
    "autotune_local_cache",
    "autotune_remote_cache",
]

# External callable for matmul tuning candidates
external_matmul: list[Callable[[torch.Tensor, torch.Tensor, torch.Tensor], None]] = []


# Template config lookup table system for pre-configured kernel template parameters.
#
# Replaces default choice generation with pre-configured template parameters for
# specific operations and input configurations.
#
# Behavior:
# The following behavior happens when the table is set at all, for all operations that support it
#
# - Match found: Uses pre-configured choices instead of generating default choices
# - No match: Skips Triton choice generation entirely, falls back to the provided fallback (now: ATEN)
#
# The lookup table sits behind existing settings, specifically backends, and max-autotune. Notably
# - it will only work when max_autotune(_gemm) is enabled
#     - it is an error to provide a table when max_autotune is disabled
# - it will only work if the backend (and template) requested is enabled e.g. triton, decompose_k, etc.
#     - if the backend/template is not enabled, the lookup table is not consulted for that backend/template
#
# To construct your own lookup table, the simplest way now is to run max-autotune without a lookup table
# with `export TORCH_LOGS="+inductor"` enabled. This will show the different keys and config values
# that you can use to construct a table
#
# Supported: mm, addmm, bmm, mm_plus_mm operations with triton, tma, decompose_k, bias_addmm templates
#
# Performance: Autotuning is bypassed when single choice provided or no match (ATEN fallback).


# The actual lookup table data
# Format: dict[device][op][input_key] = list[complete_template_options_dict]
# Each complete_template_options_dict must contain a required 'template_id' field
#
# A sample input key would be:
#
# ((torch.float32, [1152, 512], [512, 1]), (torch.float32, [512, 14337], [1, 512]))
#
# see lookup_table.py for more details on input key construction based on input_nodes
#
# Example structure:
# {
#   "NVIDIA H100": {
#     "mm": {
#       "input_key": [
#         {
#           "template_id": "triton",
#           "BLOCK_M": 128,
#           "BLOCK_N": 128,
#           "BLOCK_K": 64,
#           "num_stages": 3,
#           "num_warps": 8,
#           "ALLOW_TF32": True,
#           "GROUP_M": 8
#         },
#         {
#           "template_id": "triton",
#           "BLOCK_M": 64,
#           "BLOCK_N": 64,
#           "BLOCK_K": 32,
#           "num_stages": 2,
#           "num_warps": 4,
#           "ALLOW_TF32": True,
#           "GROUP_M": 8
#         },
#         {
#           "template_id": "tma",
#           "BLOCK_M": 256,
#           "BLOCK_N": 128,
#           "BLOCK_K": 64,
#           "num_stages": 4,
#           "num_warps": 8,
#           "ALLOW_TF32": True
#         }
#       ]
#     }
#   }
# }
template_lookup_table: Optional[
    dict[str, dict[str, dict[str, list[dict[str, Any]]]]]
] = None


class test_configs:
    force_extern_kernel_in_multi_template: bool = False

    max_mm_configs: Optional[int] = None

    runtime_triton_dtype_assert = False
    static_cpp_dtype_assert = False

    # regex to control the set of considered autotuning
    # choices (aka configs) by name and / or description
    autotune_choice_name_regex: Optional[str] = None
    autotune_choice_desc_regex: Optional[str] = None

    graphsafe_rng_func_ignores_fallback_random = False


if TYPE_CHECKING:
    from torch.utils._config_typing import *  # noqa: F401, F403


# adds patch, save_config, etc
install_config_module(sys.modules[__name__])<|MERGE_RESOLUTION|>--- conflicted
+++ resolved
@@ -1130,11 +1130,11 @@
 
 class triton:
     """
-<<<<<<< HEAD
-    Settings specific to the Triton backend.
-=======
-    Config specific to codegen/triton.py
->>>>>>> 1ede2ff4
+    <<<<<<< HEAD
+        Config specific to codegen/triton.py
+    =======
+        Settings specific to the Triton backend.
+    >>>>>>> 6d1789f9a31 ([inductor] initial triton static config lookup table)
     """
 
     # Use cudagraphs on output code
