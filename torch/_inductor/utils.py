from __future__ import annotations

import collections
import contextlib
import dataclasses
import enum
import functools
import importlib
import inspect
import io
import itertools
import logging
import math
import operator
import os
import platform
import re
import shutil
import statistics
import sys
import tempfile
import textwrap
import time
import unittest
from collections.abc import (
    Collection,
    Generator,
    Iterator,
    Mapping,
    MutableMapping,
    MutableSet,
)
from datetime import datetime
from io import StringIO
from typing import (
    Any,
    Callable,
    cast,
    Generic,
    Literal,
    NamedTuple,
    Optional,
    Protocol,
    TYPE_CHECKING,
    TypeVar,
    Union,
)
from typing_extensions import (
    Concatenate,
    dataclass_transform,
    ParamSpec,
    Self,
    TypeAlias,
    TypeGuard,
)
from unittest import mock

import sympy

import torch
from torch._inductor.analysis.device_info import datasheet_tops
from torch._inductor.runtime.hints import DeviceProperties
from torch.utils._ordered_set import OrderedSet
from torch.utils._pytree import tree_flatten, tree_map_only


OPTIMUS_EXCLUDE_POST_GRAD = [
    "activation_quantization_aten_pass",
    "inductor_autotune_lookup_table",
]

if TYPE_CHECKING:
    from collections.abc import Iterable, Sequence, ValuesView

    from torch import SymBool, SymFloat, SymInt
    from torch._prims_common import ELEMENTWISE_TYPE_PROMOTION_KIND
    from torch.fx import GraphModule
    from torch.fx.experimental.symbolic_shapes import ShapeEnv
    from torch.fx.node import Node

    from .codegen.common import WorkspaceArg
    from .codegen.wrapper import PythonWrapperCodegen
    from .graph import GraphLowering
    from .ir import Buffer, ExternKernel, IRNode, Layout, Operation, ReinterpretView
    from .output_code import CompiledFxGraph
    from .scheduler import BaseSchedulerNode, SchedulerBuffer


GPU_TYPES = ["cuda", "mps", "xpu"]
T = TypeVar("T")


# defines here before import torch._dynamo is for avoiding circular import
# when get_gpu_type is imported from dynamo
@functools.cache
def get_gpu_type() -> str:
    avail_gpus = [x for x in GPU_TYPES if getattr(torch, x).is_available()]
    assert len(avail_gpus) <= 1
    gpu_type = "cuda" if len(avail_gpus) == 0 else avail_gpus.pop()
    return gpu_type


from torch._dynamo.device_interface import get_interface_for_device
from torch._dynamo.utils import detect_fake_mode
from torch.autograd import DeviceType
from torch.autograd.profiler_util import EventList
from torch.fx.passes.graph_transform_observer import GraphTransformObserver
from torch.fx.passes.shape_prop import ShapeProp
from torch.utils._sympy.functions import (
    CeilDiv,
    CleanDiv,
    FloorDiv,
    Identity,
    ModularIndexing,
)
from torch.utils._sympy.symbol import make_symbol, SymT
from torch.utils._sympy.value_ranges import bound_sympy, ValueRanges

from . import config
from .runtime.runtime_utils import ceildiv as runtime_ceildiv


_IS_WINDOWS = sys.platform == "win32"

log = logging.getLogger(__name__)

_T = TypeVar("_T")
VarRanges = dict[sympy.Expr, sympy.Expr]
InputType = Optional[Union[torch.Tensor, int, torch.SymInt]]

GPU_KERNEL_BIN_EXTS = {"cuda": ".cubin", "xpu": ".spv"}

GPU_ALIGN_BYTES = 16
ALIGNMENT = 16

TMA_ALIGNMENT = 16
TMA_DESCRIPTOR_SIZE = 128

ALIGN_BYTES = 64
assert (ALIGN_BYTES & (ALIGN_BYTES - 1)) == 0 and ALIGN_BYTES >= 8, "must be power of 2"


def _align(nbytes: int) -> int:
    """Round up to the nearest multiple of ALIGN_BYTES"""
    return (nbytes + ALIGN_BYTES - 1) & -ALIGN_BYTES


def _is_aligned(v: sympy.Expr) -> bool:
    """v can be statically proven to be a multiple of ALIGN_BYTES"""
    if isinstance(v, (sympy.Add, sympy.Max)):
        return all(map(_is_aligned, v.args))
    return isinstance(v, align) or sympy.gcd(v, ALIGN_BYTES) == ALIGN_BYTES


class align(sympy.Function):
    """Symbolically round up to the nearest multiple of ALIGN_BYTES"""

    nargs = (1,)
    is_integer = True

    @classmethod
    def eval(cls, value: sympy.Expr) -> Optional[sympy.Expr]:
        if isinstance(value, (int, sympy.Integer)):
            return _align(int(value))
        if _is_aligned(value):
            return value


@dataclasses.dataclass(frozen=True)
class GraphPartitionMap:
    """
    Mapping from the partition info (e.g., input/output) to the graph info
    """

    # a unique id of graph partition
    id: int

    # map partition input/output indices to graph input/output indices. None indicates
    # a partition input/output is not a graph input/output.
    input_index_mapping: list[Optional[int]]
    output_index_mapping: list[Optional[int]]

    # name of constants read/written by the graph partition
    constant_names: list[str]


def fp8_bench(fn: Callable[[], Any], warmup: int = 25, rep: int = 100) -> float:
    """
    Returns benchmark results by examining torch profiler events.
    This could be more accurate as it doesn't count CPU side overhead.
    However, this also requires manually excluding irrelevant event, e.g.
    vectorized_elementwise_kernel which is used to fill L2 cache,
    various CUDA events, etc, so could also be fragile.
    """

    fn()
    torch.cuda.synchronize()
    cache = torch.empty(int(256e6 // 4), dtype=torch.float16, device="cuda")

    # Estimate the runtime of the function
    start_event = torch.cuda.Event(enable_timing=True)
    end_event = torch.cuda.Event(enable_timing=True)
    start_event.record()
    for _ in range(5):
        cache.zero_()
        fn()
    end_event.record()
    torch.cuda.synchronize()
    estimate_ms = start_event.elapsed_time(end_event) / 5

    # compute number of warmup and repeat
    n_warmup = max(1, int(warmup / estimate_ms))
    n_repeat = max(1, int(rep / estimate_ms))

    # Warm-up
    for _ in range(n_warmup):
        fn()

    start_event = [torch.cuda.Event(enable_timing=True) for _ in range(n_repeat)]
    end_event = [torch.cuda.Event(enable_timing=True) for _ in range(n_repeat)]
    with torch.profiler.profile(
        activities=[
            torch.profiler.ProfilerActivity.CUDA,
        ]
    ) as p:
        torch.cuda.synchronize()
        for i in range(n_repeat):
            cache.zero_()
            start_event[i].record()
            with torch.cuda.nvtx.range("RunCudaModule"):
                fn()
            end_event[i].record()
        torch.cuda.synchronize()
        times = torch.tensor(
            [s.elapsed_time(e) for s, e in zip(start_event, end_event)]
        )

    res = torch.mean(times).item()
    log.debug("raw events")
    log.debug(p.key_averages().table(sort_by="self_device_time_total", row_limit=-1))
    filtered_events = EventList(
        [
            event
            for event in p.events()
            if (
                event.device_type == DeviceType.CUDA
                and re.match(r"fused_abs_max_\d", event.name) is not None
            )
        ]
    )
    if filtered_events:
        res -= (
            statistics.mean(event.device_time_total for event in filtered_events)
            / 1000.0
        )

    log.debug("profiling results: %s ms", res)
    return res


def do_bench_using_profiling(
    fn: Callable[[], Any], warmup: int = 25, rep: int = 100
) -> float:
    """
    Returns benchmark results by examining torch profiler events.
    This could be more accurate as it doesn't count CPU side overhead.
    However, this also requires manually excluding irrelevant event, e.g.
    vectorized_elementwise_kernel which is used to fill L2 cache,
    various CUDA events, etc, so could also be fragile.
    """

    fn()
    torch.cuda.synchronize()
    cache = torch.empty(int(256e6 // 4), dtype=torch.int, device="cuda")

    # Estimate the runtime of the function
    start_event = torch.cuda.Event(enable_timing=True)
    end_event = torch.cuda.Event(enable_timing=True)
    start_event.record()
    for _ in range(5):
        cache.zero_()
        fn()
    end_event.record()
    torch.cuda.synchronize()
    estimate_ms = start_event.elapsed_time(end_event) / 5

    # compute number of warmup and repeat
    n_warmup = max(1, int(warmup / estimate_ms))
    n_repeat = max(1, int(rep / estimate_ms))

    # Warm-up
    for _ in range(n_warmup):
        fn()

    torch.cuda.synchronize()

    with torch.profiler.profile(
        activities=[
            torch.profiler.ProfilerActivity.CUDA,
        ]
    ) as p:
        # Benchmark
        for i in range(n_repeat):
            # we clear the L2 cache before each run
            cache.zero_()
            # record time of `fn`
            fn()
        # Record clocks
        torch.cuda.synchronize()

    log.debug("raw events")
    log.debug(p.key_averages().table(sort_by="self_device_time_total", row_limit=-1))

    filtered_events = EventList(
        [
            event
            for event in p.events()
            if event.device_type == DeviceType.CUDA and event.name != "Context Sync"
        ]
    )
    if len(filtered_events) % n_repeat != 0:
        raise RuntimeError(
            "Failed to divide all profiling events into #repeat groups. "
            "#CUDA events: %d, #repeats: %s",
            len(filtered_events),
            n_repeat,
        )
    num_event_per_group = len(filtered_events) / n_repeat
    actual_events = EventList(
        [
            event
            for i, event in enumerate(filtered_events)
            if i % num_event_per_group != 0
        ]
    )
    actual_events._build_tree()
    actual_events = actual_events.key_averages()

    log.debug("profiling time breakdown")
    log.debug(actual_events.table(row_limit=-1))

    res = sum(event.device_time_total for event in actual_events) / 1000.0 / n_repeat
    log.debug("profiling results: %s ms", res)
    return res


@functools.cache
def has_torchvision_roi_align() -> bool:
    try:
        from torchvision.ops import roi_align  # noqa: F401

        torch._C._dispatch_has_kernel_for_dispatch_key("torchvision::nms", "Meta")
        return roi_align is not None and hasattr(
            getattr(torch.ops, "torchvision", None), "roi_align"
        )
    except ImportError:
        return False
    except RuntimeError as e:
        assert "torchvision::nms does not exist" in str(e)
        return False


def decode_device(device: Union[Optional[torch.device], str]) -> torch.device:
    if device is None:
        return torch.tensor(0.0).device  # default device
    if isinstance(device, str):
        device = torch.device(device)
    if device.type not in ("cpu", "meta") and device.index is None:
        device_interface = get_interface_for_device(device.type)
        return torch.device(device.type, index=device_interface.Worker.current_device())
    return device


def sympy_product(it: Iterable[sympy.Expr]) -> sympy.Expr:
    return functools.reduce(operator.mul, it, sympy.S.One)


def sympy_dot(seq1: Sequence[sympy.Expr], seq2: Sequence[sympy.Expr]) -> sympy.Expr:
    assert len(seq1) == len(seq2)
    return sympy.expand(sum(a * b for a, b in zip(seq1, seq2)))


def unique(it: Iterable[_T]) -> ValuesView[_T]:
    return {id(x): x for x in it}.values()


def ceildiv(
    number: Union[int, sympy.Expr], denom: Union[int, sympy.Expr]
) -> Union[int, sympy.Expr]:
    if isinstance(number, sympy.Expr) or isinstance(denom, sympy.Expr):
        return CeilDiv(sympy.sympify(number), sympy.sympify(denom))
    # TODO: There is a bug in a call to this function, to repro:
    # python benchmarks/dynamo/huggingface.py --inductor -d cuda --accuracy
    # --amp --only YituTechConvBert --dynamic-shapes
    assert isinstance(number, int) and isinstance(denom, int), (
        f"{number}: {type(number)}, {denom}: {type(denom)}"
    )
    return runtime_ceildiv(number, denom)


def _type_of(key: Optional[torch.dtype]) -> str:
    # Use the function here to get rid of dependencies on the Triton during the codegen.
    # Refer to Triton implementation here:
    # https://github.com/triton-lang/triton/blob/98b5945d2aef679e00ebca8e07c35c3658ec76de/python/triton/runtime/jit.py#L238
    # `None` is nullptr.  Implicitly convert to *i8.
    if key is None:
        return "*i8"
    dtype_str = str(key).split(".")[-1]
    tys = {
        "bool": "i1",
        "float8e4nv": "fp8e4nv",
        "float8e5": "fp8e5",
        "float8e4b15": "fp8e4b15",
        "float8e4b15x4": "fp8e4b15x4",
        "float8_e4m3fn": "fp8e4nv",
        "float8_e5m2": "fp8e5",
        # TODO: remove when support is added in triton
        # https://github.com/triton-lang/triton/issues/6054
        "float8_e8m0fnu": "u8",
        "float4_e2m1fn_x2": "u8",
        "float16": "fp16",
        "bfloat16": "bf16",
        "float32": "fp32",
        "float64": "fp64",
        "int8": "i8",
        "int16": "i16",
        "int32": "i32",
        "int64": "i64",
        "uint8": "u8",
        "uint16": "u16",
        "uint32": "u32",
        "uint64": "u64",
    }
    # reinterpret can create triton type
    tys.update({v: v for v in list(tys.values())})
    return key if isinstance(key, str) else f"*{tys[dtype_str]}"


def convert_shape_to_inductor(
    lst: Iterable[Union[int, torch.SymInt]],
) -> list[sympy.Expr]:
    """
    Gets the shape and stride of a tensor. For non-symbolic tensors, this is
    trivial. But for symbolic tensors, we need to map from SymIntNode into
    sympy.Expr.
    """
    return [sympy.sympify(i) for i in lst]


def convert_to_symint(i: Union[int, sympy.Expr]) -> Union[int, torch.SymInt]:
    """
    Like convert_shape_to_symint, but operates on a single expression.
    """
    from .virtualized import V

    return (
        i
        if isinstance(i, int)
        else (
            int(i)
            if isinstance(i, sympy.Integer)
            else V.graph.sizevars.shape_env.create_symintnode(i, hint=None)
        )
    )


def convert_shape_to_symint(
    lst: Iterable[Union[int, sympy.Expr]],
) -> list[Union[int, torch.SymInt]]:
    """
    Takes a list of shapes from Inductor and converts them into symints (or just
    ints if all shapes are static).
    """
    return [convert_to_symint(i) for i in lst]


def is_view(op: torch._ops.OpOverload) -> bool:
    """
    Does this op overload have aliasing
    """
    return any(a.alias_info is not None for a in op._schema.arguments)


def is_pointwise_use(
    use: Node,
    is_pointwise_fn: Callable[[torch._ops.OpOverload], bool] = lambda _: False,
) -> bool:
    """
    Do all uses of this op have torch.Tag.pointwise or return True for optional `is_pointwise_fn`

    Uses in views ops will follow the views uses
    """

    if not use.op == "call_function":
        return False
    if not (
        isinstance(use.target, torch._ops.OpOverload) or use.target is operator.getitem
    ):
        return False

    target = cast(torch._ops.OpOverload, use.target)
    if target is operator.getitem or is_view(target):
        return all(is_pointwise_use(u, is_pointwise_fn) for u in use.users)

    return torch.Tag.pointwise in target.tags or is_pointwise_fn(target)


def gen_gm_and_inputs(
    target: Any, args: list[Any], kwargs: dict[str, Any]
) -> tuple[GraphModule, list[torch.Tensor]]:
    g = torch.fx.Graph()
    graph_args: list[torch.Tensor] = []

    def add_tensor_arg(arg: torch.Tensor) -> Node:
        graph_args.append(arg)
        return g.placeholder(f"arg{len(graph_args)}")

    node = g.call_function(
        target, *tree_map_only(torch.Tensor, add_tensor_arg, (args, kwargs))
    )
    if (
        len(target._schema.returns) == 1
        and str(target._schema.returns[0].type) == "Tensor"
    ):
        node = (node,)  # type: ignore[assignment]
    g.output(node)

    gm = torch.fx.GraphModule({}, g)
    return gm, graph_args


def synchronize(device: str = "cuda") -> None:
    if device == "cpu":
        return
    device_interface = get_interface_for_device(device)
    if device_interface.is_available():
        device_interface.synchronize()


def timed(
    model: Callable[..., Any],
    example_inputs: Sequence[Any],
    times: int = 1,
    device: str = "cuda",
) -> float:
    synchronize(device)
    torch.manual_seed(1337)
    t0 = time.perf_counter()
    for _ in range(times):
        result = model(*example_inputs)
        synchronize(device)
    t1 = time.perf_counter()
    # GC the result after timing
    assert result is not None  # type: ignore[possibly-undefined]
    return t1 - t0


def print_performance(
    model: Callable[..., Any],
    example_inputs: Sequence[Any] = (),
    times: int = 10,
    repeat: int = 10,
    baseline: float = 1.0,
    device: str = "cuda",
) -> float:
    timings = torch.tensor(
        [timed(model, example_inputs, times, device) for _ in range(repeat)]
    )
    took = torch.median(timings) / times
    print(f"{took / baseline:.6f}")
    return took.item()


def precompute_method(obj: Any, method: str) -> None:
    """Replace obj.method() with a new method that returns a precomputed constant."""
    result = getattr(obj, method)()
    setattr(obj, method, lambda: result)


def precompute_methods(obj: Any, methods: list[str]) -> None:
    """Replace methods with new methods that returns a precomputed constants."""
    for method in methods:
        precompute_method(obj, method)


def cmp(a: int, b: int) -> int:
    return int(a > b) - int(a < b)


def pad_listlike(x: Union[int, Sequence[int]], size: int) -> Sequence[int]:
    if isinstance(x, int):
        return [x] * size
    if len(x) == 1:
        return type(x)([x[0]]) * size  # type: ignore[call-arg, operator, return-value]
    return x


# Used to ensure that iterating over a set is deterministic
def tuple_sorted(x: tuple[_T, ...]) -> list[_T]:
    if len(x) == 0:
        return []

    def sort_func(elem: _T) -> str:
        if isinstance(elem, str):
            return elem

        from .scheduler import BaseSchedulerNode

        assert isinstance(elem, BaseSchedulerNode)
        return elem.get_name()

    return sorted(x, key=sort_func)


P = ParamSpec("P")
RV = TypeVar("RV", covariant=True)


class CachedMethod(Protocol, Generic[P, RV]):
    @staticmethod
    def clear_cache(cache: Any) -> None: ...

    def __call__(self, *args: P.args, **kwargs: P.kwargs) -> RV: ...


# See https://github.com/python/mypy/issues/13222#issuecomment-1193073470 to understand the type signature
def cache_on_self(fn: Callable[Concatenate[Any, P], RV]) -> CachedMethod[P, RV]:
    name = fn.__name__
    key = f"__{name}_cache"

    # wrapper is likely on the hot path, compile a specialized version of it
    ctx = {"fn": fn}
    exec(
        f"""\
        def {name}_cache_on_self(self):
            try:
                return self.{key}
            except AttributeError:
                pass
            rv = fn(self)
            object.__setattr__(self, "{key}", rv)
            return rv
        """.lstrip(),
        ctx,
    )
    wrapper = functools.wraps(fn)(ctx[f"{name}_cache_on_self"])

    def clear_cache(self: Any) -> None:
        if hasattr(self, key):
            delattr(self, key)

    wrapper.clear_cache = clear_cache  # type: ignore[attr-defined]
    return wrapper  # type: ignore[return-value]


def aggregate_origins(
    node_schedule: Union[Sequence[BaseSchedulerNode], ExternKernel],
) -> OrderedSet[Node]:
    from . import ir

    if isinstance(node_schedule, list):
        return functools.reduce(
            operator.or_,
            [
                node.node.origins
                for node in node_schedule
                if hasattr(node, "node") and node.node
            ],
            OrderedSet(),
        )
    elif isinstance(node_schedule, ir.ExternKernel):
        return node_schedule.origins
    else:
        return OrderedSet()


def get_fused_kernel_name(
    node_schedule: Sequence[BaseSchedulerNode],
    descriptive_names: Literal[True, "torch", "original_aten", "inductor_node"],
) -> str:
    all_origins = aggregate_origins(node_schedule)
    if descriptive_names == "original_aten":
        # Bases the kernel name off of the top-level aten operator (i.e. pre-decompositions)
        sources = [
            origin.meta["original_aten"]._overloadpacket.__name__
            for origin in all_origins
            if origin.op == "call_function"
            and "original_aten" in origin.meta
            and origin.meta["original_aten"] is not None
        ]
        sources = sorted(OrderedSet(sources))
    elif descriptive_names == "torch":
        # Bases the kernel name off of the top-level "torch" operator (i.e. post-dynamo graph)
        sources = []
        for origin in all_origins:
            if origin.op == "call_function" and "source_fn_stack" in origin.meta:
                source_fn = origin.meta["source_fn_stack"][-1]
                if isinstance(source_fn[1], str):
                    sources.append(source_fn[1])
                else:
                    sources.append(source_fn[1].__name__)
        sources = sorted(OrderedSet(sources))
    elif descriptive_names == "inductor_node":
        sources = [
            origin.name for origin in all_origins if origin.op == "call_function"
        ]
    else:
        raise NotImplementedError
    sources = sources
    return "_".join(["fused"] + sources)


def get_kernel_metadata(
    node_schedule: Union[Sequence[BaseSchedulerNode], ExternKernel],
    wrapper: PythonWrapperCodegen,
) -> tuple[str, str]:
    all_origins = aggregate_origins(node_schedule)
    inductor_nodes = [origin for origin in all_origins if origin.op == "call_function"]

    from_node_dict = collections.defaultdict(list)
    original_aten_dict = collections.defaultdict(list)

    # Attempt to sort `inductor_nodes` topologically. Note that the case
    # where `inductor_nodes` contains nodes from multiple graph instances
    # is not supported. An example of this is conditional statements.
    single_graph = None
    if len(inductor_nodes):
        unique_graphs = OrderedSet(n.graph for n in inductor_nodes)
        if len(unique_graphs) == 1:
            single_graph = inductor_nodes[0].graph
            # create a map of idx -> node and cache it
            if not hasattr(single_graph, "_inductor_kernel_metadata_node_to_idx_map"):
                node_to_idx_map = {n: idx for idx, n in enumerate(single_graph.nodes)}
                single_graph._inductor_kernel_metadata_node_to_idx_map = node_to_idx_map  # type: ignore[attr-defined]
            inductor_nodes.sort(
                key=lambda n: single_graph._inductor_kernel_metadata_node_to_idx_map[n]  # type: ignore[attr-defined]
            )

    for node in inductor_nodes:
        if "original_aten" in node.meta and node.meta["original_aten"] is not None:
            key = str(node.meta["original_aten"]._overloadpacket)
            original_aten_dict[key].append(node.name)
        if "from_node" in node.meta:
            key = node.meta["from_node"][0].name
            from_node_dict[key].append(node.name)
    sort_str = "Topologically Sorted" if single_graph is not None else "Unsorted"
    metadata = (
        f"{wrapper.comment} {sort_str} Source Nodes: [{', '.join(from_node_dict.keys())}], "
        f"Original ATen: [{', '.join(original_aten_dict.keys())}]"
    )

    # trace back to original node here
    detailed_metadata = [f"{wrapper.comment} Source node to ATen node mapping:"]
    for original_node, nodes in sorted(from_node_dict.items()):
        detailed_metadata.append(
            f"{wrapper.comment}   {original_node} => {', '.join(sorted(nodes))}"
        )

    # print the aot_autograd graph fragment
    if single_graph is not None:
        detailed_metadata.append(f"{wrapper.comment} Graph fragment:")
        for n in inductor_nodes:
            # TODO(future): maybe refactor torch/fx/graph.py to make it easy to
            # generate python code for graph fragments
            detailed_metadata.append(f"{wrapper.comment}   {n.format_node()}")

    return metadata, "\n".join(detailed_metadata)


def dominated_nodes(
    initial_queue: Iterable[torch.fx.Node],
    skip_filter: Optional[Callable[[Any], bool]] = None,
) -> OrderedSet[torch.fx.Node]:
    """Returns the set of nodes whose values depend on those within initial_queue"""
    initial_queue = list(initial_queue)
    dominated_set = OrderedSet(initial_queue)

    while initial_queue:
        node = initial_queue.pop()
        for user in node.users:
            if skip_filter and skip_filter(user):
                continue
            if user not in dominated_set:
                dominated_set.add(user)
                initial_queue.append(user)

    return dominated_set


def gather_origins(
    args: Sequence[IRNode], kwargs: dict[str, IRNode]
) -> OrderedSet[torch.fx.Node]:
    from . import ir

    def is_unrealized_node(n: IRNode) -> bool:
        if isinstance(n, ir.TensorBox):
            return is_unrealized_node(n.data)
        if isinstance(n, ir.StorageBox):
            return is_unrealized_node(n.data)
        return isinstance(n, ir.IRNode) and not ir.IRNode.is_realized_node(n)

    # kwargs and args may include a container of node, for example torch.cat([t1, t2])
    # flatten them before search the unrealized nodes
    kwargs_flatten, _ = tree_flatten(kwargs)
    kwargs_origins = [val.origins for val in kwargs_flatten if is_unrealized_node(val)]
    args_flatten, _ = tree_flatten(args)
    args_origins = [val.origins for val in args_flatten if is_unrealized_node(val)]
    return OrderedSet(itertools.chain(*args_origins, *kwargs_origins))


def sympy_str(expr: sympy.Expr) -> str:
    """
    Normal sympy str is very slow, this is a lot faster.  The result are
    somewhat worse, as it doesn't do as much simplification.  So don't
    use this for final codegen.
    """

    def is_neg_lead(expr: sympy.Expr) -> bool:
        return (
            isinstance(expr, sympy.Mul) and len(expr.args) == 2 and expr.args[0] == -1
        )

    def sympy_str_add(expr: sympy.Expr) -> str:
        if isinstance(expr, sympy.Add):
            # Special case 'a - b'. Note that 'a - b - c' will still appear as
            # 'a + -1 * b + -1 * c'.
            if len(expr.args) == 2 and is_neg_lead(expr.args[1]):
                return f"{sympy_str_mul(expr.args[0])} - {sympy_str_mul(expr.args[1].args[1])}"
            else:
                return " + ".join(map(sympy_str_mul, expr.args))
        else:
            return sympy_str_mul(expr)

    def sympy_str_mul(expr: sympy.Expr) -> str:
        if isinstance(expr, sympy.Mul):
            if is_neg_lead(expr):
                # Special case '-a'. Note that 'a * -b' will still appear as
                # '-1 * a * b'.
                return f"-{sympy_str_atom(expr.args[1])}"
            else:
                return " * ".join(map(sympy_str_atom, expr.args))
        else:
            return sympy_str_atom(expr)

    def sympy_str_atom(expr: sympy.Expr) -> str:
        if isinstance(expr, sympy.Symbol):
            return expr.name
        elif isinstance(expr, (sympy.Add, sympy.Mul)):
            return f"({sympy_str_add(expr)})"
        elif isinstance(expr, (ModularIndexing, CleanDiv, FloorDiv, Identity)):
            return f"{expr.func.__name__}({', '.join(map(sympy_str, expr.args))})"
        else:
            return str(expr)

    return sympy_str_add(expr)


def get_bounds_index_expr(index: sympy.Expr) -> ValueRanges[Any]:
    from .virtualized import V

    # If this expression does not come from an FX node, we compute its bounds
    if (
        config.compute_all_bounds
        and (fx_node := getattr(V.interpreter, "current_node", None))
        and fx_node.target != "index_expr"
    ):
        return bound_sympy(index)
    else:
        return ValueRanges.unknown()


def prefix_is_reduction(prefix: str) -> bool:
    return prefix[0] == "r"


def sympy_index_symbol_with_prefix(prefix: SymT, idx: int) -> sympy.Symbol:
    """
    Used to generate an integer-nonnegative symbol.
    """
    # This should never be used for creating shape/stride symbols, as those
    # should all be allocated before Inductor.
    assert prefix != SymT.SIZE
    # NOTE: shape symbols are positive (> 0), but index variables are only
    # non-negative (>= 0).
    return make_symbol(prefix, idx, integer=True, nonnegative=True)


def generate_assert(check: bool) -> bool:
    return (check or config.debug_index_asserts) and config.assert_indirect_indexing


def sympy_index_symbol(name: str) -> sympy.Symbol:
    """
    Used to generate an integer-nonnegative symbol.
    """
    # This should never be used for creating shape/stride symbols, as those
    # should all be allocated before Inductor.
    assert name[0] != "s"
    # NOTE: shape symbols are positive (> 0), but index variables are only
    # non-negative (>= 0).
    return sympy.Symbol(name, integer=True, nonnegative=True)


def sympy_subs(expr: sympy.Expr, replacements: dict[sympy.Expr, Any]) -> sympy.Expr:
    """
    When the passed replacement symbol v is a string, it is converted to a symbol with name v that
    have the same replaced expression integer and nonnegative properties.
    """

    def to_symbol(
        replaced: sympy.Expr, replacement: Union[sympy.Expr, str]
    ) -> sympy.Symbol:
        assert isinstance(replaced, sympy.Expr)
        if isinstance(replacement, str):
            return sympy.Symbol(
                replacement,
                integer=replaced.is_integer,  # type: ignore[attr-defined]
                nonnegative=replaced.is_nonnegative,  # type: ignore[attr-defined]
            )
        else:
            return replacement

    # xreplace is faster than subs, but is way more picky
    return sympy.sympify(expr).xreplace(
        {k: to_symbol(k, v) for k, v in replacements.items()}
    )


def is_symbolic(a: Any) -> TypeGuard[Union[torch.SymInt, torch.Tensor]]:
    return isinstance(a, torch.SymInt) or (
        isinstance(a, torch.Tensor)
        and any(is_symbolic(x) for x in itertools.chain(a.size(), a.stride()))
    )


def any_is_symbolic(*args: Any) -> bool:
    return any(is_symbolic(a) for a in args)


def get_first_incompatible_cudagraph_node(
    gm: torch.fx.GraphModule,
) -> Optional[torch.fx.Node]:
    from torch.fx.experimental.symbolic_shapes import free_unbacked_symbols

    forbidden_set = OrderedSet(
        [
            "aten._fused_moving_avg_obs_fq_helper.default",
            "aten._fused_moving_avg_obs_fq_helper_functional.default",
            "fbgemm.dense_to_jagged.default",
            "fbgemm.jagged_to_padded_dense.default",
            "run_and_save_rng_state",
            "run_with_rng_state",
            "aten._local_scalar_dense",
            # Technically, it's not necessary to ban this, because an
            # assert_scalar with constant arguments can be validly run
            # with CUDA graphs, but the operator is also pointless with
            # constant arguments, so might as well ban
            "aten._assert_scalar",
        ]
    )
    if torch.are_deterministic_algorithms_enabled():
        forbidden_set.update(
            (
                "aten._unsafe_index_put.default",
                "aten._unsafe_masked_index_put_accumulate.default",
                "aten.index_put.default",
                "aten.index_put_.default",
                "aten.scatter.src",
                "aten.scatter.reduce",
                "aten.scatter.value_reduce",
                "aten.scatter_add_",
                "aten.scatter_add.default",
                "aten.scatter_reduce.two",
                "aten.scatter_reduce_.two",
                "aten.scatter_reduce.two_out",
            )
        )

    for node in gm.graph.nodes:
        if str(node.target) in forbidden_set:
            return node

        if (
            not torch._inductor.config.graph_partition
            and isinstance(node.target, torch._ops.OpOverload)
            and torch._C.Tag.cudagraph_unsafe in node.target.tags  # type: ignore[attr-defined]
        ):
            # skip cudagraph if a cudagraph_unsafe op is detected.
            # graph_partition helps by splitting on this cudagraph_unsafe
            # op and cudagraphifying the subgraphs.
            return node

        if (val := node.meta.get("val")) is not None and free_unbacked_symbols(val):
            return node

    return None


def output_node(gm: torch.fx.GraphModule) -> Node:
    """Get the output node from an FX graph"""
    last_node = next(iter(reversed(gm.graph.nodes)))
    assert last_node.op == "output"
    return last_node


def get_all_devices(gm: torch.fx.GraphModule) -> OrderedSet[torch.device]:
    placeholder_nodes = gm.graph.find_nodes(op="placeholder")
    input_devices: OrderedSet[torch.device] = OrderedSet(
        node.meta["val"].device
        for node in placeholder_nodes
        if isinstance(node.meta.get("val"), torch.Tensor)
    )

    out_arg = output_node(gm).args[0]  # type: ignore[union-attr]
    out_args = out_arg if isinstance(out_arg, tuple) else (out_arg,)
    out_devices: OrderedSet[torch.device] = OrderedSet(
        arg.meta["val"].device
        for arg in out_args
        if isinstance(arg, torch.fx.Node)
        and isinstance(arg.meta.get("val"), torch.Tensor)
    )
    return input_devices | out_devices


import gc


def unload_xpu_triton_pyds() -> None:
    # unload __triton_launcher.pyd
    for module_name in list(sys.modules.keys()):
        if not module_name.startswith("torch._inductor.runtime.compile_tasks."):
            continue
        m = sys.modules[module_name]
        for attr_name in m.__dict__.keys():
            if attr_name.startswith("triton_"):
                kernel = getattr(m, attr_name)
                if isinstance(
                    kernel, torch._inductor.runtime.triton_heuristics.CachingAutotuner
                ):
                    for result in kernel.compile_results:
                        if isinstance(
                            result,
                            torch._inductor.runtime.triton_heuristics.TritonCompileResult,
                        ):
                            result.kernel.run.mod.__del__()
        del sys.modules[module_name]

    # unload spirv_utils.pyd
    if "triton.runtime.driver" in sys.modules:
        mod = sys.modules["triton.runtime.driver"]
        del type(mod.driver.active.utils).instance
        del mod.driver.active.utils

    gc.collect()


_registered_caches: list[Any] = []


def clear_on_fresh_cache(obj: Any) -> Any:
    """
    Use this decorator to register any caches that should be cache_clear'd
    with fresh_cache().
    """
    if not hasattr(obj, "cache_clear") or not callable(obj.cache_clear):
        raise AttributeError(f"{obj} does not have a cache_clear method")

    _registered_caches.append(obj)
    return obj


def clear_caches() -> None:
    """
    Clear all registered caches.
    """
    for obj in _registered_caches:
        obj.cache_clear()


@contextlib.contextmanager
def fresh_cache(
    cache_entries: Optional[dict[str, Any]] = None,
    dir: Optional[str] = None,
    delete: bool = True,
) -> Iterator[None]:
    """
    Contextmanager that provides a clean tmp cachedir for pt2 caches.

    Optionally, pass a dict as 'cache_entries' to get a list of filenames and sizes
    generated with this cache instance.
    """
    clear_caches()

    from torch._inductor.cpp_builder import normalize_path_separator

    inductor_cache_dir = normalize_path_separator(tempfile.mkdtemp(dir=dir))
    try:
        with mock.patch.dict(
            os.environ, {"TORCHINDUCTOR_CACHE_DIR": inductor_cache_dir}
        ):
            log.debug("Using inductor cache dir %s", inductor_cache_dir)
            triton_cache_dir = normalize_path_separator(
                os.path.join(inductor_cache_dir, "triton")
            )
            with mock.patch.dict(os.environ, {"TRITON_CACHE_DIR": triton_cache_dir}):
                yield
                if isinstance(cache_entries, dict):
                    assert len(cache_entries) == 0, "expected empty cache_entries dict"
                    if os.path.exists(triton_cache_dir):
                        files = os.listdir(triton_cache_dir)
                        cache_entries.update(
                            {
                                f: os.path.getsize(os.path.join(triton_cache_dir, f))
                                for f in files
                                if ".lock" not in f
                            }
                        )
        if delete:
            if is_windows() and torch.xpu.is_available():
                unload_xpu_triton_pyds()

            shutil.rmtree(
                inductor_cache_dir,
                # Let's not fail if we can't clean up the temp dir. Also note that for
                # Windows, we can't delete the loaded modules because the module binaries
                # are open.
                onerror=lambda func, path, exc_info: log.warning(
                    "Failed to remove temporary cache dir at %s",
                    inductor_cache_dir,
                    exc_info=exc_info,
                ),
            )
    except Exception:
        log.warning("on error, temporary cache dir kept at %s", inductor_cache_dir)
        raise
    finally:
        clear_caches()


# Deprecated functions -- only keeping them for BC reasons
clear_on_fresh_inductor_cache = clear_on_fresh_cache
clear_inductor_caches = clear_caches
fresh_inductor_cache = fresh_cache


def argsort(seq: Sequence[Any]) -> list[int]:
    # preserve original order for equal strides
    getter = seq.__getitem__
    a_r = range(len(seq))
    return list(reversed(sorted(a_r, key=getter, reverse=True)))  # noqa: C413


def argsort_sym(
    shape_env: ShapeEnv, seq: Sequence[Union[int, torch.SymInt, sympy.Expr]]
) -> list[int]:
    def cmp(a: tuple[int, sympy.Expr], b: tuple[int, sympy.Expr]) -> int:
        a_idx, a_val = a
        b_idx, b_val = b

        def evaluate(expr: Union[bool, torch.SymInt, sympy.Expr]) -> bool:
            if isinstance(expr, bool):
                return expr
            return shape_env.evaluate_expr(expr, size_oblivious=True)

        if evaluate(a_val < b_val):
            return -1
        if evaluate(a_val > b_val):
            return 1
        # If strides are the same, prefer the original order.
        # (this matches argsort's algorithm).
        # For strides = [2048, 2048, 16, 1], this is
        # [3, 2, 1, 0].
        if a_idx < b_idx:
            return 1
        if a_idx > b_idx:
            return -1
        return 0

    # Strategy: convert all symints to sympy.Expr, then use a custom comparator
    exprs = [
        (idx, s.node.expr if isinstance(s, torch.SymInt) else s)
        for idx, s in enumerate(seq)
    ]
    exprs = sorted(exprs, key=functools.cmp_to_key(cmp))
    result = [idx for idx, _ in exprs]
    return result


@functools.lru_cache(8)
def get_dtype_size(dtype: torch.dtype) -> int:
    # TODO: Investigate why uint64 tensor creation causes overflow error:
    # Workaround for RuntimeError in memory size calculation, but underlying cause unclear
    if dtype == torch.uint64:
        return 8
    return torch.empty((), dtype=dtype).element_size()


class LineContext(NamedTuple):
    context: Any


@dataclasses.dataclass
class ValueWithLineMap:
    value: str
    line_map: list[tuple[int, LineContext]]


class IndentedBuffer:
    tabwidth = 4

    def __init__(self, initial_indent: int = 0) -> None:
        self._lines: list[Union[DeferredLineBase, LineContext, str]] = []
        self._indent = initial_indent

    @contextlib.contextmanager
    def set_tabwidth(self, tabwidth: int) -> Iterator[None]:
        prev = self.tabwidth
        try:
            self.tabwidth = tabwidth
            yield
        finally:
            self.tabwidth = prev

    def getvaluewithlinemap(self) -> ValueWithLineMap:
        buf = StringIO()
        p = 1
        linemap: list[tuple[int, LineContext]] = []
        for li in self._lines:
            if isinstance(li, DeferredLineBase):
                line = li()
                if line is None:
                    continue
            elif isinstance(li, LineContext):
                linemap.append((p, li.context))
                continue
            else:
                line = li
            assert isinstance(line, str)
            buf.write(line)
            buf.write("\n")
            p += 1 + line.count("\n")
        return ValueWithLineMap(buf.getvalue(), linemap)

    def getvalue(self) -> str:
        return self.getvaluewithlinemap().value

    def getrawvalue(self) -> str:
        buf = StringIO()
        for li in self._lines:
            if isinstance(li, DeferredLineBase):
                line = li()
                if line is None:
                    continue
            elif isinstance(li, LineContext):
                continue
            else:
                line = li
            assert isinstance(line, str)
            # backslash implies line continuation
            if line.endswith("\\"):
                buf.write(line[:-1])
            else:
                buf.write(line)
                buf.write("\n")
        return buf.getvalue()

    def clear(self) -> None:
        self._lines.clear()

    def __bool__(self) -> bool:
        return bool(self._lines)

    def prefix(self) -> str:
        return " " * (self._indent * self.tabwidth)

    def newline(self) -> None:
        self.writeline("\n")

    def writeline(self, line: Union[LineContext, DeferredLineBase, str]) -> None:
        if isinstance(line, LineContext):
            self._lines.append(line)
        elif isinstance(line, DeferredLineBase):
            self._lines.append(line.with_prefix(self.prefix()))
        elif line.strip():
            self._lines.append(f"{self.prefix()}{line}")
        else:
            self._lines.append("")

    def writelines(
        self, lines: Sequence[Union[LineContext, DeferredLineBase, str]]
    ) -> None:
        for line in lines:
            self.writeline(line)

    def indent(self, offset: int = 1) -> contextlib.AbstractContextManager[None]:
        @contextlib.contextmanager
        def ctx() -> Iterator[None]:
            self._indent += offset
            try:
                yield
            finally:
                self._indent -= offset

        return ctx()

    def do_indent(self, offset: int = 1) -> None:
        self._indent += offset

    def do_unindent(self, offset: int = 1) -> None:
        self._indent -= offset

    def splice(
        self, other_code: Union[IndentedBuffer, str], strip: bool = False
    ) -> None:
        if isinstance(other_code, IndentedBuffer):
            dedent = float("inf")
            for line in other_code._lines:
                if not isinstance(line, LineContext) and line:
                    dedent = min(dedent, len(line) - len(line.lstrip()))
            if math.isinf(dedent):
                dedent = 0
            for line in other_code._lines:
                if isinstance(line, LineContext):
                    self._lines.append(line)
                else:
                    IndentedBuffer.writeline(self, line[int(dedent) :])
        else:
            other_code = textwrap.dedent(other_code)
            if strip:
                other_code = other_code.lstrip()
            if not other_code:
                return
            other_code = other_code.rstrip()
            for s in other_code.split("\n"):
                self.writeline(s)

    def map(self, func: Callable[[Any], Any]) -> IndentedBuffer:
        res = IndentedBuffer(initial_indent=self._indent)
        res._lines = [func(line) for line in self._lines]
        return res

    def __repr__(self) -> str:
        return f"{type(self)}({self.getvalue()})"

    def __add__(self, other: Self) -> IndentedBuffer:
        assert self._indent == other._indent
        res = IndentedBuffer(initial_indent=self._indent)
        # TODO(rec): or should this be self.__class__(initial_indent=self._indent)?
        res.writelines(self._lines)
        res.writelines(other._lines)
        return res


class FakeIndentedBuffer(IndentedBuffer):
    def __init__(self) -> None:
        super().__init__()

    def __getattribute__(self, name: str) -> Any:
        if name == "__class__":  # Allow access to the class attribute
            return object.__getattribute__(self, name)
        raise RuntimeError(
            f"Tried to call self.{name} on FakeIndentedBuffer. This buffer"
            "is currently used on TritonTemplateKernel to prevent actual"
            "writes to the body without explicitly specifying the body with"
            "`TritonTemplateKernel.set_subgraph_body(name)`"
        )


@contextlib.contextmanager
def restore_stdout_stderr() -> Iterator[None]:
    initial_stdout, initial_stderr = sys.stdout, sys.stderr
    try:
        yield
    finally:
        sys.stdout, sys.stderr = initial_stdout, initial_stderr


class DeferredLineBase:
    """A line that can be 'unwritten' at a later time"""

    def __init__(self, line: str):
        if not line.strip():
            line = ""
        self.line = line

    def __call__(self) -> Union[str, None]:
        """Returns either self.line or None to indicate the line has been 'unwritten'"""
        raise NotImplementedError

    def _new_line(self, line: str) -> Self:
        """Returns a new deferred line with the same condition"""
        raise NotImplementedError

    def with_prefix(self, prefix: str) -> Self:
        return self._new_line(f"{prefix}{self.line}")

    def lstrip(self) -> Self:
        return self._new_line(self.line.lstrip())

    def __getitem__(self, index: Union[int, slice]) -> Self:
        return self._new_line(self.line[index])

    def __bool__(self) -> bool:
        return bool(self.line)

    def __len__(self) -> int:
        return len(self.line)


class DelayReplaceLine(DeferredLineBase):
    """At end of codegen call `line.replace(key, value_fn())`"""

    def __init__(self, key: str, value_fn: Callable[[], str], line: str):
        super().__init__(line)
        self.key = key
        self.value_fn = value_fn

    def __call__(self) -> str:
        return self.line.replace(self.key, self.value_fn())

    def _new_line(self, line: str) -> DelayReplaceLine:
        return DelayReplaceLine(self.key, self.value_fn, line)


@functools.cache
def is_big_gpu(index_or_device: Union[int, torch.device] = 0) -> bool:
    if isinstance(index_or_device, torch.device):
        device = index_or_device
    else:
        device = torch.device(get_gpu_type(), index_or_device)

    prop = DeviceProperties.create(device)

    # SM logic is not relevant to ROCm gpus
    # Arbitrarily skipping the older models
    if torch.version.hip:
        assert prop.major is not None
        if prop.major < 9 or prop.major == 10:
            log.warning("GPU arch does not support max_autotune_gemm mode usage")
            return False
        return True

    min_sms = 16 if device.type == "xpu" else 68  # 3080
    avail_sms = prop.multi_processor_count
    if avail_sms < min_sms:
        log.warning(
            "Not enough SMs to use max_autotune_gemm mode",
            extra={"min_sms": min_sms, "avail_sms": avail_sms},
        )
        return False
    return True


@functools.lru_cache
def get_max_num_sms() -> int:
    return torch.cuda.get_device_properties("cuda").multi_processor_count


def get_num_sms() -> int:
    """Handle experimental carveout if set otherwise return hardware SM count"""
    # TODO we need to properly guard on this global
    carveout = torch._C._get_sm_carveout_experimental()
    return get_max_num_sms() - (carveout if carveout is not None else 0)


def get_tma_workspace_arg(
    num_tma_descriptors: int,
    device: torch.device,
    num_programs: Optional[int] = None,
) -> WorkspaceArg:
    """Builds and returns a WorkspaceArg for the device side TMA workspace buffer."""
    from .codegen.common import WorkspaceArg, WorkspaceZeroMode

    if num_programs is None:
        num_programs = get_num_sms()
    zero_mode = WorkspaceZeroMode.from_bool(False)
    size = num_programs * num_tma_descriptors * TMA_DESCRIPTOR_SIZE
    return WorkspaceArg(
        count=size,
        zero_mode=zero_mode,
        device=device,
        outer_name=WorkspaceArg.unique_name(),
    )


def _use_template_for_gpu(
    layout: Layout, allowed_layout_dtypes: list[torch.dtype]
) -> bool:
    if layout.dtype not in allowed_layout_dtypes:
        log.debug(
            "Not using template since dtype %s is not in allowed layout dtypes %s",
            layout.dtype,
            allowed_layout_dtypes,
        )
    return (
        is_gpu(layout.device.type)
        and layout.dtype in allowed_layout_dtypes
        and is_big_gpu(layout.device)
    )


def _use_autotune_backend(backend: str) -> bool:
    return backend.upper() in [
        x.strip() for x in config.max_autotune_gemm_backends.upper().split(",")
    ]


def _use_conv_autotune_backend(backend: str) -> bool:
    return backend.upper() in [
        x.strip() for x in config.max_autotune_conv_backends.upper().split(",")
    ]


def use_triton_template(
    layout: Layout, *, enable_int32: bool = False, enable_float8: bool = False
) -> bool:
    from .codegen.common import BackendFeature, has_backend_feature

    layout_dtypes = [torch.float16, torch.bfloat16, torch.float32]
    if enable_int32:
        layout_dtypes = [torch.float16, torch.bfloat16, torch.float32, torch.int32]
    if enable_float8:
        layout_dtypes.extend([torch.float8_e4m3fn, torch.float8_e5m2])
    return (
        (
            (
                is_gpu(layout.device.type)
                and _use_template_for_gpu(layout, layout_dtypes)
            )
            or (layout.device.type == "cpu" and layout.dtype in layout_dtypes)
        )
        and (config.max_autotune or config.max_autotune_gemm)
        and _use_autotune_backend("TRITON")
        and has_backend_feature(layout.device, BackendFeature.TRITON_TEMPLATES)
    )


def use_triton_tma_template(*matrices: IRNode, add_guards: bool = False) -> bool:
    """
    Return True iff *all* supplied tensors satisfy the CUDA-12.9 TMA constraints
    that Triton relies on today.
    * https://docs.nvidia.com/cuda/cuda-driver-api/group__CUDA__TENSOR__MEMORY.html

    A tensor is accepted when:
      * 2 ≤ rank ≤ 5
      * dtype ∈ {FP16, BF16, FP8-E4M3FN}
      * Every logical size ≥ 2
      * Base pointer 16-byte aligned
      * All "outer" dims have 16-byte aligned strides
      * The “inner” dim has stride 1 (contiguous)
      * For FP8 tensors, inner dim ≥ 32
    """
    from torch.utils._triton import has_triton_tma_device

    from .virtualized import V

    def _aligned(expr_bytes: Union[int, sympy.Expr]) -> bool:
        return V.graph.sizevars.statically_known_multiple_of(expr_bytes, TMA_ALIGNMENT)

    def _is_tma_compatible(x: IRNode) -> bool:
        sizes = x.get_size()
        strides = x.get_stride()
        rank = len(sizes)
        dtype = x.get_dtype()
        itemsize = dtype.itemsize

        # 2 ≤ rank ≤ 5
        if rank < 2 or rank > 5:
            return False

        # dtype ∈ {FP16, BF16, FP8-E4M3FN}
        if dtype not in (torch.float16, torch.bfloat16, torch.float8_e4m3fn):
            return False

        # Base pointer 16-byte aligned
        if x.get_name() in V.graph.unaligned_buffers:
            return False

        if add_guards:
            sizes_i = V.graph.sizevars.guard_int_seq(sizes)
            strides_i = V.graph.sizevars.guard_int_seq(strides)
        else:
            sizes_i = [V.graph.sizevars.symbolic_hint(s) for s in sizes]
            strides_i = [V.graph.sizevars.symbolic_hint(st) for st in strides]

        # Every logical size ≥ 2
        if any(not V.graph.sizevars.statically_known_geq(s, 2) for s in sizes_i):
            return False

        # Find the single contiguous (“inner”) dim
        inner = [
            i
            for i, st in enumerate(strides_i)
            if V.graph.sizevars.statically_known_equals(st, 1)
        ]
        if len(inner) != 1:
            return False
        inner_idx = inner[0]

        # All "outer" dims must have 16-byte aligned strides
        for i, st in enumerate(strides_i):
            if i == inner_idx:
                continue
            if not _aligned(st * itemsize):
                return False

        # Inner dim byte width must still be a multiple of 16 B
        inner_dim = sizes_i[inner_idx]
        if not _aligned(inner_dim * itemsize):
            return False

        # FP8 special case: inner ≥ 32
        if dtype == torch.float8_e4m3fn and not V.graph.sizevars.statically_known_geq(
            inner_dim, 32
        ):
            return False

        return True

    return (
        config.triton.enable_persistent_tma_matmul
        and has_triton_tma_device()
        and all(_is_tma_compatible(m) for m in matrices)
    )


def use_cutlass_template(layout: Layout, m: int, n: int, k: int) -> bool:
    from .virtualized import V

    gemm_size = V.graph.sizevars.size_hint(m * n * k, fallback=-1)
    if gemm_size <= 0 or gemm_size < config.cuda.cutlass_backend_min_gemm_size:
        return False
    from .codegen.cuda.cutlass_utils import try_import_cutlass

    # Do not use cutlass template on ROCm
    if torch.version.hip:
        return False

    # output dtype
    # FP32 not supported: https://github.com/pytorch/pytorch/issues/145952
    layout_dtypes = [torch.float16, torch.bfloat16, torch.int32]
    res = (
        _use_template_for_gpu(layout, layout_dtypes)
        and (config.max_autotune or config.max_autotune_gemm)
        and _use_autotune_backend("CUTLASS")
    )

    if res:
        if not try_import_cutlass():
            log.warning(
                "Failed to import CUTLASS lib. Please check whether "
                "_inductor.config.cuda.cutlass_dir %s is set correctly. "
                "Skipping CUTLASS backend for now.",
                config.cuda.cutlass_dir,
            )
            return False
    return res


def _use_cutlass_for_op(op_name: str) -> bool:
    """Check if CUTLASS should be used for the given operation."""
    enabled_ops = config.cuda.cutlass_enabled_ops.upper()
    if enabled_ops == "ALL":
        return True
    return op_name.upper() in [x.strip() for x in enabled_ops.split(",")]


_IntLike: TypeAlias = Union[int, sympy.Expr]


@functools.cache
def use_decompose_k_choice(m: _IntLike, n: _IntLike, k: _IntLike) -> bool:
    from torch._inductor.virtualized import V

    decompose_k_threshold = config.triton.decompose_k_threshold

    return (
        not torch.version.hip
        and V.graph.sizevars.statically_known_true(
            sympy.And(
                sympy.Ge(k, decompose_k_threshold * m),
                sympy.Ge(k, decompose_k_threshold * n),
            )
        )
        and not V.graph.aot_mode  # TODO: Support AOTI for decomposeK
        and not V.graph.cpp_wrapper
    )


@functools.cache
def get_k_splits(m: _IntLike, n: _IntLike, k: _IntLike) -> list[int]:
    # To limit compile time
    k_splits_limit = config.triton.num_decompose_k_splits

    # Hand-tuned
    default_k_splits = [16, 32, 64, 128, 256]
    # If k is a sympy expression, we can't do any splitting
    if isinstance(k, sympy.Expr) and not k.is_number:
        return default_k_splits
    elif k_splits_limit == 0:
        return []

    if (isinstance(m, sympy.Expr) and not m.is_number) or (
        isinstance(n, sympy.Expr) and not n.is_number
    ):
        max_k_split = 256
    else:
        max_k_split = min(k // m, k // n)

    min_k_split = 2
    # Get all divisors of k, k has to be divisible by kPart
    divisors = sympy.divisors(k)

    divisors = [
        divisor
        for divisor in divisors
        if divisor <= max_k_split and divisor >= min_k_split
    ]

    pow_of_2_divisors, mul_of_32_divisors, rest_of_splits = [], [], []

    for d in divisors:
        kPart = k // d

        # Smaller than 128 might not even fit in a single tile, BLOCK_K can be 128
        if kPart < 128:
            continue

        # Power of 2 divisors are best performing, conform to hardware
        if (kPart & kPart - 1) == 0 and kPart >= 128:
            pow_of_2_divisors.append(d)
        # Else check if creates a multiple of 32
        elif kPart % 32 == 0:
            mul_of_32_divisors.append(d)
        # otherwise, take the smallest values
        else:
            rest_of_splits.append(d)

    if config.max_autotune_gemm_search_space == "EXHAUSTIVE":
        return pow_of_2_divisors + mul_of_32_divisors + rest_of_splits

    best_splits = pow_of_2_divisors + mul_of_32_divisors + rest_of_splits
    # Otherwise, conform results to k_splits_limit
    return best_splits[:k_splits_limit]


@functools.cache
def _rocm_native_device_arch_name(device: str) -> str:
    return torch.cuda.get_device_properties(device).gcnArchName


@functools.cache
def try_import_ck_lib() -> tuple[
    Optional[str], Callable[[], list[Any]], Callable[[], list[Any]], type[Any]
]:
    try:
        import ck4inductor  # type: ignore[import]
        from ck4inductor.universal_gemm.gen_instances import (  # type: ignore[import]
            gen_ops_library,
            gen_ops_preselected,
        )
        from ck4inductor.universal_gemm.op import (  # type: ignore[import]
            CKGemmOperation,
        )

        package_dirname = os.path.dirname(ck4inductor.__file__)
    except ImportError:

        def gen_ops_library() -> list[Any]:
            return []

        def gen_ops_preselected() -> list[Any]:
            return []

        class CKGemmOperation:  # type: ignore[no-redef]
            pass

        package_dirname = None
    return package_dirname, gen_ops_library, gen_ops_preselected, CKGemmOperation


def use_ck_template(layout: Layout) -> bool:
    # config knobs check 1
    if not (config.max_autotune or config.max_autotune_gemm):
        return False
    # platform check
    if not torch.version.hip:
        return False
    # tensors must be on GPU
    if not layout.device.type == "cuda":
        return False
    # hardware check
    # if config arch list is not specified, get the native arch from the device properties
    native_arch = _rocm_native_device_arch_name(layout.device)
    requested_archs = {k.split(":")[0]: k for k in config.rocm.arch} or {
        native_arch.split(":")[0]: native_arch
    }
    requested_supported_archs = [
        requested_archs[k]
        for k in requested_archs.keys() & config.rocm.ck_supported_arch
    ]
    if not requested_supported_archs:
        return False
    # supported input dtypes
    if layout.dtype not in [torch.float16, torch.bfloat16, torch.float32]:
        return False

    ck_package_dirname, _, _, _ = try_import_ck_lib()

    if not ck_package_dirname:
        log.warning("Please pip install Composable Kernel package")
        return False

    if config.is_fbcode():
        config.rocm.ck_dir = ck_package_dirname

    if not config.rocm.ck_dir:
        log.warning("Please set TORCHINDUCTOR_CK_DIR env variable")
        return False

    if ck_package_dirname != config.rocm.ck_dir:
        log.warning("Invalid path to CK library")
        return False

    return True


def use_ck_gemm_template(layout: Layout, m: int, n: int, k: int) -> bool:
    from .virtualized import V

    return (
        _use_autotune_backend("CK")
        and use_ck_template(layout)
        and V.graph.sizevars.size_hint(m * n * k, fallback=-1) > 0
    )


def use_ck_tile_gemm_template(layout: Layout, m: int, n: int, k: int) -> bool:
    from .virtualized import V

    return (
        _use_autotune_backend("CKTILE")
        and use_ck_template(layout)
        and V.graph.sizevars.size_hint(m * n * k, fallback=-1) > 0
    )


def use_ck_conv_template(layout: Layout) -> bool:
    return _use_conv_autotune_backend("CK") and use_ck_template(layout)


def _use_template_for_cpu(layout: Layout) -> bool:
    return (
        config.max_autotune or config.max_autotune_gemm
    ) and layout.device.type == "cpu"


def use_cpp_bmm_template(
    layout: Layout, mat1: Union[ReinterpretView, Buffer], mat2: IRNode
) -> bool:
    from .ir import Layout

    assert isinstance(mat1.layout, Layout)

    return (
        use_cpp_gemm_template(layout, mat1, mat2, require_constant_mat2=False)
        and mat1.layout.is_contiguous()
    )


def use_cpp_gemm_template(
    layout: Layout,
    mat1: IRNode,
    mat2: IRNode,
    mat2_transposed: bool = False,
    require_constant_mat2: bool = True,
    is_woq_int4: bool = False,
    q_group_size: Optional[int] = None,
) -> bool:
    from . import ir
    from .codegen.cpp_micro_gemm import create_micro_gemm
    from .codegen.cpp_utils import get_gemm_template_output_and_compute_dtype
    from .kernel.mm_common import mm_args

    if not _use_template_for_cpu(layout) or not _use_autotune_backend("CPP"):
        return False

    if not config.cpp.weight_prepack:
        return False

    int8_gemm = mat1.get_dtype() in [torch.uint8, torch.int8]
    layout_dtypes = [torch.float32, torch.bfloat16, torch.half, torch.uint8]
    m, n, k, layout, mat1, mat2 = mm_args(
        mat1,
        mat2,
        out_dtype=layout.dtype if int8_gemm else None,
        mat2_transposed=mat2_transposed,
        use_4x2_dim=is_woq_int4,
    )

    # TODO(jgong5): support dynamic shapes for n or k
    if has_free_symbols((n, k)):
        return False

    if isinstance(mat2, ir.BaseView):
        mat2 = mat2.unwrap_view()

    output_dtype, _ = get_gemm_template_output_and_compute_dtype(mat1.get_dtype())
    micro_gemm = create_micro_gemm(
        "micro_gemm",
        m,
        n,
        k,
        input_dtype=mat1.get_dtype(),
        input2_dtype=mat2.get_dtype(),
        output_dtype=output_dtype,
        num_threads=parallel_num_threads(),
        use_ref=not is_woq_int4,
        q_group_size=q_group_size,
    )

    def is_last_dim_stride1(x: IRNode) -> bool:
        x.freeze_layout()
        return x.get_stride()[-1] == 1

    return (
        layout.dtype in layout_dtypes
        and micro_gemm is not None
        and is_last_dim_stride1(mat1)  # TODO(jgong5): support transposed input
        and isinstance(mat2, ir.StorageBox)
        and (mat2.is_module_buffer() or not require_constant_mat2)
    )


def use_aten_gemm_kernels() -> bool:
    return not (
        config.max_autotune or config.max_autotune_gemm
    ) or _use_autotune_backend("ATEN")


class DebugDirManager:
    counter = itertools.count(0)
    prev_debug_name: str

    def __init__(self) -> None:
        self.id = next(DebugDirManager.counter)

    def __enter__(self) -> None:
        self.prev_debug_name = torch._dynamo.config.debug_dir_root
        self.new_name = f"{self.prev_debug_name}_tmp_{self.id}"
        torch._dynamo.config.debug_dir_root = self.new_name

    def __exit__(self, *args: Any) -> None:
        shutil.rmtree(self.new_name)
        torch._dynamo.config.debug_dir_root = self.prev_debug_name


def run_and_get_code(
    fn: Callable[P, _T],
    *args: P.args,
    **kwargs: P.kwargs,
) -> tuple[_T, list[str]]:
    from .graph import GraphLowering

    source_codes: list[str] = []

    def save_output_code(code: str) -> None:
        source_codes.append(code)

    with mock.patch.object(GraphLowering, "save_output_code", save_output_code):
        torch._dynamo.reset()
        result = fn(*args, **kwargs)
    return result, source_codes


def run_and_get_kernels(
    fn: Callable[P, _T], *args: P.args, **kwargs: P.kwargs
) -> tuple[_T, list[str]]:
    result, source_codes = run_and_get_code(fn, *args, **kwargs)
    kernels = []
    for code in source_codes:
        kernels.extend(re.findall(r"'''.*?'''", code, re.DOTALL))
    return result, kernels


def run_fw_bw_and_get_code(fn: Callable[..., Any]) -> tuple[Any, list[str]]:
    def run_with_backward() -> Any:
        result = fn()
        result.sum().backward()
        return result

    return run_and_get_code(run_with_backward)


def get_code(fn: Callable[P, _T], *args: P.args, **kwargs: P.kwargs) -> list[str]:
    """Get the inductor-generated code, but skip any actual compilation or running."""
    from .graph import GraphLowering

    source_codes: list[str] = []

    def save_output_code(code: str) -> None:
        source_codes.append(code)

    def patched_compile_to_module(self: GraphLowering) -> Any:
        class DummyModule:
            """This is empty to replace the generated triton module"""

            def __init__(self) -> None:
                pass

            def call(self, *args: Any, **kwargs: Any) -> None:
                # Don't do anything when called
                pass

        wrapper_code, kernel_code = (
            self.codegen_with_cpp_wrapper() if self.cpp_wrapper else self.codegen()
        )
        # Skip all the actual compiling.
        save_output_code(wrapper_code.value)
        if kernel_code:
            save_output_code(kernel_code.value)

        return DummyModule()

    with (
        mock.patch.object(
            GraphLowering, "compile_to_module", patched_compile_to_module
        ),
        mock.patch.object(GraphLowering, "save_output_code", save_output_code),
    ):
        torch._dynamo.reset()
        # Note the return here is None
        _ = fn(*args, **kwargs)

    return source_codes


def get_triton_code(fn: Callable[P, _T], *args: P.args, **kwargs: P.kwargs) -> str:
    source_codes = get_code(fn, *args, **kwargs)
    # Can have two outputs if backwards was eagerly compiled
    assert 1 <= len(source_codes) <= 2, (
        f"expected one or two code outputs got {len(source_codes)}"
    )
    return source_codes[0]


def run_and_get_triton_code(
    fn: Callable[P, _T], *args: P.args, **kwargs: P.kwargs
) -> str:
    _, source_codes = run_and_get_code(fn, *args, **kwargs)
    # Can have two outputs if backwards was eagerly compiled
    assert 1 <= len(source_codes) <= 2, (
        f"expected one or two code outputs got {len(source_codes)}"
    )
    return source_codes[0]


def run_and_get_graph_lowering(
    fn: Callable[P, _T], *args: P.args, **kwargs: P.kwargs
) -> tuple[Any, list[GraphLowering]]:
    from torch._inductor.graph import GraphLowering
    from torch._inductor.output_code import CompiledFxGraph

    real_init = CompiledFxGraph.__init__
    graph_lowerings = []

    def fake_init(*args: Any, **kwargs: Any) -> None:
        real_init(*args, **kwargs)
        graph = args[2]
        assert isinstance(graph, GraphLowering)
        graph_lowerings.append(graph)

    with mock.patch.object(CompiledFxGraph, "__init__", fake_init):
        result = fn(*args, **kwargs)

    return result, graph_lowerings


@contextlib.contextmanager
def override_lowering(
    aten_op: Callable[..., Any], override_fn: Callable[..., Any]
) -> Iterator[None]:
    """
    Override the lowering of aten_op with override_fn.
    The first argument of override_fn is the original lowering fn.
    """
    from torch._inductor import lowering

    orig_fn = lowering.lowerings[aten_op]
    try:
        lowering.lowerings[aten_op] = functools.partial(override_fn, orig_fn)
        yield
    finally:
        lowering.lowerings[aten_op] = orig_fn


def add_scheduler_init_hook(
    pre_fn: Callable[..., Any], post_fn: Optional[Callable[..., Any]] = None
) -> Any:
    """
    Add hook functions to be called at the beginning and end of Scheduler.__init__.
    Used for unit tests.
    """
    from torch._inductor.scheduler import Scheduler

    orig_fn = Scheduler.__init__

    def wrapper(scheduler: Any, nodes: Any) -> Any:
        pre_fn(scheduler, nodes)
        out = orig_fn(scheduler, nodes)
        if post_fn:
            post_fn(scheduler, nodes)
        return out

    return unittest.mock.patch.object(Scheduler, "__init__", wrapper)


def developer_warning(msg: str) -> None:
    """
    Warnings that will be actionable for PyTorch developers, but not
    end users.  Allows us to easily disable them in stable releases but
    keep them on for nightly builds.
    """
    if config.developer_warnings:
        log.warning(msg)
    else:
        log.info(msg)


def get_benchmark_name() -> Optional[str]:
    """
    An experimental API used only when config.benchmark_kernel is true.

    The benchmark name is only available at codegen time. So we can not
    directly call it in benchmark_all_kernels which is run after codegen.

    The function assumes the argument after --only is the benchmark name.
    It works for torchbench.py/hugginface.py/timm_models.py. But for ad-hoc
    scripts, this function may return None.

    There are 2 flavors of --only argument we need handle:
    1. --only model_name
    2. --only=model_name
    """
    try:
        idx = sys.argv.index("--only")
        if (
            idx + 1 < len(sys.argv)
            and len(sys.argv[idx + 1]) > 0
            and sys.argv[idx + 1][0] != "-"
        ):
            return sys.argv[idx + 1]
    except ValueError:
        pass

    for arg in sys.argv:
        if arg.startswith("--only="):
            return arg[len("--only=") :]

    return None


def is_ones(items: Sequence[Any]) -> bool:
    return all(x == 1 for x in items)


def is_zeros(items: Sequence[Any]) -> bool:
    return all(x == 0 for x in items)


def is_cpu_device(inputs: Sequence[torch.Tensor]) -> bool:
    return all(
        item.device == torch.device("cpu")
        for item in inputs
        if isinstance(item, torch.Tensor)
    )


def get_sympy_Expr_dtype(val: sympy.Expr) -> torch.dtype:
    assert isinstance(val, sympy.Expr), (
        "only support sympy.Expr as input to get_sympy_Expr_dtype"
    )
    if val.is_integer:  # type: ignore[attr-defined]
        return torch.int64
    else:
        return torch.float64


@contextlib.contextmanager
def maybe_profile(should_profile: bool, *args: Any, **kwargs: Any) -> Iterator[Any]:
    if should_profile:
        with torch.profiler.profile(*args, **kwargs) as p:
            yield p
    else:
        yield


def parallel_num_threads() -> int:
    threads = config.cpp.threads
    if threads < 1:
        threads = torch.get_num_threads()
    return threads


@functools.cache
def get_backend_num_stages() -> int:
    from .runtime.triton_helpers import get_backend_options

    options = get_backend_options()
    return options.get("num_stages", 2 if torch.version.hip else 3)


@functools.cache
def get_device_tflops(dtype: torch.dtype) -> float:
    """
    We don't want to throw errors in this function. First check to see if the device is in device_info.py,
    then fall back to the inaccurate triton estimation.
    """
    ds_tops = datasheet_tops(dtype, is_tf32=torch.backends.cuda.matmul.allow_tf32)
    if ds_tops is not None:
        return ds_tops

    from triton.testing import get_max_simd_tflops, get_max_tensorcore_tflops

    SM80OrLater = torch.cuda.is_available() and torch.cuda.get_device_capability() >= (
        8,
        0,
    )

    assert dtype in (torch.float16, torch.bfloat16, torch.float32)

    if inspect.signature(get_max_simd_tflops).parameters.get("clock_rate"):
        # Triton API change in https://github.com/triton-lang/triton/pull/2293
        from torch._utils_internal import max_clock_rate

        sm_clock = max_clock_rate()
        if dtype in (torch.float16, torch.bfloat16) and SM80OrLater:
            return get_max_tensorcore_tflops(dtype, sm_clock)

        if torch.backends.cuda.matmul.allow_tf32:
            return get_max_tensorcore_tflops(torch.float32, sm_clock)
        else:
            return get_max_simd_tflops(torch.float32, sm_clock)
    else:
        if dtype in (torch.float16, torch.bfloat16) and SM80OrLater:
            return get_max_tensorcore_tflops(dtype)

        if torch.backends.cuda.matmul.allow_tf32:
            return get_max_tensorcore_tflops(torch.float32)
        else:
            return get_max_simd_tflops(torch.float32)


@functools.cache
def get_gpu_dram_gbps() -> int:
    from triton.testing import get_dram_gbps

    return get_dram_gbps()


def get_gpu_shared_memory() -> int:
    from triton.runtime import driver

    return driver.active.utils.get_device_properties(0).get("max_shared_mem", 0)


def is_welford_reduction(reduction_type: str) -> bool:
    return reduction_type.startswith("welford")


def reduction_num_outputs(reduction_type: str) -> int:
    if is_welford_reduction(reduction_type):
        return 3
    elif reduction_type == "online_softmax_reduce":
        return 2
    else:
        return 1


def is_linux() -> bool:
    return platform.system() == "Linux"


def is_windows() -> bool:
    return sys.platform == "win32"


def has_free_symbols(itr: Iterable[Any]) -> bool:
    return any(isinstance(x, sympy.Expr) and not x.is_number for x in itr)


def is_dynamic(*args: Any) -> bool:
    from . import ir

    for t in args:
        if isinstance(
            t, (ir.TensorBox, ir.StorageBox, ir.BaseView, ir.ComputedBuffer, ir.Buffer)
        ):
            if has_free_symbols(t.maybe_get_size() or ()) or has_free_symbols(
                t.maybe_get_stride() or ()
            ):
                return True
        elif not isinstance(t, ir.IRNode):
            continue
        else:
            raise TypeError(f"unexpected type for is_dynamic {type(t)}")

    return False


# Placeholder strings used in triton codegen.
class Placeholder(enum.Enum):
    # The placeholder for the actual name of a triton kernel.
    # e.g. for "def triton_" it would be "triton_"
    KERNEL_NAME = "KERNEL_NAME"

    # The descriptive name of the triton kernel; when unique_kernel_names = False, this
    # placeholder will be replaced with a string with more information.
    DESCRIPTIVE_NAME = "DESCRIPTIVE_NAME"


def pass_execution_and_save(
    func: Callable[..., Any], gm: GraphModule, inp: Sequence[Any], msg: str
) -> None:
    from .pattern_matcher import stable_topological_sort

    with tempfile.NamedTemporaryFile(
        mode="w",
        encoding="utf-8",
        delete=False,
    ) as f:
        before_io = io.StringIO()
        after_io = io.StringIO()
        ShapeProp(gm=gm, fake_mode=detect_fake_mode(inp)).propagate(*inp)
        print(f"Before:\n{gm.graph}", file=f)
        print(gm.graph, file=before_io)
        start_time = datetime.now()
        with GraphTransformObserver(gm, msg):
            func(gm.graph)
        time_elapsed = datetime.now() - start_time
        # recompile graph
        stable_topological_sort(gm.graph)
        gm.graph.lint()
        gm.recompile()

        print(f"After:\n{gm.graph}", file=f)
        print(gm.graph, file=after_io)
        t = before_io.getvalue() == after_io.getvalue()
        log.info(
            "%s, save before/after graph to %s, graph before/after are the same = %s, time elapsed = %s",
            msg,
            f.name,
            t,
            time_elapsed,
        )


def is_multi_outputs_template(input_buf: Optional[Union[Buffer, Operation]]) -> bool:
    """
    Check if input buffer is a multi-outputs template buffer
    """
    from . import ir

    return isinstance(input_buf, ir.CppTemplateBuffer) and isinstance(
        input_buf.layout, ir.MultiOutputLayout
    )


def is_output_of_multi_outputs_template(
    input_buf: Optional[Union[Buffer, Operation]],
) -> bool:
    """
    Check if input buffer is a output of multi-outputs template buffer
    """
    from . import ir

    return (
        isinstance(input_buf, ir.MultiOutput)
        and len(input_buf.inputs) == 1
        and is_multi_outputs_template(input_buf.inputs[0])  # type: ignore[arg-type]
    )


def is_collective(
    node: Optional[Union[Node, Operation]],
    op: Optional[torch._ops.OperatorBase] = None,
) -> bool:
    if node is None:
        return False

    from . import ir

    return (
        isinstance(node, ir._CollectiveKernel)
        and not isinstance(node, ir._WaitKernel)
        and (op is None or node.op_overload is op)
    ) or (
        # TODO: this is a temporary solution to ensure that we can identify torchrec's
        # communication ops. But in order to allow better communication and computation
        # overlap, torchrec's communication ops should be not used.
        type(node) == ir.FallbackKernel
        and (
            # NOTE: the `hasattr()` check is to bypass errors such as the following:
            # AttributeError: '_OpNamespace' 'torchrec' object has no attribute 'all_to_all_single'
            (
                hasattr(torch.ops.torchrec, "all_to_all_single")
                and node.op_overload == torch.ops.torchrec.all_to_all_single.default
            )
            or (
                hasattr(torch.ops.torchrec, "all_gather_into_tensor")
                and node.op_overload
                == torch.ops.torchrec.all_gather_into_tensor.default
            )
            or (
                hasattr(torch.ops.torchrec, "reduce_scatter_tensor")
                and node.op_overload == torch.ops.torchrec.reduce_scatter_tensor.default
            )
        )
    )


def is_wait(node: Optional[Union[IRNode, Operation]]) -> bool:
    from . import ir

    return type(node) == ir._WaitKernel


def contains_collective(snode: BaseSchedulerNode) -> bool:
    from torch._inductor.scheduler import GroupedSchedulerNode

    if isinstance(snode, GroupedSchedulerNode):
        return any(contains_collective(x) for x in snode.snodes)

    return is_collective(snode.node)


def contains_wait(snode: BaseSchedulerNode) -> bool:
    from torch._inductor.scheduler import GroupedSchedulerNode

    if isinstance(snode, GroupedSchedulerNode):
        return any(contains_wait(x) for x in snode.snodes)
    else:
        return is_wait(snode.node)


def is_fallback_op(
    node: Optional[Operation],
    op: Union[torch._ops.OpOverload, Collection[torch._ops.OpOverload]],
) -> bool:
    from . import ir

    if isinstance(op, torch._ops.OpOverload):
        op = [op]
    return isinstance(node, ir.FallbackKernel) and node.op_overload in op


def buf_name_to_fused_snode(
    buf_name: str, name_to_buf: dict[str, Any], name_to_fused_node: dict[str, Any]
) -> Any:
    return name_to_fused_node[name_to_buf[buf_name].defining_op.get_name()]


def find_recursive_deps_of_node(
    snode: BaseSchedulerNode,
    collected_node_set: MutableSet[BaseSchedulerNode],
    name_to_buf: dict[str, SchedulerBuffer],
    name_to_fused_node: dict[str, BaseSchedulerNode],
    criteria_cb: Callable[[Any], bool] = lambda snode: False,
) -> None:
    if criteria_cb(snode):
        return
    collected_node_set.add(snode)
    for dep in snode.unmet_dependencies:
        defining_op_for_dep = buf_name_to_fused_snode(
            dep.name, name_to_buf, name_to_fused_node
        )
        if defining_op_for_dep in collected_node_set:
            continue
        find_recursive_deps_of_node(
            defining_op_for_dep,
            collected_node_set,
            name_to_buf,
            name_to_fused_node,
            criteria_cb=criteria_cb,
        )


def find_recursive_users_of_node(
    snode: BaseSchedulerNode,
    collected_node_set: MutableSet[BaseSchedulerNode],
    name_to_buf: dict[str, SchedulerBuffer],
    name_to_fused_node: dict[str, BaseSchedulerNode],
    criteria_cb: Callable[[Any], bool] = lambda snode: False,
) -> None:
    if criteria_cb(snode):
        return
    collected_node_set.add(snode)
    for o in snode.get_outputs():
        for user in o.users:
            assert user.node is not None
            if user.node.get_name() == "OUTPUT":
                continue
            if user.node.get_name() not in name_to_fused_node:
                continue
            user_op = name_to_fused_node[user.node.get_name()]
            if user_op in collected_node_set:
                continue
            find_recursive_users_of_node(
                user_op,
                collected_node_set,
                name_to_buf,
                name_to_fused_node,
                criteria_cb=criteria_cb,
            )


def num_fw_fixed_arguments(dynamo_gm_num_inputs: int, aot_fw_gm_num_inputs: int) -> int:
    "Computes the number of inputs to the aot fw graph which have fixed addresses (params and buffers)"
    num_rng_seed_offset_inputs = (
        2 if torch._functorch.config.functionalize_rng_ops else 0
    )
    # AOT won't lift any parameters if we're inlining NN Modules
    # however desugaring subclasses will still add arguments
    # resulted in extra fixed inputs https://github.com/pytorch/pytorch/issues/130502
    return aot_fw_gm_num_inputs - dynamo_gm_num_inputs - num_rng_seed_offset_inputs


def count_tangents(fx_g: torch.fx.GraphModule) -> int:
    """
    Infers which inputs are static for a backwards graph
    """

    def is_saved_tensor(x: Node) -> bool:
        return (
            "tangents" not in x.name
            and "bwd_seed" not in x.name
            and "bwd_base_offset" not in x.name
            and "bwd_rng_state" not in x.name
        )

    arg_count = 0
    static_arg_idxs = []
    for n in fx_g.graph.nodes:
        if n.op == "placeholder":
            if is_saved_tensor(n):
                static_arg_idxs.append(arg_count)
            arg_count += 1

    assert static_arg_idxs == list(range(len(static_arg_idxs)))
    return len(static_arg_idxs)


@dataclasses.dataclass
class BoxedBool:
    value: bool

    def __bool__(self) -> bool:
        return self.value

    @staticmethod
    def disable(obj: Any) -> Union[BoxedBool, bool]:
        if isinstance(obj, BoxedBool):
            obj.value = False
            return obj
        return False


@contextlib.contextmanager
def collect_defined_kernels(kernel_list: list[str]) -> Iterator[None]:
    from .codegen.wrapper import PythonWrapperCodegen

    orig_define_kernel = PythonWrapperCodegen.define_kernel

    def define_kernel(
        self: PythonWrapperCodegen,
        kernel_name: str,
        kernel_code: str,
        metadata: Optional[str] = None,
        gpu: bool = True,
        cpp_definition: Optional[str] = None,
    ) -> Any:
        kernel_list.append(kernel_code)
        return orig_define_kernel(
            self, kernel_name, kernel_code, metadata, gpu, cpp_definition
        )

    with mock.patch.object(PythonWrapperCodegen, "define_kernel", define_kernel):
        yield


def get_cloned_parameter_buffer_name(name: str) -> str:
    return name + "__original__"


def is_gpu(device: Optional[str]) -> bool:
    return device in GPU_TYPES


def device_need_guard(device: str) -> bool:
    return device != "mps" and is_gpu(device)  # TODO: MPS does not expose streams now


def needs_fallback_due_to_atomic_add_limitations(dtype: torch.dtype) -> bool:
    # tl.atomic add has bfloat16 support in fbcode
    # but not in OSS https://github.com/pytorch/pytorch/issues/97016
    # we will fallback until the code is upstreamed to OSS
    if (
        config.is_fbcode()
        and dtype == torch.bfloat16
        and torch.cuda.is_available()
        and torch.cuda.get_device_capability() >= (9, 0)
        and config.bfloat16_atomic_adds_enabled
    ):
        return False
    else:
        return dtype in OrderedSet([torch.int64, torch.bool, torch.bfloat16])


def use_scatter_fallback(
    op_overload: torch._ops.OpOverload,
    reduction_type: Optional[str],
    self_dtype: torch.dtype,
    src_dtype: torch.dtype,
    src_device_type: str,
    src_is_tensor: bool,
) -> bool:
    if (
        op_overload.overloadpacket
        in (torch.ops.aten.scatter_reduce_, torch.ops.aten.scatter_reduce)
        and reduction_type is None
    ):
        return False

    reduce_ty = (
        "add" if op_overload.overloadpacket == torch.ops.aten.scatter_ else "sum"
    )

    return (
        reduction_type not in (None, reduce_ty)
        or (
            src_is_tensor
            and is_gpu(src_device_type)
            and needs_fallback_due_to_atomic_add_limitations(src_dtype)
        )
        or (
            op_overload.overloadpacket == torch.ops.aten.scatter_reduce_
            and reduction_type == "sum"
            and src_is_tensor
            and src_device_type == "cpu"
            and config.cpp.fallback_scatter_reduce_sum
            and (config.cpp.dynamic_threads or parallel_num_threads() != 1)
        )
        or (reduction_type == reduce_ty and self_dtype in (torch.bool, torch.int64))
        or torch.are_deterministic_algorithms_enabled()
    )


def dump_node_schedule(node_schedule: Sequence[BaseSchedulerNode]) -> None:
    """
    An API that can be used in pdb to dump a node_schedule.
    Right mainly dump the read/write dependencies but can add more as needed.
    """
    from torch._inductor.codegen.simd import DisableReduction, EnableReduction
    from torch._inductor.scheduler import SchedulerNode

    print(f"Node schedule with {len(node_schedule)} nodes")
    for idx, node in enumerate(node_schedule):
        print(f" {idx:3}:")
        if node is EnableReduction:
            print("enable reduction")
        elif node is DisableReduction:
            print("disable reduction")
        elif isinstance(node, SchedulerNode):
            is_red = node.is_reduction()
            print(f"{'red' if is_red else 'pw'} scheduler node")
            if is_red:
                assert node.node is not None
                print(f"original reduction hint {node.node.data.reduction_hint}")  # type: ignore[attr-defined]
            print("ReadDep:")
            for dep in node.read_writes.reads:
                print(dep)
            print("WriteDep:")
            for dep in node.read_writes.writes:
                print(dep)
        else:
            raise RuntimeError(f"Unrecognized node type: {type(node)}")


def tensor_is_aligned(tensor: torch.Tensor) -> bool:
    # See Note: [Input Alignment handling in Inductor]
    # Right now, we don't try to guard on the alignment of the storage offset.
    # When this comment was written, non-symbolic storage_offsets are not guarded on
    # but symbolic storage_offsets are. For consistency, we suppress guard creation
    # upon performing this check: that ensures that we don't add recompiles when we
    # add this logic.
    from torch.fx.experimental.symbolic_shapes import statically_known_true

    return statically_known_true(
        (tensor.storage_offset() * get_dtype_size(tensor.dtype)) % GPU_ALIGN_BYTES == 0
    )


def should_assume_input_aligned(example_input: torch.Tensor) -> bool:
    # See Note: [Input Alignment handling in Inductor]

    # right now, we only care about alignment for cuda tensors.
    if not is_gpu(example_input.device.type):
        return False
    return config.assume_aligned_inputs or tensor_is_aligned(example_input)


def maybe_get_suppress_shape_guards_ctx() -> contextlib.AbstractContextManager[None]:
    # Try to get TracingContext.try_get().fake_mode.shape_env.suppress_guards()
    # If it's not available, return a nullcontext.

    # If we're dealing with cudagraphs, we might not have a tracing_context
    tracing_context = torch._guards.TracingContext.try_get()
    if not tracing_context:
        return contextlib.nullcontext()

    # In standalone inductor compile mode, we might not have a shape_env attached to the fake mode
    if not tracing_context.fake_mode or not tracing_context.fake_mode.shape_env:
        return contextlib.nullcontext()
    shape_env = tracing_context.fake_mode.shape_env
    return shape_env.suppress_guards()


def run_and_get_cpp_code(
    fn: Callable[P, _T], *args: P.args, **kwargs: P.kwargs
) -> tuple[_T, str]:
    # We use the patch context manager instead of using it as a decorator.
    # In this way, we can ensure that the attribute is patched and unpatched correctly
    # even if this run_and_get_cpp_code function is called multiple times.
    with unittest.mock.patch.object(config, "debug", True):
        torch._dynamo.reset()
        import io
        import logging

        log_capture_string = io.StringIO()
        ch = logging.StreamHandler(log_capture_string)
        from torch._inductor.codecache import output_code_log

        output_code_log.addHandler(ch)
        prev_level = output_code_log.level
        output_code_log.setLevel(logging.DEBUG)
        result = fn(*args, **kwargs)
        s = log_capture_string.getvalue()
        output_code_log.setLevel(prev_level)
        output_code_log.removeHandler(ch)
    return result, s


def shape_env_from_inputs(inputs: Sequence[InputType]) -> Optional[ShapeEnv]:
    fake_mode = detect_fake_mode(inputs)

    # TODO(voz): It would be nice to enable this assert, but there are lots of tests that
    # pass in real inputs for now.
    # if len(inputs) > 0:
    # assert fake_mode is not None, breakpoint()

    if fake_mode is not None:
        return fake_mode.shape_env

    # When there are no tensor inputs, get shape_env from the first SymInt.
    for input in inputs:
        if isinstance(input, torch.SymInt):
            return input.node.shape_env

    # TODO(voz): Should we always have one anyway?
    return None


def align_inputs_from_check_idxs(
    model: Callable[[list[InputType]], _T],
    inputs_to_check: Sequence[int],
    mutated_input_idxs: OrderedSet[int],
) -> Callable[[list[InputType]], _T]:
    if len(inputs_to_check) == 0:
        return model

    def run(new_inputs: list[InputType]) -> Any:
        old_tensors, new_tensors = copy_misaligned_inputs(
            new_inputs, inputs_to_check, mutated_input_idxs
        )
        out = model(new_inputs)

        # If a mutated tensor was cloned to be aligned, we need to reflect back the mutation to the
        # original tensor.
        if len(old_tensors):
            torch._foreach_copy_(old_tensors, new_tensors)

        return out

    return run


def clone_preserve_strides(x: torch.Tensor) -> torch.Tensor:
    if 0 in x.size():
        # Short-circuits if the shape has no elements
        needed_size = 0
    else:
        needed_size = (
            sum((shape - 1) * stride for shape, stride in zip(x.size(), x.stride())) + 1
        )
    buffer = torch.as_strided(x, (needed_size,), (1,)).clone()
    return torch.as_strided(buffer, x.size(), x.stride())


def copy_misaligned_inputs(
    new_inputs: list[InputType],
    check_inputs_idxs: Sequence[int],
    return_pair_idxs: Optional[OrderedSet[int]] = None,
) -> tuple[list[torch.Tensor], list[torch.Tensor]]:
    """
    Clones misaligned tensors which we inferred were aligned. Returns a tuple of [old_tensors], [new_tensors] for every
    cloned tensor which is in `return_pair_idxs`.
    """

    old_tensors: list[torch.Tensor] = []
    new_tensors: list[torch.Tensor] = []

    # hoist above loop because this is on the hot path
    ret_pair_defined = return_pair_idxs is not None
    for i in check_inputs_idxs:
        _inp = new_inputs[i]
        assert isinstance(_inp, torch.Tensor), (
            f"Expected tensors only, but got: {type(_inp)}"
        )
        if _inp.data_ptr() % ALIGNMENT:
            new_inputs[i] = clone_preserve_strides(_inp)

            if ret_pair_defined and i in return_pair_idxs:  # type: ignore[operator]
                old_tensors.append(_inp)
                new_tensors.append(new_inputs[i])  # type: ignore[arg-type]

    return old_tensors, new_tensors


def remove_unaligned_input_idxs(
    inputs: Sequence[InputType],
    static_input_idxs: Sequence[int],
) -> Sequence[int]:
    """
    We require all inputs to be aligned, so introduce a copy for any
    that aren't.
    """
    aligned_static_input_idxs = []
    for idx in static_input_idxs:
        input = inputs[idx]
        if isinstance(input, torch.Tensor) and (input.data_ptr() % ALIGNMENT) == 0:
            aligned_static_input_idxs.append(idx)
    if len(aligned_static_input_idxs) != len(static_input_idxs):
        return aligned_static_input_idxs
    return static_input_idxs


def expr_fits_within_32bit(e: sympy.Expr) -> bool:
    from .virtualized import V

    int_max = torch.iinfo(torch.int32).max
    size_hint = V.graph.sizevars.size_hint
    has_hint = V.graph.sizevars.shape_env.has_hint

    # Allow for unhinted e as long as we can still statically prove
    # (e.g., via ValueRanges) that it is still in bounds
    if V.graph.sizevars.statically_known_true(e <= int_max):
        return True
    # Otherwise, the hint MUST exist and be in range
    return has_hint(e) and size_hint(e) <= int_max


def set_tracing_context_output_strides(
    example_inputs: Sequence[Any], compiled_graph: CompiledFxGraph
) -> None:
    # Return the output strides to the caller via TracingContext
    context = torch._guards.TracingContext.try_get()
    if context is not None and context.output_strides is not None:
        assert len(context.output_strides) == 0
        shape_env = shape_env_from_inputs(example_inputs)
        assert compiled_graph.output_strides is not None
        for exprs in compiled_graph.output_strides:
            if exprs is None:
                context.output_strides.append(None)
            else:
                fakify_first_call = False
                if ctx := torch._guards.TracingContext.try_get():
                    fakify_first_call = ctx.fakify_first_call

                def map_expr(e: Any) -> Union[float, int, SymInt, SymFloat, SymBool]:
                    if shape_env is None:
                        return int(e)
                    if fakify_first_call:
                        return shape_env.deserialize_symexpr(e)
                    return shape_env.evaluate_symexpr(e)

                context.output_strides.append(
                    tuple(map_expr(e) for e in exprs)  # type: ignore[misc]
                )


def should_use_remote_fx_graph_cache() -> bool:
    if config.fx_graph_remote_cache is not None:
        return config.fx_graph_remote_cache
    if not config.is_fbcode():
        return False

    if torch._utils_internal.is_fb_unit_test():
        return False

    try:
        from torch._inductor.fb.remote_cache import REMOTE_CACHE_VERSION
    except ModuleNotFoundError:
        return False

    return REMOTE_CACHE_VERSION >= torch._utils_internal.justknobs_getval_int(
        "pytorch/remote_cache:fx_graph_memcache_version"
    )


def normalize_name(name: str) -> str:
    return re.sub(r"[^a-zA-Z0-9_]", "_", name)


# correct cases where Triton types names don't match PyTorch
_triton_type_mapping = {
    "tl.bool": "tl.int1",
    "tl.float8_e4m3fn": "tl.float8e4nv",
    "tl.float8_e5m2": "tl.float8e5",
    "tl.float8_e4m3fnuz": "tl.float8e4b8",
    "tl.float8_e5m2fnuz": "tl.float8e5b16",
    # TODO: remove when support is added in triton
    # https://github.com/triton-lang/triton/issues/6054
    "tl.float8_e8m0fnu": "tl.uint8",
    "tl.float4_e2m1fn_x2": "tl.uint8",
}
_torch_triton_mapping = {v: k for k, v in _triton_type_mapping.items()}


_triton_type_re = re.compile(r"^.*[.]")


def triton_type(dtype: torch.dtype) -> str:
    """Convert torch.dtype to triton type"""
    triton_type_name = _triton_type_re.sub("tl.", str(dtype))
    return _triton_type_mapping.get(triton_type_name, triton_type_name)


def triton_type_to_torch(dtype: str) -> torch.dtype:
    adjusted_type = _torch_triton_mapping.get(dtype, dtype)
    type_name = adjusted_type.replace("tl.", "")
    out_dtype = getattr(torch, type_name)
    assert isinstance(out_dtype, torch.dtype)
    return out_dtype


def is_same_tensor(data: torch.Tensor, value: torch.Tensor) -> bool:
    return (
        not data.is_mkldnn
        and data.size() == value.size()
        and data.stride() == value.stride()
        and data.dtype == value.dtype
        and data.device == value.device
        and data.untyped_storage().data_ptr() == value.untyped_storage().data_ptr()
        and data.storage_offset() == value.storage_offset()
    )


def is_same_mkldnn_tensor(data: torch.Tensor, value: torch.Tensor) -> bool:
    return (
        data.is_mkldnn
        and data.size() == value.size()
        and data.dtype == value.dtype
        and data.device == value.device
        and torch.ops.mkldnn.data_ptr(data) == torch.ops.mkldnn.data_ptr(value)
    )


@functools.cache
def boolean_ops() -> tuple[str, ...]:
    return (
        "isinf",
        "isnan",
        "logical_not",
        "logical_and",
        "signbit",
        "and_",
        "le",
        "lt",
        "ge",
        "gt",
        "eq",
        "ne",
        "or_",  # TODO should remove this op
        "xor",
    )


@dataclasses.dataclass
class OpDtypeRule:
    type_promotion_kind: ELEMENTWISE_TYPE_PROMOTION_KIND
    override_return_dtype: Optional[torch.dtype]


op_dtype_propagation_rules: dict[str, OpDtypeRule] = {}


def register_op_dtype_propagation_rules(
    name: str,
    type_promotion_kind: ELEMENTWISE_TYPE_PROMOTION_KIND,
    override_return_dtype: Optional[torch.dtype],
) -> None:
    op_dtype_propagation_rules[name] = OpDtypeRule(
        type_promotion_kind, override_return_dtype
    )


op_requires_libdevice_fp64: OrderedSet[str] = OrderedSet()


def register_op_requires_libdevice_fp64(name: str) -> None:
    op_requires_libdevice_fp64.add(name)


def get_current_backend() -> str:
    from torch._inductor.virtualized import V

    device_str = V.graph.get_current_device_or_throw().type
    if device_str == "cpu":
        return config.cpu_backend
    elif device_str == "mps":
        return "mps"
    else:
        return config.cuda_backend


def upcast_compute_type(dtype: torch.dtype) -> torch.dtype:
    """Maybe upcast [b]float16 to float32"""
    if (
        dtype in (torch.float16, torch.bfloat16)
        and config.triton.codegen_upcast_to_fp32
        and get_current_backend() == "triton"
    ):
        return torch.float32
    return dtype


KeyType = TypeVar("KeyType")
ValType = TypeVar("ValType")


class ScopedDict(MutableMapping[KeyType, ValType]):
    """
    A dictionary-like object that allows for scoped updates. It maintains
    an original dictionary and a set of new items that can override
    the original items within the scope.  The original dictionary is
    unmodified.
    """

    def __init__(self, original_dict: Mapping[KeyType, ValType]):
        self.original_dict = original_dict
        self.new_items: dict[KeyType, ValType] = {}

    def __getitem__(self, key: KeyType) -> ValType:
        if key in self.new_items:
            return self.new_items[key]
        return self.original_dict[key]

    def __setitem__(self, key: KeyType, value: ValType) -> None:
        self.new_items[key] = value

    def __contains__(self, key: object) -> bool:
        return key in self.new_items or key in self.original_dict

    def get(self, key: KeyType, default: Optional[ValType] = None) -> Optional[ValType]:  # type: ignore[override]
        if key in self.new_items:
            return self.new_items[key]
        return self.original_dict.get(key, default)

    def __len__(self) -> int:
        n = len(self.original_dict)
        for k in self.new_items:
            if k not in self.original_dict:
                n += 1
        return n

    def __iter__(self) -> Iterator[KeyType]:
        yield from self.original_dict
        for k in self.new_items:
            if k not in self.original_dict:
                yield k

    def __bool__(self) -> bool:
        return bool(self.original_dict or self.new_items)

    def __delitem__(self, key: KeyType) -> None:
        raise NotImplementedError


@dataclass_transform(frozen_default=True)
def ir_dataclass(cls: Optional[type[Any]] = None, /, *, frozen: bool = True) -> Any:
    def wrap(cls: _T) -> _T:
        if sys.version_info >= (3, 10):
            return dataclasses.dataclass(cls, kw_only=True, frozen=frozen)  # type: ignore[call-overload]
        else:
            # Polyfill for python=3.9. kw_only simply introduces an extra check
            # that only kwargs are used (and is not available on 3.9)
            return dataclasses.dataclass(cls, frozen=frozen)

    if cls is None:
        return wrap
    return wrap(cls)


def get_donated_idxs() -> Optional[list[int]]:
    tracing_context = torch._guards.TracingContext.try_get()
    if tracing_context is not None and tracing_context.fw_metadata:
        return tracing_context.fw_metadata.bw_donated_idxs
    return None


class TritonAttrsDescriptorVersion(enum.Enum):
    V0_NO_TRITON = 0
    V1_COMPILER = 1  # triton.compiler.compiler.AttrsDescriptor
    V2_BACKENDS = 2  # triton.backends.compiler.AttrsDescriptor
    V3_BACKENDS_TUPLE = (
        3  # triton.backends.compiler.AttrsDescriptor, but with tuple support
    )
    V4_DICT = 4  # a raw dict


@functools.cache
def get_triton_attrs_descriptor_version() -> TritonAttrsDescriptorVersion:
    if importlib.util.find_spec("triton") is None:
        return TritonAttrsDescriptorVersion.V0_NO_TRITON

    import triton.backends.compiler
    import triton.compiler.compiler

    if hasattr(triton.backends.compiler, "AttrsDescriptor"):
        # Triton 3.2.0
        # AttrsDescriptor was moved from triton.compiler.compiler to triton.backends.compiler.
        # AttrsDescriptor and its serialization format were also changed.

        # TODO: implement V3_BACKENDS_TUPLE
        # On Dec 9, 2024, tuple support (triton #5220) was implemented and breaks handling.
        # We don't have a way to detect this (and haven't implemented this version)
        return TritonAttrsDescriptorVersion.V2_BACKENDS
    elif hasattr(triton.compiler.compiler, "AttrsDescriptor"):
        # Triton 3.0.0
        return TritonAttrsDescriptorVersion.V1_COMPILER
    else:
        # After Jan 1, 2025
        # AttrsDescriptor was removed and replaced with a raw dict.
        return TritonAttrsDescriptorVersion.V4_DICT


def triton_version_uses_attrs_dict() -> bool:
    return get_triton_attrs_descriptor_version() == TritonAttrsDescriptorVersion.V4_DICT


def is_cudagraph_unsafe_op(node: Operation) -> bool:
    """
    Returns True if the node is an op that is not cudagraphable.
    Usually only custom ops have this tag.
    """
    from . import ir

    if not isinstance(node, ir.FallbackKernel):
        return False

    if (
        isinstance(node.op_overload, torch._ops.OpOverload)
        and torch._C.Tag.cudagraph_unsafe in node.op_overload.tags  # type: ignore[attr-defined]
    ):
        return True

    return False


def get_ld_library_path() -> str:
    path = os.environ.get("LD_LIBRARY_PATH", "")
    if config.is_fbcode():
        from libfb.py.parutil import get_runtime_path

        runtime_path = get_runtime_path()
        if runtime_path:
            lib_path = os.path.join(runtime_path, "runtime", "lib")
            path = os.pathsep.join([lib_path, path]) if path else lib_path

    return path


def is_codegen_graph_partition_subgraph(wrapper: PythonWrapperCodegen) -> bool:
    from torch._inductor.codegen.wrapper import SubgraphPythonWrapperCodegen

    return (
        isinstance(wrapper, SubgraphPythonWrapperCodegen)
        and wrapper.partition_signatures is not None
    )


def dtype_from_size(size: int) -> torch.dtype:
    from .virtualized import V

    if V.graph.sizevars.statically_known_lt(
        size, 2**31
    ) and V.graph.sizevars.statically_known_geq(size, -(2**31)):
        return torch.int32
    else:
        return torch.int64


SUPPORTED_MKLDNN_DEVICES = ("cpu", "xpu")


def is_mkldnn_bf16_supported(device_type: str) -> bool:
    """
    Returns True if the device supports MKL-DNN BF16.
    """
    if device_type == "cpu":
        return torch.ops.mkldnn._is_mkldnn_bf16_supported()
    elif "xpu" in device_type:
        # match "xpu", "xpu:0", "xpu:1", etc.
        return True
    return False


def is_mkldnn_fp16_supported(device_type: str) -> bool:
    """
    Returns True if the device supports MKL-DNN FP16.
    """
    if device_type == "cpu":
        return torch.ops.mkldnn._is_mkldnn_fp16_supported()
    elif "xpu" in device_type:
        # match "xpu", "xpu:0", "xpu:1", etc.
        return True
    return False


def tabulate_2d(elements: Sequence[Sequence[T]], headers: Sequence[T]) -> str:
    widths = [len(str(e)) for e in headers]
    for row in elements:
        assert len(row) == len(headers)
        for i, e in enumerate(row):
            widths[i] = max(widths[i], len(str(e)))
    lines = []
<<<<<<< HEAD
    lines.append("|".join(f" {str(h).ljust(w)} " for h, w in zip(headers, widths)))
=======
    # Need nested {} for string formatting; ignore SET_LINTER here
    lines.append("|".join(f" {h:{w}} " for h, w in zip(headers, widths)))  # noqa: set_linter
>>>>>>> ee97dbf2
    #              widths          whitespace      horizontal separators
    total_width = sum(widths) + (len(widths) * 2) + (len(widths) - 1)
    lines.append("-" * total_width)
    for row in elements:
<<<<<<< HEAD
        lines.append("|".join(f" {str(e).ljust(w)} " for e, w in zip(row, widths)))
=======
        lines.append("|".join(f" {e:{w}} " for e, w in zip(row, widths)))  # noqa: set_linter
>>>>>>> ee97dbf2
    return "\n".join(lines)


def zip_dicts(
    dict1: Mapping[KeyType, ValType],
    dict2: Mapping[KeyType, ValType],
    d1_default: ValType | None = None,
    d2_default: ValType | None = None,
) -> Generator[tuple[KeyType, ValType | None, ValType | None], None, None]:
    """
    Zip two dictionaries together, replacing missing keys with default values.

    Args:
        dict1 (dict): The first dictionary.
        dict2 (dict): The second dictionary.
        d1_default (Any): the default value for the first dictionary
        d2_default (Any): the default value for the second dictionary

    Yields:
        tuple: A tuple containing the key, the value from dict1 (or d1_default if missing),
               and the value from dict2 (or d2_default if missing).
    """
    # Find the union of all keys
    all_keys = OrderedSet(dict1.keys()) | OrderedSet(dict2.keys())

    # Iterate over all keys
    for key in all_keys:
        # Get the values from both dictionaries, or default if missing
        value1 = dict1.get(key)
        value2 = dict2.get(key)

        yield (
            key,
            value1 if value1 is not None else d1_default,
            value2 if value2 is not None else d2_default,
        )


def maybe_aoti_standalone_config(config_patches: dict[str, Any]) -> dict[str, Any]:
    """
    Ensures the configuration is internally consistent for standalone AOTInductor.

    If `aot_inductor.compile_standalone` is set to True in the provided
    `config_patches` (or falls back to the global config), this function ensures
    that the following configs are also enabled:
        - `aot_inductor.package_cpp_only`

    Args:
        config_patches (dict[str, Any]): A dictionary of user-provided config
            overrides for AOTInductor compilation.

    Returns:
        dict[str, Any]: The possibly-updated `config_patches` dictionary.
    """
    compile_standalone = config_patches.get(
        "aot_inductor.compile_standalone", config.aot_inductor.compile_standalone
    )
    if compile_standalone:
        package_cpp_only = config_patches.get(
            "aot_inductor.package_cpp_only", config.aot_inductor.package_cpp_only
        )
        if package_cpp_only is None:
            config_patches = {**config_patches, "aot_inductor.package_cpp_only": True}
        elif not package_cpp_only:
            raise RuntimeError(
                "compile_standalone=True requires package_cpp_only=True. "
                "Please set aot_inductor.package_cpp_only=True in your inductor config."
            )
    return config_patches


def is_valid_aoti_model_name() -> bool:
    """
    Validates if a model name is suitable for use in code generation.

    """
    from torch._inductor import config

    model_name = config.aot_inductor.model_name_for_generated_files

    if model_name is None:
        return True

    if not isinstance(model_name, str):
        raise ValueError("Invalid AOTI model name: Model name must be a string")

    if model_name == "":
        return True

    # Can only contain alphanumeric characters and underscores
    if not re.match(r"^[a-zA-Z_][a-zA-Z0-9_]*$", model_name):
        raise ValueError(
            "Invalid AOTI model name: Model name can only contain letters, numbers, and underscores"
        )

    return True


def aoti_model_name_from_config() -> str:
    from torch._inductor import config

    model_name = config.aot_inductor.model_name_for_generated_files
    model_name = "aoti_model" if model_name is None else model_name
    return model_name<|MERGE_RESOLUTION|>--- conflicted
+++ resolved
@@ -3244,21 +3244,13 @@
         for i, e in enumerate(row):
             widths[i] = max(widths[i], len(str(e)))
     lines = []
-<<<<<<< HEAD
-    lines.append("|".join(f" {str(h).ljust(w)} " for h, w in zip(headers, widths)))
-=======
     # Need nested {} for string formatting; ignore SET_LINTER here
     lines.append("|".join(f" {h:{w}} " for h, w in zip(headers, widths)))  # noqa: set_linter
->>>>>>> ee97dbf2
     #              widths          whitespace      horizontal separators
     total_width = sum(widths) + (len(widths) * 2) + (len(widths) - 1)
     lines.append("-" * total_width)
     for row in elements:
-<<<<<<< HEAD
-        lines.append("|".join(f" {str(e).ljust(w)} " for e, w in zip(row, widths)))
-=======
         lines.append("|".join(f" {e:{w}} " for e, w in zip(row, widths)))  # noqa: set_linter
->>>>>>> ee97dbf2
     return "\n".join(lines)
 
 
