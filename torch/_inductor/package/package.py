import io
import json
import logging
import os
import shlex
import subprocess
import tempfile
import zipfile
from pathlib import Path
from typing import Any, IO, Optional, Union
from typing_extensions import Self

import torch
import torch._inductor
import torch.utils._pytree as pytree
from torch._inductor import exc
from torch._inductor.cpp_builder import BuildOptionsBase, CppBuilder
from torch.export._tree_utils import reorder_kwargs
from torch.types import FileLike

from .pt2_archive_constants import AOTINDUCTOR_DIR, ARCHIVE_VERSION


log = logging.getLogger(__name__)


class PT2ArchiveWriter:
    def __init__(self, archive_path: FileLike) -> None:
        self.archive_path: FileLike = archive_path
        self.archive_file: Optional[zipfile.ZipFile] = None

    def __enter__(self) -> Self:
        assert self.archive_file is None
        self.archive_file = zipfile.ZipFile(
            self.archive_path, "w", compression=zipfile.ZIP_STORED
        )
        self.writestr("version", str(ARCHIVE_VERSION))
        self.writestr("archive_format", "pt2")
        return self

    def __exit__(self, *args) -> None:  # type: ignore[no-untyped-def]
        assert self.archive_file is not None
        self.archive_file.close()
        self.archive_file = None
        return None

    def writestr(self, name: str, data: Union[bytes, str]) -> None:
        assert self.archive_file is not None
        self.archive_file.writestr(name, data)

    def write_file(self, name: str, file_path: str) -> None:
        """
        Copy a file into the archive.
        name: The destination file inside the archive.
        file_path: The source file on disk.
        """
        assert Path(file_path).is_file(), f"{file_path} is not a valid file path"
        assert self.archive_file is not None
        self.archive_file.write(file_path, arcname=name)


class PT2ArchiveReader:
    def __init__(self, archive_path: str) -> None:
        self.archive_path: str = archive_path
        self.archive_file: Optional[zipfile.ZipFile] = None

    def __enter__(self) -> Self:
        self.archive_file = zipfile.ZipFile(
            self.archive_path, "r", compression=zipfile.ZIP_STORED
        )
        return self

    def __exit__(self, *args) -> None:  # type: ignore[no-untyped-def]
        if self.archive_file is not None:
            self.archive_file.close()
        return None

    def read(self, name: str) -> bytes:
        assert self.archive_file is not None
        return self.archive_file.read(name)

    def extract_to_path(self, member: str, path: str) -> str:
        assert self.archive_file is not None
        return self.archive_file.extract(member, path)

    def extractall(self, path: str) -> None:
        assert self.archive_file is not None
        self.archive_file.extractall(path)

    def get_file_names(self) -> list[str]:
        assert self.archive_file is not None
        return self.archive_file.namelist()


def _run_command_and_check(cmd: str) -> None:
    cmd = shlex.split(cmd)
    try:
        subprocess.run(cmd, check=True)
    except subprocess.CalledProcessError as e:
        raise exc.CppCompileError(cmd, e.output) from e


def compile_so(aoti_dir: str, aoti_files: list[str], so_path: str) -> str:
    def get_aoti_file_with_suffix(suffix: str) -> str:
        for file in aoti_files:
            if file.endswith(suffix):
                return file
        raise RuntimeError(f"Unable to find file with suffix {suffix}")

    # Compile all the files into a .so
    cpp_file = os.path.join(aoti_dir, get_aoti_file_with_suffix(".cpp"))
    consts_o = os.path.join(aoti_dir, get_aoti_file_with_suffix(".o"))

    file_name = os.path.splitext(cpp_file)[0]

    # Parse compile flags and build the .o file
    with open(file_name + "_compile_flags.json") as f:
        compile_flags = json.load(f)

    compile_options = BuildOptionsBase(**compile_flags)
    object_builder = CppBuilder(
        name=file_name,
        sources=cpp_file,
        BuildOption=compile_options,
    )
    compile_cmd = object_builder.get_command_line()
    output_o = object_builder.get_target_file_path()

    _run_command_and_check(compile_cmd)

    # Parse linker flags and build the .so file
    with open(file_name + "_linker_flags.json") as f:
        linker_flags = json.load(f)

    linker_options = BuildOptionsBase(**linker_flags)
    so_builder = CppBuilder(
        name=os.path.split(so_path)[-1],
        sources=[output_o, consts_o],
        BuildOption=linker_options,
        output_dir=so_path,
    )
    link_cmd = so_builder.get_command_line()
    output_so = so_builder.get_target_file_path()

    _run_command_and_check(link_cmd)

    # mmapped weights
    serialized_weights_filename = file_name + "_serialized_weights.bin"
    if serialized_weights_filename in aoti_files:
        with open(serialized_weights_filename, "rb") as f_weights:
            serialized_weights = f_weights.read()

        with open(output_so, "a+b") as f_so:
            so_size = f_so.tell()
            # Page align the weights
            f_so.write(b" " * (16384 - so_size % 16384))
            f_so.write(serialized_weights)

    return output_so


def package_aoti(
    archive_file: FileLike,
    aoti_files: Union[list[str], dict[str, list[str]]],
) -> FileLike:
    """
    Saves the AOTInductor generated files to the PT2Archive format.

    Args:
        archive_file: The file name to save the package to.
        aoti_files: This can either be a singular path to a directory containing
        the AOTInductor files, or a dictionary mapping the model name to the
        path to its AOTInductor generated files.
    """
    if isinstance(aoti_files, list):
        aoti_files = {"model": aoti_files}

    assert isinstance(aoti_files, dict), (
        "Please pass a list of AOTI generated files to be packaged or "
        "a dictionary mapping model names to their list of AOTI generated "
        "files. You can get this list of files through calling "
        "`torch._inductor.aot_compile(..., options={aot_inductor.package=True})`"
    )
<<<<<<< HEAD
    assert isinstance(archive_file, io.BytesIO) or (
        isinstance(archive_file, str) and archive_file.endswith(".pt2")
    ), (
        f"Expect archive file to be a file ending in .pt2, or is a buffer. Instead got {archive_file}"
    )
=======
    assert (
        isinstance(archive_file, (io.IOBase, IO))
        and archive_file.writable()
        and archive_file.seekable()
    ) or (
        isinstance(archive_file, (str, os.PathLike))
        and os.fspath(archive_file).endswith(".pt2")
    ), f"Expect archive file to be a file ending in .pt2, or is a buffer. Instead got {archive_file}"
>>>>>>> d48eb58d

    # Save using the PT2 packaging format
    # (https://docs.google.com/document/d/1jLPp8MN8Whs0-VW9PmJ93Yg02W85tpujvHrTa1pc5x8/edit#heading=h.v2y2jgnwc56a)

    with PT2ArchiveWriter(archive_file) as archive_writer:
        for model_name, files in aoti_files.items():
            num_so_files = 0
            num_cpp_files = 0

            for file in files:
                if file == "":
                    continue

                if file.endswith(".so"):
                    num_so_files += 1
                    if num_so_files > 1:
                        raise RuntimeError(
                            f"Multiple .so files found in {files}. "
                            "You might need to clear your cache "
                            "directory before calling aoti_compile again."
                        )
                if file.endswith(".cpp"):
                    num_cpp_files += 1
                    if num_so_files > 1:
                        raise RuntimeError(
                            f"Multiple .cpp files found in {files}. "
                            "You might need to clear your cache "
                            "directory before calling aoti_compile again."
                        )

                filename = os.path.basename(file)
                new_filepath = os.path.join(AOTINDUCTOR_DIR, model_name, filename)
                log.debug(
                    "Saving AOTI generated file %s to archive in %s", file, new_filepath
                )
                archive_writer.write_file(
                    str(new_filepath),
                    file,
                )

    if isinstance(archive_file, (io.IOBase, IO)):
        archive_file.seek(0)
    return archive_file


class AOTICompiledModel:
    """
    Callable AOT Inductor loaded model from a .pt2
    """

    def __init__(self, loader: torch._C._aoti.AOTIModelPackageLoader) -> None:
        self.loader = loader

    def __call__(self, *args, **kwargs):  # type: ignore[no-untyped-def]
        call_spec = self.loader.get_call_spec()  # type: ignore[attr-defined]
        in_spec = pytree.treespec_loads(call_spec[0])
        out_spec = pytree.treespec_loads(call_spec[1])
        flat_inputs = pytree.tree_flatten((args, reorder_kwargs(kwargs, in_spec)))[0]
        flat_inputs = [x for x in flat_inputs if isinstance(x, torch.Tensor)]
        flat_outputs = self.loader.boxed_run(flat_inputs)  # type: ignore[attr-defined]
        return pytree.tree_unflatten(flat_outputs, out_spec)

    def get_metadata(self) -> dict[str, str]:
        return self.loader.get_metadata()  # type: ignore[attr-defined]

    def load_constants(
        self,
        constants_map: dict[str, torch.Tensor],
        *,
        check_full_update: bool,
    ) -> None:
        """
        Given a mapping of constant fqns to tensors, load the constants into the model.
        You can use ``get_constant_fqns`` to get the list of constant fqns that
        are needed in the compiled model.

        Args:
            constants_map: A mapping of constant fqns to tensors.
            check_full_update: Whether to add check to see if all the constants
            are updated and have values.
        """
        self.loader.load_constants(constants_map, False, check_full_update)  # type: ignore[attr-defined]

    def get_constant_fqns(self) -> list[str]:
        return self.loader.get_constant_fqns()  # type: ignore[attr-defined]

    def __deepcopy__(self, memo: Optional[dict[Any, Any]]) -> "AOTICompiledModel":
        log.warning(
            "AOTICompiledModel deepcopy warning: AOTICompiledModel.loader is not deepcopied."
        )
        return AOTICompiledModel(self.loader)  # type: ignore[attr-defined]


<<<<<<< HEAD
def load_package(
    path: Union[str, io.BytesIO], model_name: str = "model"
) -> AOTICompiledModel:  # type: ignore[type-arg]
    assert isinstance(path, io.BytesIO) or (
        isinstance(path, str) and path.endswith(".pt2")
    ), (
        f"Unable to load package. Path must be a buffer or a file ending in .pt2. Instead got {path}"
    )
=======
def load_package(path: FileLike, model_name: str = "model") -> AOTICompiledModel:  # type: ignore[type-arg]
    assert (
        isinstance(path, (io.IOBase, IO)) and path.readable() and path.seekable()
    ) or (
        isinstance(path, (str, os.PathLike)) and os.fspath(path).endswith(".pt2")
    ), f"Unable to load package. Path must be a buffer or a file ending in .pt2. Instead got {path}"
>>>>>>> d48eb58d

    if isinstance(path, (io.IOBase, IO)):
        with tempfile.NamedTemporaryFile(suffix=".pt2") as f:
            # TODO(angelayi): We shouldn't need to do this -- miniz should
            # handle reading the buffer. This is just a temporary workaround
            f.write(path.read())
            path.seek(0)
            log.debug("Writing buffer to tmp file located at %s.", f.name)
            loader = torch._C._aoti.AOTIModelPackageLoader(f.name, model_name)  # type: ignore[call-arg]
            return AOTICompiledModel(loader)

    path = os.fspath(path)  # AOTIModelPackageLoader expects (str, str)
    loader = torch._C._aoti.AOTIModelPackageLoader(path, model_name)  # type: ignore[call-arg]
    return AOTICompiledModel(loader)<|MERGE_RESOLUTION|>--- conflicted
+++ resolved
@@ -181,13 +181,6 @@
         "files. You can get this list of files through calling "
         "`torch._inductor.aot_compile(..., options={aot_inductor.package=True})`"
     )
-<<<<<<< HEAD
-    assert isinstance(archive_file, io.BytesIO) or (
-        isinstance(archive_file, str) and archive_file.endswith(".pt2")
-    ), (
-        f"Expect archive file to be a file ending in .pt2, or is a buffer. Instead got {archive_file}"
-    )
-=======
     assert (
         isinstance(archive_file, (io.IOBase, IO))
         and archive_file.writable()
@@ -195,8 +188,9 @@
     ) or (
         isinstance(archive_file, (str, os.PathLike))
         and os.fspath(archive_file).endswith(".pt2")
-    ), f"Expect archive file to be a file ending in .pt2, or is a buffer. Instead got {archive_file}"
->>>>>>> d48eb58d
+    ), (
+        f"Expect archive file to be a file ending in .pt2, or is a buffer. Instead got {archive_file}"
+    )
 
     # Save using the PT2 packaging format
     # (https://docs.google.com/document/d/1jLPp8MN8Whs0-VW9PmJ93Yg02W85tpujvHrTa1pc5x8/edit#heading=h.v2y2jgnwc56a)
@@ -290,23 +284,12 @@
         return AOTICompiledModel(self.loader)  # type: ignore[attr-defined]
 
 
-<<<<<<< HEAD
-def load_package(
-    path: Union[str, io.BytesIO], model_name: str = "model"
-) -> AOTICompiledModel:  # type: ignore[type-arg]
-    assert isinstance(path, io.BytesIO) or (
-        isinstance(path, str) and path.endswith(".pt2")
-    ), (
-        f"Unable to load package. Path must be a buffer or a file ending in .pt2. Instead got {path}"
-    )
-=======
 def load_package(path: FileLike, model_name: str = "model") -> AOTICompiledModel:  # type: ignore[type-arg]
     assert (
         isinstance(path, (io.IOBase, IO)) and path.readable() and path.seekable()
-    ) or (
-        isinstance(path, (str, os.PathLike)) and os.fspath(path).endswith(".pt2")
-    ), f"Unable to load package. Path must be a buffer or a file ending in .pt2. Instead got {path}"
->>>>>>> d48eb58d
+    ) or (isinstance(path, (str, os.PathLike)) and os.fspath(path).endswith(".pt2")), (
+        f"Unable to load package. Path must be a buffer or a file ending in .pt2. Instead got {path}"
+    )
 
     if isinstance(path, (io.IOBase, IO)):
         with tempfile.NamedTemporaryFile(suffix=".pt2") as f:
