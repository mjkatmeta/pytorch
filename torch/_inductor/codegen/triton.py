# mypy: allow-untyped-defs
from __future__ import annotations

import collections
import contextlib
import dataclasses
import functools
import itertools
import logging
import math
import os
import textwrap
from collections.abc import Iterable, Sequence
from functools import lru_cache
from typing import Any, Callable, cast, Optional, TYPE_CHECKING, Union

import sympy
from sympy.printing.precedence import PRECEDENCE

import torch
import torch._logging
import torch.utils._pytree as pytree
from torch._dynamo.device_interface import get_interface_for_device
from torch._dynamo.utils import identity, preserve_rng_state
from torch._prims_common import is_integer_dtype
from torch.utils._ordered_set import OrderedSet
from torch.utils._sympy.functions import CeilDiv, FloorDiv, ModularIndexing
from torch.utils._triton import has_triton_package

from ...utils._sympy.symbol import free_symbol_is_type, prefix_str, symbol_is_type, SymT
from ...utils._sympy.value_ranges import ValueRanges
from .. import config, ir, metrics
from ..codecache import code_hash, get_path, PyCodeCache
from ..runtime.benchmarking import benchmarker
from ..runtime.hints import (
    AutotuneHint,
    DeviceProperties,
    TRITON_MAX_BLOCK,
    TRITON_MAX_RSPLIT,
)
from ..runtime.runtime_utils import get_max_y_grid, next_power_of_2
from ..runtime.triton_heuristics import (
    cooperative_reduction_grid,
    grid as default_grid_fn,
)
from ..scheduler import BaseSchedulerNode, FusedSchedulerNode, Scheduler, SchedulerNode
from ..utils import (
    cache_on_self,
    DelayReplaceLine,
    get_bounds_index_expr,
    get_fused_kernel_name,
    get_kernel_metadata,
    is_welford_reduction,
    Placeholder,
    prefix_is_reduction,
    sympy_dot,
    sympy_product,
    sympy_subs,
    triton_type,
    triton_version_uses_attrs_dict,
    upcast_compute_type,
)
from ..virtualized import _ops as ops, OpsHandler, ReductionType, StoreMode, V
from ..wrapper_benchmark import get_kernel_category_by_source_code
from .block_analysis import BlockPatternMatcher
from .common import (
    ArgName,
    BackendFeature,
    ConstexprArg,
    CSE,
    CSEVariable,
    DeferredLine,
    IndentedBuffer,
    InplacedBuffer,
    OpOverrides,
    PythonPrinter,
    RemovedArg,
    SizeArg,
    TensorArg,
    WorkspaceArg,
    WorkspaceZeroMode,
)
from .simd import (
    constant_repr,
    IterationRanges,
    IterationRangesEntry,
    IterationRangesRoot,
    pexpr,
    SIMDKernel,
    SIMDScheduling,
)
from .triton_utils import (
    config_of,
    equal_1_arg_indices,
    non_constexpr_signature,
    should_unwrap_unspec_arg,
    signature_to_meta,
)


if TYPE_CHECKING:
    from types import ModuleType
    from typing import TypeVar

    from ..ir import IRNode
    from .simd_kernel_features import SIMDKernelFeatures

    _T = TypeVar("_T")

log = logging.getLogger(__name__)
perf_hint_log = torch._logging.getArtifactLogger(__name__, "perf_hints")
schedule_log = torch._logging.getArtifactLogger(__name__, "schedule")
fusion_log = torch._logging.getArtifactLogger(__name__, "fusion")


class OpDtypeSupport:
    """
    Some Triton ops such as libdevice and tl.math only support float32 and float64.
    This class records which dtypes are supported by specific IR ops.
    """

    supported_dtypes: dict[str, OrderedSet[torch.dtype]] = {}
    convert_outputs: dict[str, bool] = {}

    @classmethod
    def register_upcast(cls, func: Callable[..., str], convert_output: bool) -> None:
        op_name = func.__name__
        cls.supported_dtypes[op_name] = OrderedSet([torch.float32, torch.float64])
        cls.convert_outputs[op_name] = convert_output


@lru_cache(None)
def gen_attr_descriptor_import() -> str:
    """
    import AttrsDescriptor if the triton version is new enough to have this
    class defined.
    """
    if not has_triton_package():
        return ""

    import triton.compiler.compiler

    # Note: this works because triton.compiler.compiler imports AttrsDescriptor from triton.backends.compiler
    # When support for the legacy AttrsDescriptor is removed then this import path should be changed.
    if hasattr(triton.compiler.compiler, "AttrsDescriptor"):
        return "from triton.compiler.compiler import AttrsDescriptor"
    else:
        return ""


@lru_cache(None)
def gen_common_triton_imports() -> str:
    imports = IndentedBuffer()
    imports.splice(
        """
        import triton
        import triton.language as tl
        """
    )
    if attr_desc := gen_attr_descriptor_import():
        imports.writeline(attr_desc)

    imports.splice(
        """
        from torch._inductor.runtime import triton_helpers, triton_heuristics
        from torch._inductor.runtime.triton_helpers import libdevice, math as tl_math
        from torch._inductor.runtime.hints import AutotuneHint, ReductionHint, TileHint, DeviceProperties
        """
    )
    return imports.getvalue()


class TritonSymbols:
    """
    Stores sympy.Symbol instances and constants associated with triton codegen.
    """

    reduction_types = OrderedSet([SymT.R0_INDEX, SymT.R1_INDEX])
    block_types = OrderedSet([SymT.XBLOCK, SymT.YBLOCK, SymT.ZBLOCK, *reduction_types])

    block_offsets = {
        symt: sympy.Symbol(f"{prefix_str[symt]}offset", integer=True, nonnegative=True)
        for symt in block_types
    }

    block_sizes = {
        symt: sympy.Symbol(
            f"{prefix_str[symt].upper()}BLOCK", integer=True, positive=True
        )
        for symt in block_types
    }

    @classmethod
    def get_block_size(cls, tree: IterationRanges) -> sympy.Symbol:
        return cls.block_sizes[tree.symt]

    @classmethod
    def get_block_offset(cls, tree: IterationRanges) -> sympy.Symbol:
        return cls.block_offsets[tree.symt]


@dataclasses.dataclass
class IndexingOptions:
    index_str: str
    mask_vars: OrderedSet[str]
    expand_str: Optional[str]
    _has_rindex: bool
    index: sympy.Expr

    def has_mask(self) -> bool:
        return bool(self.mask_vars)

    def has_indirect(self) -> bool:
        return free_symbol_is_type(self.index, SymT.TMP)

    def has_rindex(self) -> bool:
        return self._has_rindex

    def has_tmpmask(self) -> bool:
        return any(str(mask).startswith("tmp") for mask in self.mask_vars)

    def has_rmask(self) -> bool:
        return any(str(mask).startswith("r") for mask in self.mask_vars)

    @property
    def mask_str(self) -> str:
        return " & ".join(map(str, self.mask_vars)) if self.mask_vars else "None"


@dataclasses.dataclass
class BlockPtrOptions:
    params: BlockParameters
    constant_offset: sympy.Expr
    order: list[int]
    mask_vars: OrderedSet[str]
    broadcast_shape: Sequence[sympy.Expr]
    broadcasting_dims: list[bool]
    final_shape: Sequence[sympy.Expr]
    _boundary_check: Optional[list[int]] = None

    @property
    def shape(self) -> list[sympy.Expr]:
        return self.params.shape

    @property
    def block_shape(self) -> list[sympy.Expr]:
        return self.params.block_shape

    @property
    def strides(self) -> list[sympy.Expr]:
        return self.params.strides

    @property
    def offsets(self) -> list[sympy.Expr]:
        return self.params.offsets

    def codegen_broadcast_and_reshape(
        self,
        value: str,
        initial_shape: Sequence[sympy.Expr],
        final_shape: Sequence[sympy.Expr],
        allow_implicit: bool,
    ) -> str:
        """
        Generate a broadcast and a reshape for the block pointer.
        This restores stride-0 dimensions which were removed from the block pointer.
        """

        # Reshape to add singletons.
        pre_broadcast_shape = [
            sympy.S.One if is_broadcasting else dim
            for dim, is_broadcasting in zip(
                self.broadcast_shape, self.broadcasting_dims
            )
        ]
        value = triton_reshape(value, initial_shape, pre_broadcast_shape)

        # Broadcast singletons.
        # For loads, we can often implicitly broadcast singleton dimensions.
        # We need an explicit broadcast for stores, or if the final reshape does more
        # than add singletons.
        sizevars = V.graph.sizevars
        require_broadcast = any(self.broadcasting_dims) and (
            len(pre_broadcast_shape) != len(final_shape)
            or any(
                not (
                    sizevars.statically_known_equals(pre_dim, 1)
                    or sizevars.statically_known_equals(pre_dim, post_dim)
                )
                for pre_dim, post_dim in zip(pre_broadcast_shape, final_shape)
            )
        )

        if not allow_implicit or require_broadcast:
            value = f"tl.broadcast_to({value}, {V.kernel.index_to_str(self.broadcast_shape)})"

        # Reshape to the final shape.
        value = triton_reshape(value, self.broadcast_shape, final_shape)

        return value

    @staticmethod
    def create(
        *,
        params: BlockParameters,
        constant_offset: sympy.Expr,
        range_trees: list[IterationRangesRoot],
        mask_vars: OrderedSet[str],
        get_max_block: Callable[[str], int],
    ) -> BlockPtrOptions:
        """Helper to create a  BlockPtrOptions instance"""

        sizevars = V.graph.sizevars

        def lookup_size(exprs: Iterable[sympy.Expr]) -> list[sympy.Expr]:
            return [sizevars.lookup_precomputed_size(expr) for expr in exprs]

        # Look up precomputed sizes
        params.shape = lookup_size(params.shape)
        params.strides = lookup_size(params.strides)

        # Strip out dimensions of stride 0.
        # These will be restored with tl.broadcast_to.
        broadcasting_dims = [
            sizevars.statically_known_equals(stride, 0) for stride in params.strides
        ]

        # Strip out dimensions of size 1.
        # These will be restored by tl.reshape.
        singleton_dims = [
            sizevars.statically_known_equals(dim, 1) for dim in params.block_shape
        ]
        if all(singleton_dims):
            # Handle a pure singletons, e.g. [1, 1]
            singleton_dims[-1] = False

        # Record the post-broadcast shape before broadcasting dims are removed.
        # The pre-broadcast shape is identical to this, except broadcasting dims are
        # replaced with 1.
        broadcast_shape = [
            dim
            for dim, is_singleton in zip(params.block_shape, singleton_dims)
            if not is_singleton
        ]

        # Combine all removable dims.
        removable_dims = [any(dims) for dims in zip(singleton_dims, broadcasting_dims)]

        def remove_dims(it):
            """Removes any broadcasting or singleton dims from a given sequence"""
            return [
                item
                for item, is_removable in zip(it, removable_dims)
                if not is_removable
            ]

        # Drop removable dimensions from the input.
        params = BlockParameters(
            **{key: remove_dims(val) for key, val in dataclasses.asdict(params).items()}
        )

        # Compute the final shape, adjusting for special kernel types.
        final_shape = [TritonSymbols.get_block_size(tree) for tree in range_trees]
        if V.kernel.no_x_dim:
            assert range_trees[0].prefix == "x"
            final_shape.pop(0)

        reduction_ndim = V.kernel.num_reduction_dims
        if (
            not V.kernel.inside_reduction
            and len(params.strides) == len(V.kernel.numels) - reduction_ndim
            and V.kernel.features.is_reduction()
        ):
            # Need to expand rank to match the rank used inside the reduction loop
            final_shape += [sympy.S.One] * reduction_ndim

        result = BlockPtrOptions(
            params=params,
            constant_offset=V.graph.sizevars.lookup_precomputed_size(constant_offset),
            order=list(reversed(range(len(params.shape)))),
            mask_vars=mask_vars,
            final_shape=final_shape,
            broadcast_shape=broadcast_shape,
            broadcasting_dims=broadcasting_dims,
        )
        result.compute_boundary_check(get_max_block)
        return result

    def replace_offset(
        self, expr: sympy.Expr, replacement: sympy.Expr, symt: SymT
    ) -> sympy.Expr:
        """
        Replaces instances of {symt}_offset with the new expression.
        """
        roffset = TritonSymbols.block_offsets[symt]
        return sympy_subs(expr, {roffset: replacement})

    def format(self, name: str, roffset=True) -> str:
        """
        Codegen a call to tl.make_block_ptr()

        Args:
            name: variable name for pointer
            roffset: should rn_offset be included in offsets=..., for use with tl.advance()

        Returns:
            "tl.make_block_ptr(...)"
        """

        def remove_roffsets(expr: sympy.Expr) -> sympy.Expr:
            for symt in TritonSymbols.reduction_types:
                expr = self.replace_offset(expr, sympy.Integer(0), symt)
            return expr

        f = V.kernel.index_to_str
        offsets = [*self.offsets]
        if not roffset:
            offsets = [remove_roffsets(offset) for offset in offsets]
        args = [
            (
                f"{name} + ({f(self.constant_offset)})"
                if self.constant_offset != 0
                else name
            ),
            f"shape={f(self.shape)}",
            f"strides={f(self.strides)}",
            f"block_shape={f(self.block_shape)}",
            f"order={f(self.order)}",
            f"offsets={f(offsets)}",
        ]
        return f"tl.make_block_ptr({', '.join(args)})"

    def compute_boundary_check(self, get_max_block: Callable[[str], int]) -> None:
        """List of indices to pass to tl.load(boundary_check=...)"""
        sizevars = V.graph.sizevars

        # Substitute maximum block sizes in shape expressions.
        # This works in multiple_of checks because block sizes are powers of 2.
        block_to_max: dict[sympy.Expr, Any] = {
            block_size: get_max_block(prefix_str[symt])
            for symt, block_size in TritonSymbols.block_sizes.items()
        }

        self._boundary_check = [
            idx
            for idx in range(len(self.shape))
            if (
                not sizevars.statically_known_equals(self.strides[idx], sympy.S.Zero)
                and not sizevars.statically_known_multiple_of(
                    self.shape[idx], self.block_shape[idx]
                )
                and not sizevars.statically_known_multiple_of(
                    self.shape[idx], sympy_subs(self.block_shape[idx], block_to_max)
                )
                and not (
                    V.kernel.no_x_dim
                    and self.block_shape[idx] == TritonSymbols.block_sizes[SymT.XBLOCK]
                )
            )
        ]

    def boundary_check(self) -> list[int]:
        assert self._boundary_check is not None
        return self._boundary_check

    def advance_roffset(self, symt: SymT) -> sympy.Expr:
        """
        Codegen string to pass to tl.advance(name, ...).

        Advance is the difference between offsets in each loop iteration.
        To compute it, we replace rN_offset with multiples of RN_BLOCK.
        Since we expect rN_offset to vary in range(0, rN_numel, RN_BLOCK), the first
        iteration has rN_offset=0, while the second has rN_offset=RN_BLOCK.
        """
        rblock = TritonSymbols.block_sizes[symt]
        advance = [
            (
                self.replace_offset(offset, rblock, symt)
                - self.replace_offset(offset, sympy.S.Zero, symt)
            )
            for offset in self.offsets
        ]
        return advance

    def has_indirect(self) -> bool:
        return False  # block_ptr can't do indirect indexing

    def has_rindex(self) -> bool:
        return any(
            free_symbol_is_type(expr, TritonSymbols.reduction_types)
            for expr in self.block_shape
        )

    def has_rmask(self) -> bool:
        return self.has_rindex()

    def has_tmpmask(self) -> bool:
        return False  # block_ptr can't do indirect indexing

    def has_mask(self) -> bool:
        return bool(self.boundary_check())


def triton_reshape(
    value: str, old_shape: Sequence[sympy.Expr], new_shape: Sequence[sympy.Expr]
) -> str:
    """Workaround https://github.com/openai/triton/issues/2836"""
    assert isinstance(old_shape, list) and isinstance(new_shape, list)

    old_shape_str = [V.kernel.index_to_str(shape) for shape in old_shape]
    new_shape_str = [V.kernel.index_to_str(shape) for shape in new_shape]

    if old_shape_str == new_shape_str:
        return value
    if [s for s in new_shape_str if s != "1"] != old_shape_str:
        return f"tl.reshape({value}, [{', '.join(new_shape_str)}])"
    # rewrite to [:, None] syntax, which is less buggy
    idx = 0
    expand = []
    for size in new_shape_str:
        if idx < len(old_shape_str) and size == old_shape_str[idx]:
            expand.append(":")
            idx += 1
        else:
            assert size == "1"
            expand.append("None")
    assert idx == len(old_shape_str)
    return f"{value}[{', '.join(expand)}]"


# NB: Inheriting from PythonPrinter is somewhat dangerous, because there are a
# number of operators which Triton "implements", but in a way that is
# inconsistent with Python semantics (and consistent with C semantics).  We
# must override all of these, or it is potential silent correctness problem
class TritonPrinter(PythonPrinter):
    def _print_TruncToInt(self, expr: sympy.Expr) -> str:
        assert len(expr.args) == 1
        return (
            f"libdevice.trunc({self._print(expr.args[0])}).to({V.kernel.index_dtype})"
        )

    def _print_Float(self, expr: sympy.Expr) -> str:
        if config.is_fbcode() and torch.version.hip:
            ret = f"{expr}"
        else:
            ret = f"tl.full([], {expr}, tl.float64)"
        return ret

    def _print_ToFloat(self, expr: sympy.Expr) -> str:
        assert len(expr.args) == 1
        s = self.parenthesize(expr.args[0], PRECEDENCE["Atom"] - 0.5)
        return f"{s}.to(tl.float64)"

    def _print_PythonMod(self, expr: sympy.Expr) -> str:
        quot, div = expr.args
        if quot.is_nonnegative and div.is_nonnegative:
            return self.stringify(expr.args, " % ", PRECEDENCE["Atom"] - 0.5)
        quot_s = self._print(quot)
        div_s = self._print(div)
        return f"triton_helpers.remainder_integer({quot_s}, {div_s})"

    def _print_FloorDiv(self, expr: sympy.Expr) -> str:
        assert expr.is_integer
        quot, div = expr.args
        if quot.is_nonnegative and div.is_nonnegative:
            return self.stringify(expr.args, " // ", PRECEDENCE["Atom"] - 0.5)
        quot_s = self._print(quot)
        div_s = self._print(div)
        return f"triton_helpers.div_floor_integer({quot_s},  {div_s})"

    # TODO: This is wrong, when lhs, rhs > 2**53, Python does a higher
    # precision algorithm, which we would need to replicate here
    def _print_IntTrueDiv(self, expr: sympy.Expr) -> str:
        return self.stringify(expr.args, " / ", PRECEDENCE["Atom"] - 0.5)

    # NB: sympy.floor/ceiling produce integers, so we have to do the
    # conversion to index dtype
    def _print_floor(self, expr: sympy.Expr) -> str:
        assert len(expr.args) == 1
        return (
            f"libdevice.floor({self._print(expr.args[0])}).to({V.kernel.index_dtype})"
        )

    def _print_FloorToInt(self, expr: sympy.Expr) -> str:
        assert len(expr.args) == 1
        return (
            f"libdevice.floor({self._print(expr.args[0])}).to({V.kernel.index_dtype})"
        )

    def _print_ceiling(self, expr: sympy.Expr) -> str:
        assert len(expr.args) == 1
        return f"libdevice.ceil({self._print(expr.args[0])}).to({V.kernel.index_dtype})"

    def _print_CeilToInt(self, expr: sympy.Expr) -> str:
        assert len(expr.args) == 1
        return f"libdevice.ceil({self._print(expr.args[0])}).to({V.kernel.index_dtype})"

    def _helper_sqrt(self, expr: sympy.Expr) -> str:
        return f"libdevice.sqrt(({self._print(expr)}).to(tl.float32))"

    def _print_FloatPow(self, expr: sympy.Expr) -> str:
        return (
            f"libdevice.pow({self._print(expr.args[0])}, {self._print(expr.args[1])})"
        )

    _print_PowByNatural = _print_FloatPow

    def _print_Where(self, expr: sympy.Expr) -> str:
        c = self.doprint(expr.args[0])
        p = self.doprint(expr.args[1])
        q = self.doprint(expr.args[2])
        return f"tl.where({c}, {p}, {q})"

    def _print_min_max_helper(self, expr: sympy.Expr, cmp: str) -> str:
        """
        Helper for max/min code genereration.
        cmp: > or <
        """
        if len(expr.args) == 1:
            return self._print(expr.args[0])

        mid = len(expr.args) // 2
        cls = type(expr)
        a = self._print(cls(*expr.args[:mid]))
        b = self._print(cls(*expr.args[mid:]))

        # Use a macro so we can propagate constexprs.
        # https://github.com/triton-lang/triton/issues/3815
        a, b = tuple(f"({x})" for x in (a, b))
        assert cmp in (">", "<"), f"Unexpected comparator: '{cmp}'"
        return f"({a} * ({a} {cmp}= {b}) + {b} * ({b} {cmp} {a}))"

    def _print_Min(self, expr: sympy.Expr) -> str:
        return self._print_min_max_helper(expr, "<")

    def _print_Max(self, expr: sympy.Expr) -> str:
        return self._print_min_max_helper(expr, ">")

    def _print_Abs(self, expr: sympy.Expr) -> str:
        assert len(expr.args) == 1
        return f"tl_math.abs({self._print(expr.args[0])})"

    def _print_OpaqueUnaryFn_cos(self, expr: sympy.Expr) -> str:
        assert len(expr.args) == 1
        return f"libdevice.cos(({self._print(expr.args[0])}).to(tl.float32))"

    def _print_OpaqueUnaryFn_cosh(self, expr: sympy.Expr) -> str:
        assert len(expr.args) == 1
        return f"libdevice.cosh(({self._print(expr.args[0])}).to(tl.float32))"

    def _print_OpaqueUnaryFn_acos(self, expr: sympy.Expr) -> str:
        assert len(expr.args) == 1
        return f"libdevice.acos(({self._print(expr.args[0])}).to(tl.float32))"

    def _print_OpaqueUnaryFn_sin(self, expr: sympy.Expr) -> str:
        assert len(expr.args) == 1
        return f"libdevice.sin(({self._print(expr.args[0])}).to(tl.float32))"

    def _print_OpaqueUnaryFn_sinh(self, expr: sympy.Expr) -> str:
        assert len(expr.args) == 1
        return f"libdevice.sinh(({self._print(expr.args[0])}).to(tl.float32))"

    def _print_OpaqueUnaryFn_asin(self, expr: sympy.Expr) -> str:
        assert len(expr.args) == 1
        return f"libdevice.asin(({self._print(expr.args[0])}).to(tl.float32))"

    def _print_OpaqueUnaryFn_tan(self, expr: sympy.Expr) -> str:
        assert len(expr.args) == 1
        return f"libdevice.tan(({self._print(expr.args[0])}).to(tl.float32))"

    def _print_OpaqueUnaryFn_tanh(self, expr: sympy.Expr) -> str:
        assert len(expr.args) == 1
        return f"libdevice.tanh(({self._print(expr.args[0])}).to(tl.float32))"

    def _print_OpaqueUnaryFn_atan(self, expr: sympy.Expr) -> str:
        assert len(expr.args) == 1
        return f"libdevice.atan(({self._print(expr.args[0])}).to(tl.float32))"

    def _print_RoundToInt(self, expr: sympy.Expr) -> str:
        assert len(expr.args) == 1
        return (
            f"libdevice.llrint({self._print(expr.args[0])}).to({V.kernel.index_dtype})"
        )

    def _print_RoundDecimal(self, expr: sympy.Expr) -> str:
        assert len(expr.args) == 2
        number, ndigits = expr.args
        if number.is_integer:
            # ndigits < 0 should have been filtered by the sympy function
            assert ndigits < 0
            raise ValueError(
                f"For integer inputs, only non-negative ndigits are currently supported, but got {ndigits}."
            )

        number_str = self.parenthesize(number, PRECEDENCE["Mul"])
        return f"libdevice.nearbyint(1e{ndigits} * {number_str}) * 1e{-ndigits}"


texpr = TritonPrinter().doprint


def triton_compute_type(dtype: torch.dtype) -> str:
    """Convert torch.dtype to triton type and upcast [b]float16 to float32"""
    return triton_type(upcast_compute_type(dtype))


def _get_primitive_bitwidth(dtype: torch.dtype) -> int:
    """Number of bits of triton_compute_type()"""
    dtype = upcast_compute_type(dtype)
    itemsize = getattr(dtype, "itemsize", None)
    if itemsize:
        return itemsize * 8
    else:
        return -1


def triton_store_type(dtype: torch.dtype) -> str:
    """Convert torch.dtype to triton type, with fix for storing tl.bool"""
    if dtype == torch.bool:
        dtype = torch.int8
    return triton_type(dtype)


def upcast_acc_dtype(dtype: torch.dtype) -> torch.dtype:
    """Implicit upcasts used for Triton reduction types"""
    if is_integer_dtype(dtype) and dtype.is_signed and dtype.itemsize <= 4:
        return torch.int32
    return upcast_compute_type(dtype)


def triton_acc_type(dtype: torch.dtype) -> str:
    """Convert torch.dtype to triton type, with reduction upcasts"""
    return triton_compute_type(upcast_acc_dtype(dtype))


class TritonCSEVariable(CSEVariable):
    def __init__(self, name, bounds: ValueRanges[Any], dtype: torch.dtype) -> None:
        super().__init__(name, bounds, dtype)
        # We'll use this to track which masks the variable needs when used for indirect indexing
        self.mask_vars = OrderedSet[str]()
        assert dtype is not None, "TritonCSEVariable must have dtype"

    def update_on_args(self, name, args, kwargs):
        for arg in args:
            if isinstance(arg, TritonCSEVariable):
                self.mask_vars.update(arg.mask_vars)
            elif isinstance(arg, sympy.Symbol):
                # most of the time index vars don't need masks associated with them
                # however, when index vars are used to compute indices for indirect reads
                # those reads should subsequently be masked,
                for symt in TritonSymbols.block_types:
                    if symbol_is_type(arg, symt):
                        self.mask_vars.update([f"{prefix_str[symt]}mask"])
                        break


def maybe_upcast_float32(convert_output: bool = True) -> Callable[[_T], _T]:
    """
    Codegen helper to upcast arguments to float32, depending on the config and dtype.
    This decorates tl.math/libdevice codegen functions.
    """

    def needs_upcast(var) -> bool:
        return (
            not config.triton.codegen_upcast_to_fp32
            and isinstance(var, CSEVariable)
            and var.dtype in (torch.float16, torch.bfloat16)
        )

    def maybe_upcast_arg(var) -> str:
        upcast_string = ".to(tl.float32)" if needs_upcast(var) else ""
        return f"{var}{upcast_string}"

    def decorator(func: Callable[..., Any]) -> Callable[..., Any]:
        # Record that this function only supports float32 and float64.
        OpDtypeSupport.register_upcast(func, convert_output)

        def wrapped(*args, **kwargs) -> str:
            # Optionally upcast args to float32.
            upcast_args = [maybe_upcast_arg(arg) for arg in args]
            upcast_kwargs = {key: maybe_upcast_arg(val) for key, val in kwargs.items()}

            # Infer the output dtype from the inputs.
            # This promotes to the largest input type.
            all_args = args + tuple(kwargs.values())
            input_dtypes = [
                var.dtype
                for var in all_args
                if isinstance(var, CSEVariable) and var.dtype is not None
            ]
            result_dtype = (
                functools.reduce(torch.promote_types, input_dtypes)
                if len(input_dtypes) > 0
                else None
            )

            # Call the decorated function, optionally downcasting the result.
            result = func(*upcast_args, **upcast_kwargs)
            needs_downcast = (
                convert_output
                and any(needs_upcast(var) for var in all_args)
                and result_dtype not in (torch.float32, None)
            )
            downcast_string = (
                f".to({triton_type(result_dtype)})"
                if needs_downcast and result_dtype is not None
                else ""
            )
            return f"{result}{downcast_string}"

        return wrapped

    return decorator  # type: ignore[return-value]


class TritonOverrides(OpOverrides):
    """Map element-wise ops to Triton"""

    _LOG_2_E = math.log2(math.e)

    @staticmethod
    def to_dtype(
        x,
        dtype: torch.dtype,
        src_dtype: Optional[torch.dtype] = None,
        use_compute_types=True,
    ):
        def _get_min_elements_per_thread(
            src_dtype: torch.dtype, dst_dtype: torch.dtype
        ) -> int:
            if src_dtype == dst_dtype:
                # No data type conversion is needed. No requirements on min_elem_per_thread.
                return 0

            # fp8 data type conversions has min_elem_per_thread requirements.
            # Refer to Triton implementations here:
            # https://github.com/openai/triton/blob/10f59d8ce04052521c1bc0cb3a3f8b98918fc7e3/lib/Conversion/TritonGPUToLLVM/ElementwiseOpToLLVM.cpp#L10.
            fp8_dtypes = (
                torch.float8_e4m3fn,
                torch.float8_e5m2,
            )
            # Triton doesn't support type conversions between fp8_e4m3 and fp8_e5m2.
            assert not (
                src_dtype in fp8_dtypes
                and dst_dtype in fp8_dtypes
                and src_dtype != dst_dtype
            ), "Conversions between float8_e5m2 and float8_e4m3fn is not supported!"
            if src_dtype == torch.float8_e5m2 or dst_dtype == torch.float8_e5m2:
                return 4
            if src_dtype == torch.float8_e4m3fn or dst_dtype == torch.float8_e4m3fn:
                return 2
            # No requirements on min_elem_per_thread.
            return 0

        if src_dtype is not None:
            # Both dtype and src_dtype are set. This is used by torch to(dtype=dtype).
            # It takes the maximum min_elem_per_thread if there are multiple fp8 conversions
            # in the same kernel.
            V.kernel.min_elem_per_thread = max(
                _get_min_elements_per_thread(src_dtype, dtype),
                V.kernel.min_elem_per_thread,
            )

        if dtype == torch.bool:
            return f"({x} != 0)"
        elif dtype == torch.uint8:
            # to work around llvm uint conversion semantics
            # that produces 0's for negative values
            return f"{x}.to(tl.int8).to(tl.uint8)"

        if use_compute_types:
            out_dtype = triton_compute_type(dtype)
        else:
            out_dtype = triton_store_type(dtype)

        return f"{x}.to({out_dtype})"

    @staticmethod
    def to_dtype_bitcast(x, dtype: torch.dtype, src_dtype: torch.dtype):
        triton_dtype = triton_compute_type(dtype)
        # We may promote float16 or bfloat16 to float32 and cause the
        # bitwidth of dtype to be different from the input tensor (i.e. float32).
        # In such as case, we will have to convert the input tensor to
        # its src_type, perform bitcast, and then convert the bit-casted
        # tensor back to float to ensure we use values with the right precision.
        if (
            src_dtype in (torch.float16, torch.bfloat16)
            and config.triton.codegen_upcast_to_fp32
        ):
            triton_src_dtype = str(src_dtype).split(".")[-1]
            cast_x = f"{x}.to(tl.{triton_src_dtype})"
            if dtype in (torch.float16, torch.bfloat16):
                triton_type_name = str(dtype).split(".")[-1]
                triton_dtype = f"tl.{triton_type_name}"
            cast_x = f"{cast_x}.to({triton_dtype}, bitcast=True)"
            if dtype in (torch.float16, torch.bfloat16):
                return f"{cast_x}.to(tl.float32)"
            return cast_x
        else:
            src_dtype_bitwidth = _get_primitive_bitwidth(src_dtype)
            target_dtype_bitwidth = _get_primitive_bitwidth(dtype)
            bitcast = "True" if src_dtype_bitwidth == target_dtype_bitwidth else "False"
            return f"{x}.to({triton_dtype}, bitcast={bitcast})"

    @staticmethod
    def _shaped_constant(value, dtype, shape):
        type_ = torch._prims_common.dtype_to_type(dtype)
        triton_val = constant_repr(type_(value))
        triton_type = triton_compute_type(dtype)

        if triton_type == "tl.float32":
            # Float constants are always f32 in triton
            return triton_val

        # NOTE: We use a tensor here in order to get the expected type.
        # Otherwise, e.g. float64 constants would be trunctated to float32.
        return f"tl.full({shape}, {triton_val}, {triton_type})"

    @classmethod
    def constant(cls, value, dtype):
        return cls._shaped_constant(value, dtype, shape=[])

    @staticmethod
    @maybe_upcast_float32()
    def abs(x):
        return f"tl_math.abs({x})"

    @staticmethod
    @maybe_upcast_float32()
    def libdevice_abs(x):
        return f"libdevice.abs({x})"

    @staticmethod
    @maybe_upcast_float32()
    def exp(x):
        """
        When use_fast_math, use the ftz (flushing to zero) variant
        of exponent computation.

        Check https://github.com/triton-lang/triton/issues/5735 for
        more details.
        """
        if config.use_fast_math:
            return f"libdevice.exp2({x} * {TritonOverrides._LOG_2_E})"
        else:
            return f"tl_math.exp({x})"

    @staticmethod
    @maybe_upcast_float32()
    def libdevice_exp(x):
        return f"libdevice.exp({x})"

    @staticmethod
    @maybe_upcast_float32()
    def exp2(x):
        return f"libdevice.exp2({x})"

    @staticmethod
    @maybe_upcast_float32()
    def expm1(x):
        return f"libdevice.expm1({x})"

    @staticmethod
    @maybe_upcast_float32()
    def sqrt(x):
        return f"libdevice.sqrt({x})"

    @staticmethod
    @maybe_upcast_float32()
    def libdevice_sqrt(x):
        return f"libdevice.sqrt({x})"

    @staticmethod
    def relu(x):
        bug = config.triton.inject_relu_bug_TESTING_ONLY
        if bug == "compile_error":
            return "compile error!"
        elif bug == "runtime_error":
            # NB: this only triggers runtime error as long as input
            # is not all zero
            return f'triton_helpers.device_assert_then({x} == 0, "injected assert fail", {x})'
        elif bug == "accuracy":
            return f"{x} + 1"
        elif bug is None:
            return ops.maximum(ops.constant(0, torch.int32), x)
        else:
            raise AssertionError(
                f"unrecognized config triton.inject_relu_bug_TESTING_ONLY = {bug!r}"
            )

    @staticmethod
    def minimum(a, b):
        return f"triton_helpers.minimum({a}, {b})"

    @staticmethod
    def maximum(a, b):
        return f"triton_helpers.maximum({a}, {b})"

    @staticmethod
    def where(a, b, c):
        return f"tl.where({a}, {b}, {c})"

    @staticmethod
    def inline_asm_elementwise(
        *inputs, asm, constraints=None, dtype=torch.float32, is_pure=True, pack=1
    ):
        triton_type = triton_compute_type(dtype)
        input_refs = ", ".join([str(i) for i in inputs])
        if constraints is None:
            constraints = ", ".join(["=r"] + ["r" for _ in inputs])
        return f"tl.inline_asm_elementwise('{asm}', '{constraints}', [{input_refs}], dtype={triton_type}, is_pure={is_pure}, pack={pack})"  # noqa: B950

    @staticmethod
    @maybe_upcast_float32()
    def cos(x):
        return f"tl_math.cos({x})"

    @staticmethod
    @maybe_upcast_float32()
    def libdevice_cos(x):
        return f"libdevice.cos({x})"

    @staticmethod
    @maybe_upcast_float32()
    def sin(x):
        return f"tl_math.sin({x})"

    @staticmethod
    @maybe_upcast_float32()
    def libdevice_sin(x):
        return f"libdevice.sin({x})"

    @classmethod
    def index_expr(cls, expr, dtype):
        raise NotImplementedError("ops.index_expr not implemented outside a kernel")

    @staticmethod
    def masked(mask, body, other):
        raise NotImplementedError("ops.masked not implemented outside a kernel")

    @staticmethod
    @maybe_upcast_float32()
    def lgamma(x):
        return f"libdevice.lgamma({x})"

    @staticmethod
    @maybe_upcast_float32()
    def erf(x):
        return f"libdevice.erf({x})"

    @staticmethod
    @maybe_upcast_float32()
    def cosh(x):
        return f"libdevice.cosh({x})"

    @staticmethod
    @maybe_upcast_float32()
    def sinh(x):
        return f"libdevice.sinh({x})"

    @staticmethod
    @maybe_upcast_float32()
    def acos(x):
        return f"libdevice.acos({x})"

    @staticmethod
    @maybe_upcast_float32()
    def acosh(x):
        return f"libdevice.acosh({x})"

    @staticmethod
    @maybe_upcast_float32()
    def asin(x):
        return f"libdevice.asin({x})"

    @staticmethod
    @maybe_upcast_float32()
    def asinh(x):
        return f"libdevice.asinh({x})"

    @staticmethod
    @maybe_upcast_float32()
    def atan2(x, y):
        return f"libdevice.atan2({x}, {y})"

    @staticmethod
    @maybe_upcast_float32()
    def atan(x):
        return f"libdevice.atan({x})"

    @staticmethod
    @maybe_upcast_float32()
    def atanh(x):
        return f"libdevice.atanh({x})"

    @staticmethod
    @maybe_upcast_float32()
    def copysign(x, y):
        return f"libdevice.copysign({x}, {y})"

    @staticmethod
    @maybe_upcast_float32()
    def erfc(x):
        return f"libdevice.erfc({x})"

    @staticmethod
    @maybe_upcast_float32()
    def erfinv(x):
        return f"libdevice.erfinv({x})"

    @staticmethod
    @maybe_upcast_float32()
    def hypot(x, y):
        return f"libdevice.hypot({x}, {y})"

    @staticmethod
    @maybe_upcast_float32()
    def log10(x):
        return f"libdevice.log10({x})"

    @staticmethod
    @maybe_upcast_float32()
    def log2(x):
        return f"libdevice.log2({x})"

    @staticmethod
    @maybe_upcast_float32()
    def nextafter(x, y):
        return f"libdevice.nextafter({x}, {y})"

    @staticmethod
    def logical_and(a, b):
        return f"{a} & {b}"

    @staticmethod
    def logical_not(a):
        return f"{a} == 0"

    @staticmethod
    def logical_or(a, b):
        return f"{a} | {b}"

    @staticmethod
    def logical_xor(a, b):
        return f"({a} ^ {b})"

    @staticmethod
    def bitwise_and(a, b):
        return f"{a} & {b}"

    @staticmethod
    def bitwise_not(a):
        return f"~{a}"

    @staticmethod
    def bitwise_or(a, b):
        return f"{a} | {b}"

    @staticmethod
    def bitwise_xor(a, b):
        return f"{a} ^ {b}"

    @staticmethod
    def bitwise_left_shift(a, b):
        return f"{a} << {b}"

    @staticmethod
    def bitwise_right_shift(a, b):
        return f"{a} >> {b}"

    @staticmethod
    def rand(seed, offset):
        offset = f"({offset}).to(tl.uint32)"
        return f"tl.rand({seed}, {offset})"

    @staticmethod
    def randn(seed, offset):
        offset = f"({offset}).to(tl.uint32)"
        return f"tl.randn({seed}, {offset})"

    @staticmethod
    def randint64(seed, offset, low, high):
        offset = f"({offset}).to(tl.uint32)"
        return f"triton_helpers.randint64({seed}, {offset}, {low}, {high})"

    @staticmethod
    def load_seed(name, offset):
        raise NotImplementedError("ops.load_seed not implemented outside a kernel")

    @staticmethod
    @maybe_upcast_float32()
    def rsqrt(x):
        return f"libdevice.rsqrt({x})"

    @staticmethod
    @maybe_upcast_float32()
    def log1p(x):
        return f"libdevice.log1p({x})"

    @staticmethod
    @maybe_upcast_float32()
    def tan(x):
        return f"libdevice.tan({x})"

    @staticmethod
    @maybe_upcast_float32()
    def tanh(x):
        return f"libdevice.tanh({x})"

    @staticmethod
    @maybe_upcast_float32()
    def sigmoid(x):
        return f"tl.sigmoid({x})"

    @staticmethod
    def signbit(x):
        # XX: This is wrong for the value -0.0 in floating point
        return (
            f"(libdevice.signbit({x}) != 0) if ({x}).dtype is tl.float32 else {x} < 0"
        )

    @staticmethod
    @maybe_upcast_float32()
    def fmod(a, b):
        return f"libdevice.fmod({a}, {b})"

    @staticmethod
    @maybe_upcast_float32()
    def pow(a, b):
        return f"libdevice.pow({a}, {b})"

    @staticmethod
    @maybe_upcast_float32()
    def log(x):
        return f"tl_math.log({x})"

    @staticmethod
    @maybe_upcast_float32()
    def libdevice_log(x):
        return f"libdevice.log({x})"

    @staticmethod
    @maybe_upcast_float32(convert_output=False)
    def isinf(x):
        return f"libdevice.isinf({x}).to(tl.int1)"

    @staticmethod
    @maybe_upcast_float32(convert_output=False)
    def isnan(x):
        return f"libdevice.isnan({x}).to(tl.int1)"

    @staticmethod
    @maybe_upcast_float32()
    def round(x):
        return f"libdevice.nearbyint({x})"

    @staticmethod
    @maybe_upcast_float32()
    def floor(x):
        return f"libdevice.floor({x})"

    @staticmethod
    def floordiv(a, b):
        # See the comment in lowering.div_mode. a and b are integer type.
        # Similar to div_floor_kernel_cuda in pytorch core.
        # Notice that // in triton behaves as truncdiv instead of floordiv
        quot = f"{a} // {b}"
        rem = f"{a} % {b}"
        return f"tl.where(({a} < 0) != ({b} < 0), tl.where({rem} != 0, {quot} - 1, {quot}), {quot})"

    @staticmethod
    def sign(x):
        z = ops.constant(0, torch.int32)
        left = ops.to_dtype((ops.lt(z, x)), torch.int8)
        right = ops.to_dtype((ops.lt(x, z)), torch.int8)
        sub = ops.sub(left, right)
        return f"{sub}.to({x}.dtype)"

    @staticmethod
    @maybe_upcast_float32()
    def trunc(x):
        return f"libdevice.trunc({x})"

    @staticmethod
    def truncdiv(a, b):
        # See the comment in lowering.div_mode. a and b are integer type.
        # Notice that // in triton behaves as truncdiv instead of floordiv
        return f"{a} // {b}"

    @staticmethod
    @maybe_upcast_float32()
    def ceil(x):
        return f"libdevice.ceil({x})"


TritonOverrides._initialize_pointwise_overrides("triton")


class TritonKernelOverrides(TritonOverrides):
    """Map element-wise ops to Triton within a TritonKernel

    Unlike TritonOverrides, these assume the code is going to be inserted into
    the body of the main triton kernel and so it may use indexing and mask
    variables which are assumed to already be defined in the current scope.
    """

    @classmethod
    def constant(cls, value, dtype):
        # NOTE: Cannot use shape=[] as it's not supported by triton-rocm
        # We could use shape=[1] instead but starting with the correct
        # ndim avoids extra `tt.expand_dim` ops appearing in the triton IR.
        ndim = V.kernel.triton_tensor_ndim()
        shape = [1] * ndim
        return cls._shaped_constant(value, dtype, shape=shape)

    @classmethod
    def index_expr(cls, expr, dtype):
        indexing = V.kernel.indexing(expr, block_ptr=False)
        assert isinstance(indexing, IndexingOptions)

        # Our sympy expr printing casts to the current kernel index dtype.
        # we only respect non int32-int64 dtypes and otherwise use current kernel indexing dtype
        index_dtype = torch.int32 if V.kernel.index_dtype == "tl.int32" else torch.int64
        dtype = dtype if dtype not in (torch.int32, torch.int64) else index_dtype

        # after we emit this var we cast it to the correct dtype
        orig = config.test_configs.runtime_triton_dtype_assert
        try:
            config.test_configs.runtime_triton_dtype_assert = False
            var = V.kernel.cse.generate(
                V.kernel.compute,
                indexing.index_str,
                bounds=get_bounds_index_expr(expr),
                dtype=dtype,
            )
        finally:
            config.test_configs.runtime_triton_dtype_assert = orig

        if dtype not in (torch.int32, torch.int64):
            var = V.kernel.cse.generate(
                V.kernel.compute,
                cls.to_dtype(var, dtype),
                dtype=upcast_compute_type(dtype),
            )
        else:
            # TODO: we are not always consistent in enforcing that the output of the index expr printing
            # results in the indexing dtype. So if we detect that we have an input which might type promote
            # to a dtype other than indexing dtype, add a cast.
            # Trying to avoid
            dtype = index_dtype
            for index_var in expr.free_symbols:
                if symbol_is_type(index_var, SymT.TMP):
                    dtype = torch.promote_types(
                        dtype, V.kernel.cse.varname_map[index_var.name].dtype
                    )

            if dtype != index_dtype:
                var = V.kernel.cse.generate(
                    V.kernel.compute,
                    cls.to_dtype(var, index_dtype),
                    dtype=index_dtype,
                )

        var.mask_vars = indexing.mask_vars
        return var

    @staticmethod
    def masked(mask, body, other):
        if mask is not None and torch.version.hip is not None:
            mask = V.kernel.cse.generate(
                V.kernel.compute,
                f"{mask}.to(tl.int1)",
                dtype=torch.bool,
            )

        nodes = body.graph.find_nodes(op="output")
        assert nodes, "graph for body does not contain an output"

        need_where = False
        for node in nodes:
            for arg in node.args:
                if arg.target != "load" or should_unwrap_unspec_arg(arg.args[0]):
                    need_where = True

        value = None if need_where else other

        with V.kernel.mask_loads(mask, value=value) as new_mask:
            result = body()

        if need_where:
            # Remove once CSEVariables track the dtype
            if result.bounds.is_bool:
                other = bool(other)
            # Take dtype from result to prevent accidental promotion
            other = V.kernel.cse.generate(
                V.kernel.compute,
                f"tl.full({result}.shape, {constant_repr(other)}, {result}.dtype)",
                bounds=ValueRanges.wrap(other),
                dtype=result.dtype,
            )
            ret = ops.where(new_mask, result, other)
        else:
            ret = result

        ret.mask_vars.discard(new_mask)
        return ret

    @staticmethod
    def load_seed(name, offset):
        var = V.kernel.args.input(name)
        return (
            f"tl.load({var} + {V.kernel.args.seed_offset('load_seed_offset', offset)})"
        )

    @staticmethod
    def frexp(x):
        cache_key = f"frexp({x})"
        if cse_val := V.kernel.cse.try_get(cache_key):
            return cse_val

        mantissa = V.kernel.cse.newvar(dtype=x.dtype)
        exponent = V.kernel.cse.newvar(dtype=torch.int32)
        V.kernel.compute.writeline(
            f"{mantissa}, {exponent} = triton_helpers.frexp({x})"
        )
        V.kernel.cse.put(cache_key, (mantissa, exponent))
        return (mantissa, exponent)


if TYPE_CHECKING:

    class _typecheck_TritonKernelOverrides(TritonKernelOverrides, OpsHandler[str]):
        pass  # mypy will error if we got any of the signatures wrong


class HelperFunctions:
    """An ordered set of helper functions."""

    _templates_seen: dict[str, str]  # Template code to function name
    finalized_helpers: list[str]

    def __init__(self) -> None:
        self._templates_seen = {}
        self.finalized_helpers = []

    def add(self, template_code: str, *, base_name="_triton_helper_fn") -> str:
        """This accepts a function definition with the function name
        left as a format specifier e.g.

            @triton.jit
            def {name}(arg0, arg1):
                return arg0 + arg1

        We add the templated code to the function set and return the name
        assigned to that function.

        """
        existing_name = self._templates_seen.get(template_code)
        if existing_name is not None:
            # Don't duplicate existing helpers
            return existing_name

        name = f"{base_name}{len(self.finalized_helpers)}"
        self._templates_seen[template_code] = name
        self.finalized_helpers.append(template_code.format(name=name))
        return name

    def __iter__(self):
        return iter(self.finalized_helpers)

    def __getitem__(self, idx):
        return self.finalized_helpers[idx]


@dataclasses.dataclass
class BlockParameters:
    """
    Class representing ND block dimensions, for block pointer analysis.
    """

    shape: list[sympy.Expr] = dataclasses.field(default_factory=list)
    block_shape: list[sympy.Expr] = dataclasses.field(default_factory=list)
    strides: list[sympy.Expr] = dataclasses.field(default_factory=list)
    offsets: list[sympy.Expr] = dataclasses.field(default_factory=list)

    def __add__(self, other: BlockParameters) -> BlockParameters:
        """
        Concatenates block parameters.
        """
        cls = type(self)
        a, b = tuple(dataclasses.asdict(x) for x in (self, other))
        return cls(**{key: a[key] + b[key] for key in a})


class CooperativeReductionWorkspaceCache:
    """
    The scratch space used for cooperative reductions can be reused
    after two reduction loops.  This keeps track of what can be reused.
    """

    def __init__(self, args):
        self.args = args
        self.current_loop = []
        self.prior_loop = []
        self.ready_for_reuse = collections.defaultdict(collections.deque)
        self.loop_count = 0
        self.store_count = 0

    def allocate(self, nbytes: sympy.Expr):
        cached = self.ready_for_reuse.get(nbytes)
        if cached:
            return cached.popleft()
        ws_name, ws_offset = self.args.workspace(nbytes, False)
        self.current_loop.append((nbytes, ws_name, ws_offset))
        return (ws_name, ws_offset)

    def on_loop_end(self):
        # Buffers can be reused after 2 loop ends
        for nbytes, ws_name, ws_offset in self.prior_loop:
            self.ready_for_reuse[nbytes].append((ws_name, ws_offset))
        self.prior_loop = self.current_loop
        self.current_loop = []
        self.loop_count += 1

    def increment_store_count(self):
        prior = self.store_count
        self.store_count += 1
        return prior


@dataclasses.dataclass
class FixedTritonConfig:
    config: dict[str, int]

    def __getitem__(self, item):
        return self.config[item]

    def __contains__(self, item):
        return item in self.config


class TritonCSE(CSE[TritonCSEVariable, Union[str, tuple[str, str]]]):
    """
    Subclasses CSE to apply the current load mask to the cache key to avoid CSEing
    variables across separate masked blocks.
    """

    def augment_key(self, cache_key: str) -> Union[str, tuple[str, str]]:
        if mask := V.kernel._load_mask:
            return (cache_key, mask.name)
        else:
            return cache_key


class TritonKernel(SIMDKernel[TritonCSEVariable]):
    overrides = TritonKernelOverrides  # type: ignore[assignment]
    helper_functions: HelperFunctions
    kexpr: Callable[[sympy.Expr], str] = texpr
    allow_block_ptr = True

    def __init__(
        self,
        tiling: dict[str, sympy.Expr],
        min_elem_per_thread=0,
        optimize_mask=True,
        fixed_config: Optional[FixedTritonConfig] = None,
        **kwargs,
    ) -> None:
        self.optimize_mask: bool = optimize_mask
        self.fixed_config = fixed_config
        super().__init__(tiling, **kwargs)
        self.cse = TritonCSE(self.newvar_prefix, self.suffix)
        self.post_loop_combine: IndentedBuffer = IndentedBuffer()
        self.post_loop_store: IndentedBuffer = IndentedBuffer()
        self.outside_loop_vars = OrderedSet[Any]()
        self.min_elem_per_thread = min_elem_per_thread
        self.block_ptr_id = itertools.count()
        self.helper_functions = HelperFunctions()
        self.pointer_advancements: dict[
            SymT, dict[str, list[sympy.Expr]]
        ] = collections.defaultdict(dict)
        self._load_counts: collections.Counter[str] = collections.Counter()

        # A set of autotuning hints to pass as part of triton_meta
        self.autotune_hints = OrderedSet[AutotuneHint]()
        self.triton_meta: Optional[dict[str, Any]] = None

        if self.inside_reduction:
            self.codegen_reduction_numels(self.body)

        if self.cooperative_reduction:
            self.init_cooperative_reduction()

        self.codegen_range_tree()

        if self.cooperative_reduction:
            self.init_cooperative_reduction_mask()

    def dtype_to_str(self, dtype: torch.dtype) -> str:
        return triton_type(dtype)

    def should_use_cooperative_reduction(self) -> bool:
        return self.inside_reduction and V.choices.should_use_cooperative_reduction(
            self.features
        )

    def init_cooperative_reduction(self):
        """One time setup code for cooperative reductions."""
        assert self.cooperative_reduction

        # shift all the grids over since tl.program_id(0) is for rsplit
        for tree in self.range_trees:
            if tree.grid_dim is not None:
                tree.grid_dim += 1

        sem_count = self.numels["x"]
        if self.fixed_config:
            sem_count = CeilDiv(sem_count, self.fixed_config["XBLOCK"])
        self.semaphores_name = self.args.semaphores(sem_count)
        self.cooperative_reduction_workspace_cache = CooperativeReductionWorkspaceCache(
            self.args
        )
        self.body.splice(
            """\
            RSPLIT_NEXT_POWER_OF_2: tl.constexpr = triton_helpers.constexpr_next_power_of_2(RSPLIT)
            RSPLIT_IS_POWER_OF_2: tl.constexpr = RSPLIT == RSPLIT_NEXT_POWER_OF_2
            HAS_RSPLIT: tl.constexpr = RSPLIT > 1
            rsplit_id = tl.program_id(0)
            num_rblocks = (rnumel + RBLOCK - 1) // RBLOCK
            rsplit_chunk = (num_rblocks + RSPLIT - 1) // RSPLIT * RBLOCK
            rsplit_start = rsplit_chunk * rsplit_id
            rsplit_end = rsplit_chunk * (rsplit_id + 1)
            """,
        )
        if any(
            not self._has_constant_mask(tree)
            for tree in self.range_trees
            if tree.is_reduction
        ):
            self.body.writeline(
                "rsplit_end = tl.where(rsplit_end < rnumel, rsplit_end, rnumel)"
            )

    def init_cooperative_reduction_mask(self):
        rsplit_arange = "tl.arange(0, RSPLIT_NEXT_POWER_OF_2)"
        if not self.no_x_dim:
            rsplit_arange = f"{rsplit_arange}[None, :]"
        self.body.writeline(f"rsplit_arange = {rsplit_arange}")

        if self._has_constant_xmask():
            self.body.splice(
                """\
                if RSPLIT_IS_POWER_OF_2:
                    rsplit_mask: tl.constexpr = None
                else:
                    rsplit_mask = rsplit_arange < RSPLIT
                """
            )
        else:
            assert not self.no_x_dim
            self.body.writeline(
                "rsplit_mask = xmask if RSPLIT_IS_POWER_OF_2 else ((rsplit_arange < RSPLIT) & xmask)"
            )

    def codegen_range_tree(self):
        for tree in self.range_trees:
            # reduction indexing goes inside a loop
            if not tree.is_loop:
                self.iteration_ranges_codegen_header(tree, self.body)
            elif self.inside_reduction:
                # workaround for this issue:
                # https://gist.github.com/jansel/6527126f781559095c5531f98a4235a7
                self.body.writeline(
                    f"{tree.prefix}base = {self.iteration_ranges_ranges_code(tree)}"
                )

        if self.inside_reduction:
            if any(tree.is_loop for tree in self.range_trees):
                # If the kernel contains loops, compute rbase.
                rn_bases = self._get_reduction_symbols(
                    "base", integer=True, nonnegative=True
                )
                rbase = self._flatten_reduction_indices(rn_bases)
                self.body.splice(f"rbase = {self.index_to_str(rbase)}")
            else:
                # For looped reductions, indexing is deferred to the innermost loop.
                self.codegen_reduction_indices(self.body)

    def need_numel_args(self):
        """
        Indicate whether we need provide numel as arguments for the generated
        kernel calls in the benchmark.

        Should be true for pointwise/reduction kernels but false for triton
        matmul kernels.
        """
        return True

    def should_use_persistent_reduction(self) -> bool:
        return self.inside_reduction and V.choices.should_use_persistent_reduction(
            self.features, self.cooperative_reduction
        )

    def want_no_x_dim(self):
        if (
            self.persistent_reduction
            and len(self.numels) == self.num_reduction_dims + 1
        ):
            if self.fixed_config:
                return self.fixed_config["XBLOCK"] == 1
            return V.choices.want_no_x_dim(self.features)
        return False

    @property
    def assert_function(self) -> str:
        return "tl.device_assert"

    def indexing(
        self,
        index: sympy.Expr,
        *,
        copy_shape=None,
        dense_indexing=False,
        override_mask=None,
        block_ptr=False,
    ):
        """
        Compute the index and mask to pass to tl.load() or tl.store()
        """
        index = self.prepare_indexing(index)
        index_vars = index.free_symbols
        has_rindex = False

        mask_vars = OrderedSet[str]()
        for var in index_vars:
            assert isinstance(var, sympy.Symbol)
            has_rindex = has_rindex or symbol_is_type(
                var, TritonSymbols.reduction_types
            )
            if override_mask:
                pass
            elif symbol_is_type(var, SymT.TMP):
                # indirect indexing
                cse_var = self.cse.varname_map[var.name]
                mask_vars.update(cse_var.mask_vars)
            elif symbol_is_type(
                var,
                (
                    SymT.UNBACKED_INT,
                    SymT.SIZE,
                    SymT.PRECOMPUTED_SIZE,
                    SymT.INDEX,
                    SymT.FLOAT,
                    SymT.UNBACKED_FLOAT,
                ),
            ):
                pass
            else:
                # var is one of xN, yN, r0_N or r1_N
                prefix_matches = [
                    prefix_str[symt]
                    for symt in TritonSymbols.block_types
                    if symbol_is_type(var, symt)
                ]
                assert len(prefix_matches) == 1, f"Ambiguous type: {var.name}"
                mask_vars.add(f"{prefix_matches[0]}mask")

        need_dense = (
            config.triton.dense_indexing
            or dense_indexing
            or self._load_mask is not None
        ) and index != 0

        have_dense = True
        have_loop_vars = False
        dense_mask_vars = OrderedSet[str]()

        for tree in self.active_range_trees():
            if index_vars.intersection(tree.var_list):
                have_loop_vars = True
            else:
                have_dense = False
            dense_mask_vars.add(f"{tree.prefix}mask")

        if (
            block_ptr
            and self.allow_block_ptr
            and config.triton.use_block_ptr
            and not override_mask
            and not self._load_mask
            and len(mask_vars - dense_mask_vars) == 0
            and not self.is_indirect_indexing(index)
            and have_loop_vars
            # workaround https://github.com/openai/triton/issues/2821
            and self.index_dtype == "tl.int32"
        ):

            def match_strided_block(
                index: sympy.Expr, range_tree: IterationRangesRoot
            ) -> Optional[BlockParameters]:
                """
                Matches expressions of the form:
                    idx = s * xindex

                This implies stride (s,), and shape (XBLOCK,).
                """
                symbol = range_tree.symbol()
                stride = sympy.Wild("stride", exclude=[symbol])
                m = index.match(symbol * stride)
                if m is None:
                    return None

                return BlockParameters(
                    shape=[range_tree.numel],
                    block_shape=[TritonSymbols.get_block_size(range_tree)],
                    strides=[m[stride]],
                    offsets=[TritonSymbols.get_block_offset(range_tree)],
                )

            def match_mod_div_block(
                index: sympy.Expr, range_tree: IterationRangesRoot
            ) -> Optional[BlockParameters]:
                """
                Matches higher-dimensional blocks coming from FloorDiv and ModularIndexing.

                Example expression to match:
                   sN * ((rindex//(d1 * ... * d(N-1))))
                       + s1 * ModularIndexing(rindex, 1, d1)
                       + ...
                       + s(N-1) * ModularIndexing(rindex, d1 * ... * d(N-2), d(N-1))

                This iterates over a block of shape (dN, ..., d1) and stride
                (sN, ..., s1). (d1,...,d(N-1)) and (s1,...,sN) are
                wildcards that we match.

                Note that dN does not appear in the expression, but we solve for it
                using range tree numels and the other dims.
                """

                index_var = range_tree.symbol()

                # Bound the possible number of dims. We use the following heuristics:
                # - At least one dim for each range tree node.
                # - At least one dim for every FloorDiv or ModularIndexing op.
                # - At least 2 dims to pattern match.
                denom, modulo = sympy.symbols(
                    "denom modulo",
                    cls=functools.partial(sympy.Wild, exclude=[index_var]),
                )
                num_dims = max(
                    2,
                    len(self.range_tree_nodes),
                    (
                        index.count(FloorDiv(index_var, denom))
                        + index.count(ModularIndexing(index_var, denom, modulo))
                    ),
                )

                match_result = BlockPatternMatcher.match_mod_div_block_expr(
                    index, index_var, range_tree.numel, num_dims
                )
                if match_result is None:
                    return None

                (
                    dims,
                    strides,
                    block_index_exprs,
                ) = match_result
                slice_numels = BlockPatternMatcher.get_slice_numels(dims)

                # Check for applicable iteration range sizes.
                # When mapping a 1D block into an ND one, we need to know that
                # the number of elements is not changed. This means the slice numels of
                # the ND iteration range must evenly divide the length of the 1D block.
                # There are two cases where we can guarantee this:
                #  1. Numels are powers of 2. If numel == 2 ** n, and we know XBLOCK == 2 ** m,
                #     with n and m integers, then either numel is a multiple of XBLOCK, or numel
                #     is less than XBLOCK. (If numel is less than XBLOCK, we round up to 1 below.)
                #  2. Numels are multiples of the maximum possible block size.
                sizevars = V.graph.sizevars
                max_block = self.max_block(range_tree.prefix)
                if any(
                    not sizevars.statically_known_multiple_of(numel, max_block)
                    and not sizevars.statically_known_power_of_2(numel)
                    for numel in slice_numels
                ):
                    return None

                # Compute the ND block shape from the linear block size.
                # Use CielDiv to round leading dimensions up to 1.
                # Non-leading dimensions are clamped to the size of the iteration range,
                # while the leading dimension can exceed this to accomodate a larger
                # block size.
                linear_block_size = TritonSymbols.get_block_size(range_tree)
                block_shape: list[sympy.Expr] = [
                    CeilDiv(linear_block_size, slice_numels[0])
                ] + [
                    sympy.Min(CeilDiv(linear_block_size, numel), dim)
                    for numel, dim in zip(slice_numels[1:], dims[1:])
                ]

                # Compute block offsets from {xyzr}offset and the matched expressions.
                block_offsets: list[sympy.Expr] = [
                    sympy_subs(
                        expr, {index_var: TritonSymbols.get_block_offset(range_tree)}
                    )
                    for expr in block_index_exprs
                ]

                return BlockParameters(
                    shape=dims,
                    block_shape=block_shape,
                    strides=strides,
                    offsets=block_offsets,
                )

            def match_block_pointer_subexpr(
                expr: sympy.Expr, range_tree: IterationRangesRoot
            ) -> Optional[BlockParameters]:
                """
                Match a block indexing subexpression involving a single range tree.
                """
                for match_func in (
                    match_strided_block,
                    match_mod_div_block,
                ):
                    match = match_func(expr, range_tree)
                    if match is not None:
                        return match

                return None

            def match_block_pointer() -> Optional[BlockPtrOptions]:
                index_relative_to_xyr_index = sympy_subs(
                    index, {v: t.expr for v, t in self.range_tree_nodes.items()}
                )
                range_trees = self.active_range_trees(reorder=True)

                # Partition the index into subexpressions pertaining to each range tree.
                # For example xindex * 5 + r0_index * 3 is partitioned to
                # (xindex * 5, r0_index * 3).
                index_subexprs = [
                    BlockPatternMatcher.get_subexpr_involving_symbol(
                        index_relative_to_xyr_index, tree.symbol()
                    )
                    for tree in range_trees
                ]

                # Match each range tree's subexpression separately.
                range_symbols = OrderedSet(tree.symbol() for tree in range_trees)
                block_params = BlockParameters()
                for tree, subexpr in zip(range_trees, index_subexprs):
                    # Reject mixed terms, e.g. xindex * r0_index.
                    # NB: the zero expression is allowed, for broadcasting.
                    if len(range_symbols.intersection(subexpr.free_symbols)) > 1:
                        return None

                    # Match the subexpression for this range tree.
                    params = match_block_pointer_subexpr(subexpr, tree)
                    if params is None:
                        return None
                    block_params += params

                # Collect leftover terms as a constant offset.
                offset = index_relative_to_xyr_index - sum(index_subexprs)

                # Form the block pointer.
                self.filter_masks(mask_vars)
                return BlockPtrOptions.create(
                    params=block_params,
                    constant_offset=offset,
                    range_trees=range_trees,
                    mask_vars=mask_vars,
                    get_max_block=self.max_block,
                )

            # Return a block pointer, if indexing matches the pattern.
            options = match_block_pointer()
            if options is not None:
                return options

        expand_str = None
        index_str = self.index_to_str(index)
        if isinstance(index, sympy.Integer):
            expand_str = f"{copy_shape}.shape" if copy_shape else self.dense_size_str()
            index_str = f"tl.full({expand_str}, {index_str}, tl.int32)"
            if self.fixed_config and not self._has_constant_xmask():
                mask_vars = OrderedSet(["xmask"])
            else:
                mask_vars = OrderedSet()
            return IndexingOptions(index_str, mask_vars, expand_str, has_rindex, index)

        if need_dense and not have_dense:
            expand_str = f"{copy_shape}.shape" if copy_shape else self.dense_size_str()
            index_str = f"tl.broadcast_to({index_str}, {expand_str})"
            mask_vars = dense_mask_vars
        elif not have_loop_vars and copy_shape:
            index_str = f"tl.broadcast_to({index_str}, {copy_shape}.shape)"
            mask_vars = dense_mask_vars

        if override_mask:
            mask_vars = OrderedSet([override_mask])

        if self._load_mask:
            mask_vars.add(self._load_mask)

        self.filter_masks(mask_vars)

        return IndexingOptions(index_str, mask_vars, expand_str, has_rindex, index)

    def codegen_block_ptr(
        self, name: str, var: str, indexing: BlockPtrOptions, other=""
    ) -> tuple[str, str]:
        check = indexing.boundary_check()
        if not check:
            # workaround https://github.com/openai/triton/issues/2813
            other = ""
        elif other:
            assert other == ", other=0.0"
            other = f", boundary_check={check!r}, padding_option='zero'"
        else:
            other = f", boundary_check={check!r}"
        if (
            self.inside_reduction
            and self.range_trees[-1].is_loop
            and indexing.has_rindex()
        ):
            block_ptr = f"block_ptr{next(self.block_ptr_id)}"
            self.body.writeline(
                DeferredLine(
                    name, f"{block_ptr} = {indexing.format(var, roffset=False)}"
                )
            )

            # Generate block pointer advancements, for later use.
            for symt in TritonSymbols.reduction_types:
                advance_offsets = indexing.advance_roffset(symt)

                # Ignore identity advancements.
                if all(
                    V.graph.sizevars.statically_known_equals(offset, sympy.Integer(0))
                    for offset in advance_offsets
                ):
                    continue

                advancements = self.pointer_advancements[symt]
                assert (
                    block_ptr not in advancements
                ), "duplicate advancement for pointer '{block_ptr}' at type '{symt}'"
                advancements[block_ptr] = advance_offsets
        else:
            block_ptr = indexing.format(var)
        return block_ptr, other

    def codegen_block_ptr_store_line(self, name, indexing, block_ptr, value, other=""):
        # Stores require an explicit broadcast.
        value = indexing.codegen_broadcast_and_reshape(
            value, indexing.final_shape, indexing.block_shape, False
        )

        # workaround https://github.com/openai/triton/issues/2814
        value = f"{value}.to({triton_store_type(V.graph.get_dtype(name))})"
        return f"tl.store({block_ptr}, {value}{other})"

    def check_bounds(
        self,
        expr: sympy.Expr,
        size: sympy.Expr,
        lower: bool,
        upper: bool,
    ):
        if not (lower or upper):
            return

        assert isinstance(expr, sympy.Expr)
        indexing = self.indexing(expr, block_ptr=False)
        assert isinstance(indexing, IndexingOptions)

        index_str = indexing.index_str
        mask_str = indexing.mask_str if indexing.has_mask() else None
        size_str = texpr(self.rename_indexing(size)) if upper else None

        # expr is already wrapped
        line = self.indirect_assert(
            index_str, "0" if lower else None, size_str, mask_str
        )

        buffer = self.get_load_buffer(indexing)
        self.cse.generate(buffer, line, assignment=False, dtype=torch.int32)

    def get_load_buffer(self, indexing):
        if indexing.has_indirect() or indexing.has_tmpmask():
            # Masked loads must come after the mask is computed
            return self.compute
        elif (
            self.inside_reduction
            and self.range_trees[-1].is_loop
            and not indexing.has_rindex()
        ):
            # can lift a common load outside of reduction loop
            # One exception is when this is an indirect_load.
            return self.body
        else:
            return self.loads

    def load(self, name: str, index: sympy.Expr):
        var = self.args.input(name)
        load_counts = self._load_counts
        load_counts[name] += 1
        make_line: Callable[[str], Union[str, DelayReplaceLine]] = identity
        indirect_indexing = self.is_indirect_indexing(index)
        original_index = index
        indexing = self.indexing(index, block_ptr=True)
        has_rindex = indexing.has_rindex()
        has_tmpmask = indexing.has_tmpmask()

        # Keep the variable in cache if were going to reuse it. Equiv., if any of the following hold
        #  1) We are doing broadcasting
        #  2) It is a non-coalesced load. The intuition is that if it's
        #  non-coalesced, we will likely load each element multiple times in
        #  practice.
        #  3) It will be used later and it won't be CSE'd. Equiv., if all the following hold
        #   3.1) We are in a reduction loop
        #   3.2) Its not its last use
        #   3.3) This load will not be lifted to the body
        #
        is_coalesced = any(
            i == 1 for i in self.get_strides_of_load(original_index).values()
        )
        if self.is_broadcasted(original_index):
            ep = ", eviction_policy='evict_last'"
        elif not is_coalesced:
            ep = ", eviction_policy='evict_last'"
        elif self.inside_reduction and self.range_trees[-1].is_loop:

            def decide_later():
                if load_counts[name] > expected_count and (
                    has_rindex or indirect_indexing
                ):
                    return "evict_last"
                return "evict_first"

            expected_count = load_counts[name]
            ep = ", eviction_policy='<EP>'"
            make_line = functools.partial(DelayReplaceLine, "<EP>", decide_later)
        else:
            ep = ""

        if (has_tmpmask or has_rindex) and indexing.has_mask():
            if self._load_other:
                other = f", other={constant_repr(self._load_other)}"
            else:
                other = ", other=0.0"
        else:
            other = ""

        """Check if the buffer we're about to load, has
        more than one read dependency
        NOTE: enabled with env variable TORCHINDUCTOR_SKIP_L1
        """
        has_read_deps = True
        if config.triton.skip_l1_cache:
            buffer_read_counts = self.features.buffer_read_counts()
            has_read_deps = buffer_read_counts[name] > 1
        """Skip L1 cache if we're (pretty?) sure the data is used only once
        """
        skip_l1_cache = (
            not self.is_broadcasted(original_index)
            and not self.inside_reduction
            and not has_read_deps
            and is_coalesced  # for indirect loads is_coalesced is False?
        )
        cachemod = ""
        if skip_l1_cache:
            cachemod = ", cache_modifier='.cg'"

        append_broadcast = None
        dtype = V.graph.get_dtype(name)

        if should_unwrap_unspec_arg(name):
            line = var
            # unwrapped bf16/fp16 0d tensors are passed in as float32 scalars
            # see triton_utils.py:signature_of
            if dtype in (torch.float16, torch.bfloat16):
                dtype = torch.float32

        else:
            if isinstance(indexing, BlockPtrOptions):
                block_ptr, other = self.codegen_block_ptr(name, var, indexing, other)
                line = f"tl.load({block_ptr}{other}{ep}{cachemod})"
                line = indexing.codegen_broadcast_and_reshape(
                    line, indexing.block_shape, indexing.final_shape, True
                )

            elif isinstance(original_index, sympy.Integer):
                line = f"tl.load({var} + ({original_index}))"
                append_broadcast = indexing.expand_str
            else:
                line = f"tl.load({var} + ({indexing.index_str}), {indexing.mask_str}{ep}{other}{cachemod})"

            if (
                dtype in (torch.float16, torch.bfloat16)
                and config.triton.codegen_upcast_to_fp32
            ):
                line += ".to(tl.float32)"
                dtype = torch.float32
            if dtype == torch.bool and torch.version.hip is None:
                # Workaround for https://github.com/openai/triton/issues/2151
                # tl.load returns int8 when loading from pointer to int1
                # NOTE: Currently causes hangs on bool UTs for ROCm
                line += ".to(tl.int1)"
                dtype = torch.bool

        load_buffer = self.get_load_buffer(indexing)
        result_var = self.cse.generate(load_buffer, make_line(line), dtype=dtype)
        if result_var.use_count > 1:
            load_counts[name] -= 1  # don't double count cache hit
        assert isinstance(result_var, TritonCSEVariable)
        result_var.mask_vars = indexing.mask_vars  # type: ignore[assignment]

        if append_broadcast:
            line = f"tl.broadcast_to({result_var}, {append_broadcast})"
            result_var = self.cse.generate(load_buffer, line, dtype=dtype)

        if not self.inside_reduction or (not indexing.has_rmask() and not has_rindex):
            self.outside_loop_vars.add(result_var)

        return result_var

    def store(
        self, name: str, index: sympy.Expr, value: CSEVariable, mode: StoreMode = None
    ) -> None:
        var = self.args.output(name)
        original_index = index
        indexing = self.indexing(index, dense_indexing=True, block_ptr=mode is None)

        # Guard against write-after-read corruption in triton.
        # See # https://github.com/openai/triton/issues/1615
        # This triton bug means that a load which is broadcasted over multiple
        # warps may see the result of a store that happens later in the triton
        # program. The workaround is to add a barrier before storing, which
        # enforces that all warps have already read the data.
        is_inplace = name in self.args.inplace_buffers
        is_broadcasted = self.is_broadcasted(original_index)
        if is_inplace and is_broadcasted:
            self.stores.writeline(DeferredLine(name, "tl.debug_barrier()"))

        if isinstance(indexing, BlockPtrOptions):
            block_ptr, other = self.codegen_block_ptr(name, var, indexing)
            # block_ptr stores don't do implicit casting
            line = self.codegen_block_ptr_store_line(
                name, indexing, block_ptr, value, other
            )
        elif mode is None:
            line = f"tl.store({var} + ({indexing.index_str}), {value}, {indexing.mask_str})"
        elif mode == "atomic_add":
            line = f"tl.atomic_add({var} + ({indexing.index_str}), {value}, {indexing.mask_str}, sem='relaxed')"
        else:
            raise NotImplementedError(f"store mode={mode}")

        exit_stack = contextlib.ExitStack()
        if not self.inside_reduction and self.cooperative_reduction:
            exit_stack.enter_context(self.guard_cooperative_store(name, self.stores))

        self.stores.writeline(DeferredLine(name, line))

        if not self.inside_reduction:
            self.outside_loop_vars.add(value)

        exit_stack.close()

    def guard_cooperative_store(self, name, buffer):
        """
        For cooperative reductions only one thread block should write out the result.
        We rotate which thread block does each write for better parallelism
        """
        idx = self.cooperative_reduction_workspace_cache.increment_store_count()
        buffer.writeline(DeferredLine(name, f"if rsplit_id == ({idx} % RSPLIT):"))
        return buffer.indent()

    def bucketize(
        self,
        values: CSEVariable,
        boundaries: tuple[str, sympy.Expr, sympy.Expr, sympy.Expr],
        boundary_indices: CSEVariable,
        indexing_dtype: torch.dtype,
        right: bool,
        sorter: Optional[tuple[str, sympy.Expr]] = None,
        sorter_indices: Optional[CSEVariable] = None,
    ) -> CSEVariable:
        """
        See [Note: Inductor bucketize op]
        """

        # Triton performance for bucketize_binary_search is much better when the number
        # of threads equals the number of elements.
        # If we're trying to use a bucketize kernel, we should make sure that an
        # autotuning config with num_elements_per_warp=(warp_size) exists.
        self.autotune_hints.add(AutotuneHint.ONE_ELEMENT_PER_THREAD)

        boundaries_ptr = self.args.input(boundaries[0])
        boundary_size = self.index_to_str(boundaries[1])
        boundaries_underlying_numel = self.index_to_str(boundaries[2])
        boundary_stride = self.index_to_str(boundaries[3])
        sorter_ptr = self.args.input(sorter[0]) if sorter else "None"
        sorter_stride = self.index_to_str(sorter[1]) if sorter else "None"
        block_size = self.dense_size_str()

        if indexing_dtype == torch.int32:
            triton_dtype = "tl.int32"
        elif indexing_dtype == torch.int64:
            triton_dtype = "tl.int64"
        else:
            raise NotImplementedError(
                "Bucketize only supports indexing with int32 and int64"
            )

        result = self.cse.generate(
            self.compute,
            f"triton_helpers.bucketize_binary_search({values}, "
            f"{boundaries_ptr}, {boundary_size}, {boundaries_underlying_numel}, {boundary_stride}, "
            f"{boundary_indices}, "
            f"{triton_dtype}, "
            f"{right}, "
            f"{sorter_ptr}, {sorter_stride}, "
            f"{sorter_indices}, "
            f"{block_size}, "
            ")",
            dtype=indexing_dtype,  # type: ignore[attr-defined]
        )

        return result

    def reduction_resize(self, value) -> str:
        ndims = self.triton_tensor_ndim()
        if ndims == 1:
            return f"triton_helpers.promote_to_tensor({value})"

        nreduce = self.num_reduction_dims
        sizes = [":"] * (ndims - nreduce) + ["None"] * nreduce
        return f"{value}[{', '.join(sizes)}]"

    def reduction_collapse_dims(self, buffer, value: str, dtype: torch.dtype) -> str:
        """
        Reshape to RBLOCK, collapsing all reduction dims.
        """
        # This is not needed for 1D reductions.
        if self.num_reduction_dims == 1:
            return value

        target_ndim = self.triton_tensor_ndim() - self.num_reduction_dims
        initial_shape = self.dense_size_list()
        target_shape = initial_shape[:target_ndim] + ["RBLOCK"]
        return str(
            self.cse.generate(
                buffer, triton_reshape(value, initial_shape, target_shape), dtype=dtype
            )
        )

    def reduction(
        self,
        dtype: torch.dtype,
        src_dtype: torch.dtype,
        reduction_type: ReductionType,
        value: Union[CSEVariable, tuple[CSEVariable, ...]],
    ) -> Union[CSEVariable, tuple[CSEVariable, ...]]:
        def maybe_upcast(value: CSEVariable) -> CSEVariable:
            # Math reductions in FP16/BF16 are less accurate because the Triton compiler does not
            # automatically promote to FP32 for accumulation. Additionally, max/min reductions
            # do not support FP16/BF16. We manually promote to FP32 here.
            return (
                ops.to_dtype(value, torch.float32)
                if value.dtype
                in [
                    torch.float16,
                    torch.bfloat16,
                ]
                else value
            )

        original_dtypes = [val.dtype for val in pytree.tree_leaves(value)]
        value = pytree.tree_map(maybe_upcast, value)
        if any(x in [torch.float16, torch.bfloat16] for x in original_dtypes):
            # Only promote FB16/BF16; do not promote other integer/boolean dtypes
            src_dtype = torch.promote_types(src_dtype, torch.float32)
            dtype = torch.promote_types(dtype, torch.float32)

        assert self.inside_reduction
        masks = OrderedSet(f"{tree.prefix}mask" for tree in self.range_trees)
        self.filter_masks(masks)
        masks = sorted(masks)
        if self._load_mask:
            masks.append(self._load_mask)
        reduction_range_prefix = self.range_trees[-1].prefix[0]

        # Say we have
        #     tmp0 = ops.constant(1, torch.int64)
        #     tmp1 = ops.reduction(torch.int64, torch.int64, "sum", tmp0)
        # tmp0 in the triton code is either a scalar, or single-element tensor
        # so if we emit tl.sum directly, it will only give 1 instead of RBLOCK * 1
        # To avoid this, we broadcast to the expected shape first.
        dense_size_str = self.dense_size_str()
        value = self._map_tuple_or_scalar(
            lambda v: self.cse.generate(
                self.compute,
                f"tl.broadcast_to({v}, {dense_size_str})",
                dtype=v.dtype,
            ),
            value,
        )

        dim = self.triton_tensor_ndim() - self.num_reduction_dims
        root_op: str

        def final_reduction(
            buffer,
            value: str,
            result_type: Optional[str],
        ) -> str:
            """
            Helper to generate a reduction call, e.g. tl.sum.
            """
            use_helper = reduction_type in ("any", "max", "min", "prod")
            module = "triton_helpers" if use_helper else "tl"

            value = self.reduction_collapse_dims(buffer, value, dtype)
            if reduction_type in ("max", "min"):
                value = self.reduction_resize(
                    f"{module}.{reduction_type}2({value}, {dim})"
                )
            else:
                value = self.reduction_resize(
                    f"{module}.{reduction_type}({value}, {dim})"
                )

            if result_type is not None:
                value = f"{value}.to({result_type})"

            return value

        def final_reduction_define(
            buffer,
            result_var: str,
            value: str,
            result_type: Optional[str],
        ) -> None:
            """
            Generate a reduction and assign it to an existing variable.
            """
            value = final_reduction(buffer, value, result_type)
            buffer.splice(f"{result_var} = {value}")

        def final_argreduce(buffer, result_var, value, index):
            value = self.reduction_collapse_dims(buffer, value, dtype)
            index = self.reduction_collapse_dims(buffer, index, dtype)
            buffer.splice(
                f"""\
                {result_var}_val, {result_var}_idx = triton_helpers.{root_op}_with_index({value}, {index}, {dim})
                {result_var} = {self.reduction_resize(f'{result_var}_idx')}
                """
            )

        cache_key = (src_dtype, reduction_type, value)
        if cache_key in self.cse.reduction_cache:
            return self.cse.reduction_cache[cache_key]

        acc_type = triton_acc_type(src_dtype)
        torch_acc_type = upcast_acc_dtype(src_dtype)
        result_var: Any = self.cse.newvar(dtype=torch_acc_type)
        result_var.mask_vars = OrderedSet(
            var for var in masks if not prefix_is_reduction(var[0])
        )
        cond = " & ".join(masks)

        def where_cond(tval, fval):
            if not cond:
                return tval
            return TritonKernelOverrides.where(cond, tval, fval)

        if self.persistent_reduction:
            default = ir.Reduction.default_value(reduction_type, src_dtype)
            default = self._map_tuple_or_scalar(constant_repr, default)

            def _mask_value(value, default) -> CSEVariable:
                return self.cse.generate(
                    self.compute, where_cond(value, default), dtype=value.dtype
                )

            masked_value: Union[CSEVariable, Sequence[CSEVariable]]
            if isinstance(value, tuple):
                masked_value = [_mask_value(v, d) for v, d in zip(value, default)]
            else:
                masked_value = _mask_value(value, default)

            if reduction_type in ("argmax", "argmin"):
                accumulator_index = str(
                    self.cse.generate(
                        self.compute,
                        f"tl.broadcast_to({reduction_range_prefix}index, {masked_value}.shape)",
                        dtype=torch.int32
                        if V.kernel.index_dtype == "tl.int32"
                        else torch.int64,
                    )
                )
                root_op = {"argmax": "max", "argmin": "min"}[reduction_type]
                final_argreduce(
                    self.compute, result_var, masked_value, accumulator_index
                )
            elif reduction_type == "welford_reduce":
                if self.cooperative_reduction:
                    # cooperative reductions require full welford for correctness
                    result_var = self.welford_reduce(
                        result_var, reduction_type, value, where_cond, acc_type, dtype
                    )
                else:
                    # For persistent reductions, don't bother with
                    # welford's algorithm since it uses more registers, and
                    # taking two reductions doesn't increase memory usage.
                    result_var = self.welford_reduce_fallback(dtype, value)
            elif reduction_type == "welford_combine":
                assert isinstance(masked_value, Sequence)
                (mean, m2, weight) = masked_value
                result_var = tuple(
                    self.cse.generate(self.compute, value, dtype=dtype)
                    for value in self._welford(
                        self.compute, mean, m2, weight, dim, dtype
                    )
                )
            else:
                assert isinstance(masked_value, CSEVariable)
                result_var = self.cse.generate(
                    self.compute,
                    final_reduction(self.compute, str(masked_value), None),
                    dtype=masked_value.dtype,
                )
        else:
            accumulator = self.cse.namedvar(f"_{result_var}", dtype=torch_acc_type)
            default = ir.Reduction.default_accumulator(reduction_type, src_dtype)
            default = self._map_tuple_or_scalar(constant_repr, default)
            if not isinstance(default, tuple):
                self.body.writeline(
                    f"{accumulator} = tl.full({self.dense_size_str()}, {default}, {acc_type})"
                )

            if reduction_type in ("argmax", "argmin"):
                accumulator_index = f"_{result_var}_index"
                index_dtype = self.features.select_index_dtype()
                self.body.writeline(
                    f"{accumulator_index} = tl.full({self.dense_size_str()}, "
                    f"{torch.iinfo(index_dtype).max}, {self.dtype_to_str(index_dtype)})"
                )
                root_op = {"argmax": "max", "argmin": "min"}[reduction_type]

                self.compute.splice(
                    f"""\
                {accumulator}_next, {accumulator_index}_next = triton_helpers.{root_op}imum_with_index(
                    {accumulator}, {accumulator_index}, {value}, {reduction_range_prefix}index
                )
                {accumulator} = {where_cond(f'{accumulator}_next', accumulator)}
                {accumulator_index} = {where_cond(f'{accumulator_index}_next', accumulator_index)}
                """
                )
                final_argreduce(
                    self.post_loop_combine, result_var, accumulator, accumulator_index
                )
            elif is_welford_reduction(reduction_type):
                result_var = self.welford_reduce(
                    result_var, reduction_type, value, where_cond, acc_type, dtype
                )
            else:
                combine_fn = ir.get_reduction_combine_fn(reduction_type, src_dtype)
                updated = combine_fn(accumulator, value)
                self.compute.writeline(
                    f"{accumulator} = {where_cond(updated, accumulator)}"
                )

                if src_dtype == torch.bool:
                    # This is only really used for aten.any. It changes the
                    # final reduction of a non-persistent reduction from
                    #     tmp5 = triton_helpers.max(_tmp5, 1)[:, None]
                    # to
                    #     tmp5 = triton_helpers.max(_tmp5.to(tl.int8), 1)[:, None].to(tl.int1)
                    # which is needed because tl.reduce doesn't support tl.int1
                    accumulator_casted_str = f"{accumulator}.to(tl.int8)"
                    result_type = triton_compute_type(dtype)
                    final_reduction_define(
                        self.post_loop_combine,
                        str(result_var),
                        accumulator_casted_str,
                        result_type,
                    )
                else:
                    final_reduction_define(
                        self.post_loop_combine, str(result_var), str(accumulator), None
                    )

        if self.cooperative_reduction:
            default = ir.Reduction.default_accumulator(reduction_type, src_dtype)
            exit_stack = contextlib.ExitStack()
            for buf in (self.post_loop_combine, self.post_loop_store):
                # only do cooperative reduction combines if we have more than one thread block
                buf.writeline("if HAS_RSPLIT:")
                exit_stack.enter_context(buf.indent())

            if reduction_type in ("argmax", "argmin"):
                self.post_loop_combine.writeline(
                    f"{result_var}_bval = {self.reduction_resize(f'{result_var}_val')}"
                )
                peer_val = self.codegen_cooperative_reduction_peer_combine(
                    f"{result_var}_bval", src_dtype, default
                )
                index_dtype = self.features.select_index_dtype()
                peer_idx = self.codegen_cooperative_reduction_peer_combine(
<<<<<<< HEAD
                    result_var, dtype, 0
=======
                    result_var, index_dtype, torch.iinfo(index_dtype).max
>>>>>>> 579b9f2e
                )
                final_argreduce(self.post_loop_store, result_var, peer_val, peer_idx)
            elif is_welford_reduction(reduction_type):
                assert reduction_type == "welford_reduce"
                result_mean, result_m2, result_weight = result_var
                peer_mean = self.codegen_cooperative_reduction_peer_combine(
                    result_mean, upcast_acc_dtype(src_dtype), default[0]
                )
                peer_m2 = self.codegen_cooperative_reduction_peer_combine(
                    result_m2, upcast_acc_dtype(src_dtype), default[1]
                )
                peer_weight = self.codegen_cooperative_reduction_peer_combine(
                    result_weight, upcast_acc_dtype(src_dtype), default[2]
                )
                self.welford_reduce_final_reduction(
                    self.post_loop_store,
                    result_mean,
                    result_m2,
                    result_weight,
                    peer_mean,
                    peer_m2,
                    peer_weight,
                    dim,
                    dtype,
                )
            else:
                peers = self.codegen_cooperative_reduction_peer_combine(
                    result_var, upcast_acc_dtype(src_dtype), default
                )
                final_reduction_define(
                    self.post_loop_store, str(result_var), peers, None
                )
            exit_stack.close()

        self.cse.reduction_cache[cache_key] = result_var

        if isinstance(result_var, tuple):
            assert all(isinstance(x, TritonCSEVariable) for x in result_var)
            self.outside_loop_vars.update(result_var)

            # Match output dtype with input dtype
            if reduction_type == "welford_reduce":
                assert len(original_dtypes) == 1
                original_dtypes = len(result_var) * original_dtypes

            assert len(result_var) == len(original_dtypes)
            for var, orig_dtype in zip(result_var, original_dtypes):
                assert orig_dtype is not None
                if var.dtype != orig_dtype:
                    self.post_loop_combine.writeline(
                        f"{var} = {var}.to({triton_compute_type(orig_dtype)})"
                    )
        else:
            assert isinstance(result_var, TritonCSEVariable)
            self.outside_loop_vars.add(result_var)

            # Match output dtype with input dtype
            if result_var.dtype != original_dtypes[0]:
                assert original_dtypes[0] is not None
                self.post_loop_combine.writeline(
                    f"{result_var} = {result_var}.to({triton_compute_type(original_dtypes[0])})"
                )

        return result_var

    def _welford(self, buffer, mean, m2, weight, dim, dtype: torch.dtype):
        """
        Helper to codegen triton_helpers.welford.
        """
        mean, m2, weight = (
            self.reduction_collapse_dims(buffer, value, dtype)
            for value in (mean, m2, weight)
        )
        welford = f"triton_helpers.welford({mean}, {m2}, {weight}, {dim})"
        welford_results = [str(self.cse.newvar(dtype=dtype)) for _ in range(3)]
        buffer.writeline(f"{', '.join(welford_results)} = {welford}")

        result_values = tuple(self.reduction_resize(value) for value in welford_results)
        return result_values

    def welford_reduce(
        self, result_var, reduction_type, value, where_cond, acc_type, dtype
    ):
        """Helper to codegen a welford reduction"""
        dim = self.triton_tensor_ndim() - self.num_reduction_dims

        accumulator = f"{result_var}_mean"
        accumulator_m2 = f"{result_var}_m2"
        accumulator_weight = f"{result_var}_weight"
        self.body.writeline(
            f"{accumulator} = tl.zeros({self.dense_size_str()}, {acc_type})"
        )
        self.body.writeline(
            f"{accumulator_m2} = tl.zeros({self.dense_size_str()}, {acc_type})"
        )
        self.body.writeline(
            f"{accumulator_weight} = tl.zeros({self.dense_size_str()}, {acc_type})"
        )
        if reduction_type == "welford_combine":
            mean, m2, weight = value
            self.compute.splice(
                f"""\
                {accumulator}_next, {accumulator_m2}_next, {accumulator_weight}_next = triton_helpers.welford_combine(
                    {accumulator}, {accumulator_m2}, {accumulator_weight},
                    {mean}, {m2}, {weight}
                )
                """
            )
        else:
            assert reduction_type == "welford_reduce"
            self.compute.splice(
                f"""\
                {accumulator}_next, {accumulator_m2}_next, {accumulator_weight}_next = triton_helpers.welford_reduce(
                    {value}, {accumulator}, {accumulator_m2}, {accumulator_weight}, roffset == 0
                )
                """
            )
        self.compute.splice(
            f"""\
            {accumulator} = {where_cond(f'{accumulator}_next', accumulator)}
            {accumulator_m2} = {where_cond(f'{accumulator_m2}_next', accumulator_m2)}
            {accumulator_weight} = {where_cond(f'{accumulator_weight}_next', accumulator_weight)}
            """
        )
        result_mean = result_var
        result_m2 = self.cse.newvar(dtype=dtype)
        result_weight = self.cse.newvar(dtype=dtype)
        return self.welford_reduce_final_reduction(
            self.post_loop_combine,
            result_mean,
            result_m2,
            result_weight,
            accumulator,
            accumulator_m2,
            accumulator_weight,
            dim,
            dtype,
        )

    def welford_reduce_final_reduction(
        self,
        buffer,
        result_mean,
        result_m2,
        result_weight,
        mean,
        m2,
        weight,
        dim,
        dtype,
    ):
        """Helper to codegen call to triton_helpers.welford"""
        values = self._welford(buffer, mean, m2, weight, dim, dtype)
        result_exprs = [result_mean, result_m2, result_weight]
        for result_expr, value in zip(result_exprs, values):
            buffer.splice(f"{result_expr} = {value}")

        return result_mean, result_m2, result_weight

    def max_rsplit(self):
        if self.fixed_config:
            return self.fixed_config["RSPLIT"]
        return TRITON_MAX_RSPLIT

    def codegen_cooperative_reduction_peer_combine(
        self, result_var, dtype, default_val
    ):
        """
        Generate code to save a [XBLOCK, RSPLIT] temporary workspace, where each thread block writes a different
        column.  After the barrier, every thread block loads the completed value so that it can compute the final
        value independently.
        """
        xnumel = self.numels["x"]
        mask = "xindex < xnumel" if not self._has_constant_xmask() else None

        nbytes = xnumel * dtype.itemsize * self.max_rsplit()
        ws_name, ws_offset = self.cooperative_reduction_workspace_cache.allocate(nbytes)

        self.post_loop_combine.splice(
            f"""
                {result_var}_ws = ({ws_name} + {self.index_to_str(ws_offset)}).to(tl.pointer_type({triton_type(dtype)}))
                tl.store({result_var}_ws + (xindex * RSPLIT + rsplit_id), {result_var}, {mask})
            """,
            strip=True,
        )
        self.post_loop_store.writeline(
            f"{result_var}_peers = tl.load({result_var}_ws + (xindex * RSPLIT + rsplit_arange), "
            f"rsplit_mask, eviction_policy='evict_first', other=triton_helpers.if_mask(rsplit_mask, {constant_repr(default_val)}))"
        )
        return f"{result_var}_peers"

    def store_reduction(
        self,
        name: str,
        index: sympy.Expr,
        value: Union[CSEVariable, tuple[CSEVariable, ...]],
    ):
        assert self.inside_reduction
        self.inside_reduction = False
        indexing = self.indexing(index, block_ptr=True)
        self.inside_reduction = True
        var = self.args.output(name)

        exit_stack = contextlib.ExitStack()
        if self.cooperative_reduction:
            exit_stack.enter_context(
                self.guard_cooperative_store(name, self.post_loop_store)
            )

        if isinstance(indexing, BlockPtrOptions):
            self.post_loop_store.writeline(
                DeferredLine(
                    name,
                    self.codegen_block_ptr_store_line(
                        name,
                        indexing,
                        indexing.format(var),
                        value,
                        f", boundary_check={indexing.boundary_check()!r}",
                    ),
                )
            )
        else:
            assert isinstance(indexing, IndexingOptions)
            self.post_loop_store.writeline(
                DeferredLine(
                    name,
                    f"tl.store({var} + ({indexing.index_str}), {value}, {indexing.mask_str})",
                )
            )

        exit_stack.close()

    def _lift_helper(self, fn, num_args, dtypes: tuple[torch.dtype, ...]) -> str:
        # Lift IR function for scan operations into a triton function
        # in the global namespace
        helper = IndentedBuffer()
        helper.writeline("@triton.jit")
        cse = CSE()

        args = [
            tuple(cse.namedvar(f"arg{i}_{n}", dtype=dtypes[n]) for n in range(num_args))
            for i in range(2)
        ]
        signature = ", ".join(str(x) for x in itertools.chain.from_iterable(args))
        helper.writeline(f"def {{name}}({signature}):")

        overrides = TritonOverrides()

        # Build a name that changes depending on fn to workaround a triton bug
        # where the combine_fn to reduce and scan is not hashed, and so different
        # scan ops may collide in the triton cache.
        # This is fixed with the latest triton pin, but not the triton-rocm pin.
        helper_name = "_triton_helper_fn"

        from torch._inductor.dtype_propagation import DtypePropagationOpsHandler

        dtype_handler = DtypePropagationOpsHandler()

        class CSEProxy:
            def __getattr__(self, name: str) -> Callable[..., CSEVariable]:
                def inner(*args, **kwargs):
                    nonlocal helper_name
                    helper_name += f"_{name}"

                    output_dtype = getattr(
                        dtype_handler,
                        name,
                    )(*args, **kwargs)

                    return cse.generate(
                        helper,
                        getattr(overrides, name)(*args, **kwargs),
                        dtype=output_dtype,
                    )

                return inner

        with helper.indent(), V.set_ops_handler(CSEProxy()):
            outputs = fn(*args)
            outputs = ", ".join(str(output) for output in outputs)
            helper.writeline(f"return {outputs}")

        return self.helper_functions.add(helper.getvalue(), base_name=helper_name)

    def scan(
        self,
        dtypes: tuple[torch.dtype, ...],
        combine_fn: Callable[
            [tuple[CSEVariable, ...], tuple[CSEVariable, ...]], tuple[CSEVariable, ...]
        ],
        values: tuple[CSEVariable, ...],
    ) -> tuple[CSEVariable, ...]:
        assert self.inside_reduction
        assert not self.cooperative_reduction, "TODO"
        masks = OrderedSet(f"{tree.prefix}mask" for tree in self.range_trees)
        self.filter_masks(masks)
        masks = sorted(masks)
        assert not self._load_mask, "ops.scan not supported inside ops.masked"

        broadcasted_values = []
        accumulators = []

        dtypes = tuple(upcast_compute_type(dtype) for dtype in dtypes)
        cse_compute = functools.partial(self.cse.generate, self.compute)
        combine_helper_fn = self._lift_helper(combine_fn, len(values), dtypes)
        dim = self.triton_tensor_ndim() - self.num_reduction_dims

        for value, dtype in zip(values, dtypes):
            value_dtype = self.cse.generate(
                self.compute,
                f"{value}.to({triton_compute_type(dtype)})",
                dtype=dtype,
            )
            value = self.cse.generate(
                self.compute,
                f"tl.broadcast_to({value_dtype}, {self.dense_size_str()})",
                dtype=dtype,
            )
            broadcasted_values.append(value)

            acc_type = triton_acc_type(dtype)

            if not self.persistent_reduction:
                accumulator = self.cse.newvar(dtype=dtype)
                reduced_size = self.dense_size_list()
                reduced_size[-1] = "1"
                reduced_size = f"[{', '.join(reduced_size)}]"

                default = "float('nan')" if dtype.is_floating_point else "-1"
                self.body.writeline(
                    f"{accumulator} = tl.full({reduced_size}, {default}, {acc_type})"
                )

                accumulators.append(accumulator)

        def csv(values):
            return " ".join(f"{value}," for value in values)

        def cse_multiple(line, values, masks, dtypes):
            n = len(values)
            cache_keys = [f"{line}, {i}, {masks}" for i in range(n)]
            if all(self.cse.contains(cache_key) for cache_key in cache_keys):
                return [self.cse.get(cache_key) for cache_key in cache_keys]
            result_vars = [self.cse.newvar(dtype=_dtype) for _dtype in dtypes]
            self.compute.writeline(
                f"{csv(result_vars)} = {line}",
            )
            for result_var, cache_key in zip(result_vars, cache_keys):
                if masks:
                    result_var.mask_vars = masks  # type: ignore[attr-defined]
                self.cse.put(cache_key, result_var)
            return tuple(result_vars)

        partial_scan_vars = cse_multiple(
            f"tl.associative_scan(({csv(broadcasted_values)}), {dim}, {combine_helper_fn})",
            values,
            masks,
            dtypes,
        )

        if not self.persistent_reduction:
            # tl.reduce doesn't work for non-commutative operators, so instead
            # of repeating the scan op as a reduction, we use sum to select the
            # last scan value
            partial_reduce_vars = [
                cse_compute(
                    f"triton_helpers.select_one(({partial_scan_var}), rbase == (RBLOCK - 1), dim=-1, keep_dims=True)",
                    dtype=upcast_compute_type(partial_scan_var.dtype),
                )
                for partial_scan_var in partial_scan_vars
            ]
            accs_next = combine_fn(tuple(accumulators), tuple(partial_reduce_vars))
            full_scan_vars = combine_fn(tuple(accumulators), partial_scan_vars)
            result_vars = [
                cse_compute(
                    f"tl.where(roffset > 0, {full_scan}, {partial_scan})",
                    dtype=partial_scan.dtype,
                )
                for full_scan, partial_scan in zip(full_scan_vars, partial_scan_vars)
            ]
            for acc_next, accumulator, partial_reduce in zip(
                accs_next, accumulators, partial_reduce_vars
            ):
                self.compute.writeline(
                    f"{accumulator} = tl.where(roffset > 0, {acc_next}, {partial_reduce})"
                )
        else:
            result_vars = partial_scan_vars

        for result_var in result_vars:
            assert isinstance(result_var, TritonCSEVariable)
            result_var.mask_vars = OrderedSet(masks)

        return tuple(result_vars)

    def sort(
        self,
        dtypes: tuple[torch.dtype, ...],
        values: tuple[CSEVariable, ...],
        stable: bool,
        descending: bool,
    ) -> tuple[CSEVariable, ...]:
        assert self.inside_reduction
        assert not self.cooperative_reduction, "TODO"
        masks = OrderedSet(f"{tree.prefix}mask" for tree in self.range_trees)
        self.filter_masks(masks)
        masks = sorted(masks)
        assert not self._load_mask, "ops.sort not supported inside ops.masked"
        assert (
            self.persistent_reduction
        ), "ops.sort is only supported in persistent reductions"

        cse_compute = functools.partial(self.cse.generate, self.compute)
        dim = self.triton_tensor_ndim() - self.num_reduction_dims

        dtypes = tuple(upcast_compute_type(dtype) for dtype in dtypes)
        assert len(dtypes) == len(values)
        broadcasted_values = [
            cse_compute(
                f"tl.broadcast_to({value}, {self.dense_size_str()})", dtype=dtypes[i]
            )
            for i, value in enumerate(values)
        ]

        def csv(values):
            return " ".join(f"{value}," for value in values)

        def cse_multiple(line, n, masks, dtypes):
            cache_keys = [f"{line}, {i}, {masks}" for i in range(n)]
            if all(self.cse.contains(cache_key) for cache_key in cache_keys):
                return [self.cse.get(cache_key) for cache_key in cache_keys]
            result_vars = [self.cse.newvar(dtype=dtypes[i]) for i in range(n)]  # type: ignore[attr-defined]
            self.compute.writeline(
                f"{csv(result_vars)} = {line}",
            )
            for result_var, cache_key in zip(result_vars, cache_keys):
                if masks:
                    result_var.mask_vars = masks  # type: ignore[attr-defined]
                self.cse.put(cache_key, result_var)
            return tuple(result_vars)

        assert self.range_trees[-1].is_reduction
        rnumel = "None" if self._has_constant_mask(self.range_trees[-1]) else "rnumel"

        if len(values) == 2:
            line = (
                f"triton_helpers.sort_with_index({broadcasted_values[0]}, {broadcasted_values[1]},"
                f" {rnumel}, {dim}, stable={stable}, descending={descending})"
            )
            result_vars = cse_multiple(line, len(values), masks, dtypes)
        else:
            raise AssertionError("Unhandled sort")

        for result_var, input_var in zip(result_vars, values):
            result_var.mask_vars = masks  # type: ignore[attr-defined]
            result_var.bounds = input_var.bounds

        return tuple(result_vars)

    def codegen_body(self):
        """
        Concat output code from index_code, loads, compute, stores,
        suffix into self.body.

        For pointwise kernels, this is called just once at the end.

        For reduction kernels, this generates a loop over the reduction
        axis.
        """
        if not (
            self.indexing_code
            or self.loads
            or self.stores
            or self.compute
            or self.post_loop_combine
            or self.post_loop_store
        ):
            return

        loop_trees = [tree for tree in self.range_trees if tree.is_loop]
        if self.inside_reduction and len(loop_trees) > 0:
            # Write the loop headers.
            for level, tree in enumerate(loop_trees):
                with self.body.indent(offset=level):
                    prefix = tree.prefix
                    loop_start = "rsplit_start" if self.cooperative_reduction else "0"
                    loop_end = (
                        "rsplit_end" if self.cooperative_reduction else f"{prefix}numel"
                    )
                    self.body.writeline(
                        f"for {prefix}offset in range({loop_start}, {loop_end}, {prefix.upper()}BLOCK):"
                    )
                with self.body.indent(offset=level + 1):
                    self.iteration_ranges_codegen_header(tree, self.body)

            # The innermost loop performs the reduction.
            with self.body.indent(offset=len(loop_trees)):
                self.codegen_reduction_indices(self.body)
                self.body.splice(self.indexing_code)
                self.body.splice(self.loads)
                self.body.splice(self.compute)
                self.body.splice(self.stores)

            # Write loop suffixes.
            for level, tree in reversed([*enumerate(loop_trees)]):
                with self.body.indent(offset=level + 1):
                    # Advance pointers at the end of each loop.
                    for block_ptr, advancement in self.pointer_advancements[
                        tree.symt
                    ].items():
                        # Subtract any advancements made in the previous loop level.
                        if level < len(loop_trees) - 1:
                            prev_tree = loop_trees[level + 1]
                            prev_advancement = self.pointer_advancements[
                                prev_tree.symt
                            ][block_ptr]
                            prev_block = TritonSymbols.get_block_size(prev_tree)
                            prev_num_iter = CeilDiv(prev_tree.numel, prev_block)
                            advancement = [
                                cur - prev * prev_num_iter
                                for cur, prev in zip(advancement, prev_advancement)
                            ]

                        self.body.writeline(
                            f"{block_ptr} = tl.advance({block_ptr}, {V.kernel.index_to_str(advancement)})"
                        )

                # Invalidate any cache entries that came from inside the loop.
                self.cse.invalidate(self.outside_loop_vars)
                tree.cache_clear()
        else:
            self.body.splice(self.indexing_code)
            self.body.splice(self.loads)
            self.body.splice(self.compute)
            self.body.splice(self.stores)
        self.body.splice(self.post_loop_combine)
        if self.cooperative_reduction and (
            self.post_loop_combine or self.post_loop_store
        ):
            sem_ptr = f"{self.semaphores_name} + tl.program_id(1)"
            self.body.splice(
                f"""
                if HAS_RSPLIT:
                    triton_helpers.x_grid_barrier({sem_ptr})
                """,
                strip=True,
            )
            self.cooperative_reduction_workspace_cache.on_loop_end()
        self.body.splice(self.post_loop_store)
        self.indexing_code.clear()
        self.loads.clear()
        self.compute.clear()
        self.stores.clear()
        self.post_loop_combine.clear()
        self.post_loop_store.clear()

    def codegen_kernel_benchmark(self, num_gb, grid=None):
        result = IndentedBuffer()
        _argdefs, call_args, signature, _ = self.args.python_argdefs()

        result.writelines(["", "", "def get_args():"])
        with result.indent():
            name_cnt = itertools.count()
            var_names = []
            for arg_name, arg_sig in zip(call_args, signature):
                var_name = f"arg_{next(name_cnt)}"
                buf = V.graph.try_get_buffer(arg_name)
                if buf:
                    result.writeline(
                        f"{var_name} = rand_strided({V.graph.sizevars.size_hints(buf.get_size())}, {V.graph.sizevars.size_hints(buf.get_stride())}, device='{buf.get_device()}', dtype={buf.get_dtype()})"  # noqa: B950 line too long
                    )
                elif arg_name in V.graph.constants:
                    # note that random seed is put in V.graph.constants
                    const_tensor = V.graph.constants[arg_name]
                    result.writeline(
                        f"{var_name} = rand_strided({V.graph.sizevars.size_hints(const_tensor.size())}, {V.graph.sizevars.size_hints(const_tensor.stride())}, device='{const_tensor.device}', dtype={const_tensor.dtype})"  # type: ignore[arg-type]  # noqa: B950 line too long
                    )
                elif isinstance(arg_sig, SizeArg):
                    symval_hint = V.graph.sizevars.size_hint(arg_sig.expr)

                    # Force the seed_offset to be 0 so calls to the same kernel
                    # using different seed offset will have the same benchmark harness.
                    # We can dedup kernel definitions in this case.
                    if "seed_offset" in arg_sig.name:
                        symval_hint = 0
                    result.writeline(f"{var_name} = {symval_hint}")
                elif isinstance(arg_sig, WorkspaceArg):
                    device = V.graph.get_current_device_or_throw()
                    count = V.graph.sizevars.size_hint(arg_sig.count)
                    result.writeline(
                        f"{var_name} = torch.zeros({count}, device='{device}', dtype={arg_sig.dtype})"
                    )
                else:
                    raise KeyError(
                        f"Don't find the buffer or const tensor for {arg_name}"
                    )
                var_names.append(var_name)
            result.writeline(f"return {', '.join(var_names)},")

        result.writelines(["\n", "\n", "def call(args):"])
        if grid is None:
            grid = []
            extra_args = []
            extra_args_str = None
            for tree in self.active_range_trees():
                expr = pexpr(V.graph.sizevars.size_hint(tree.numel))
                extra_args.append(expr)
                if not tree.is_reduction:
                    grid.append(expr)
            if self.need_numel_args():
                extra_args_str = ", ".join(map(str, extra_args)) + ", "
            else:
                extra_args_str = ""
            grid_arg = f"{extra_args_str}grid=grid({', '.join(grid)})"
        else:
            grid_arg = f"grid={grid}"
        current_device = V.graph.get_current_device_or_throw()
        index = current_device.index
        with result.indent():
            result.writeline(f"with {V.graph.device_ops.device_guard(index)}:")
            with result.indent():
                result.writeline(
                    V.graph.device_ops.set_device(index)
                )  # no-op to ensure context
                stream_name = f"stream{index}"
                result.writeline(f"{stream_name} = get_raw_stream({index})")
                result.writeline(
                    f"{str(Placeholder.KERNEL_NAME)}.run(*args, {grid_arg}, stream={stream_name})"
                )

        # benchmark all configs
        result.writelines(["\n", "\n", "def benchmark_all_configs(args):"])
        with result.indent():
            result.writeline(f"with {V.graph.device_ops.device_guard(index)}:")
            with result.indent():
                result.writeline(
                    V.graph.device_ops.set_device(index)
                )  # no-op to ensure context
                result.writeline(
                    f"return {str(Placeholder.KERNEL_NAME)}.benchmark_all_configs(*args, {grid_arg})"
                )

        result.writelines(["\n", "\n", "if __name__ == '__main__':"])
        with result.indent():
            result.writeline(
                "from torch._inductor.runtime.benchmarking import benchmarker"
            )
            result.writeline("")

            result.writeline("args = get_args()")
            result.writeline(
                "ms = benchmarker.benchmark_gpu(lambda: call(args), rep=40)"
            )
            result.writeline(f"num_gb = {num_gb}")
            result.writeline("gb_per_s = num_gb / (ms / 1e3)")
            result.writeline(
                'print(f"{ms:.3f}ms    {num_gb:.3f}GB    {gb_per_s:.2f}GB/s")'
            )

        return result

    def imports_for_benchmark_kernel(self):
        return textwrap.dedent(
            """
            from torch._dynamo.testing import rand_strided
            {}
            import torch
            from torch._inductor.runtime.triton_heuristics import grid, split_scan_grid
        """.format(
                V.graph.device_ops.import_get_raw_stream_as("get_raw_stream")
            )
        )

    def _get_heuristic(self):
        if self.fixed_config:
            return "fixed_config"
        elif self.cooperative_reduction:
            return "cooperative_reduction"
        elif self.persistent_reduction:
            assert self.inside_reduction
            return "persistent_reduction"
        elif self.inside_reduction:
            return "reduction"
        return "pointwise"

    @staticmethod
    def inductor_meta_common():
        inductor_meta = {
            "backend_hash": torch.utils._triton.triton_hash_with_backend(),
            "are_deterministic_algorithms_enabled": torch.are_deterministic_algorithms_enabled(),
            "assert_indirect_indexing": config.assert_indirect_indexing,
            "autotune_local_cache": config.autotune_local_cache,
            "autotune_pointwise": config.triton.autotune_pointwise,
            "autotune_remote_cache": config.autotune_remote_cache,
            "force_disable_caches": config.force_disable_caches,
            "dynamic_scale_rblock": config.dynamic_scale_rblock,
            "max_autotune": config.max_autotune,
            "max_autotune_pointwise": config.max_autotune_pointwise,
            "min_split_scan_rblock": config.triton.min_split_scan_rblock,
            "spill_threshold": config.triton.spill_threshold,
            "store_cubin": config.triton.store_cubin,
        }
        if torch.version.hip is not None:
            inductor_meta["is_hip"] = True
        if config.is_fbcode():
            inductor_meta["is_fbcode"] = True
        if config.profile_bandwidth:
            inductor_meta["profile_bandwidth"] = config.profile_bandwidth
            inductor_meta["profile_bandwidth_regex"] = config.profile_bandwidth_regex
            inductor_meta["profile_bandwidth_output"] = config.profile_bandwidth_output
            inductor_meta[
                "profile_bandwidth_with_do_bench_using_profiling"
            ] = config.profile_bandwidth_with_do_bench_using_profiling
        if config.coordinate_descent_tuning:
            inductor_meta[
                "coordinate_descent_tuning"
            ] = config.coordinate_descent_tuning
            inductor_meta[
                "coordinate_descent_search_radius"
            ] = config.coordinate_descent_search_radius
            inductor_meta[
                "coordinate_descent_check_all_directions"
            ] = config.coordinate_descent_check_all_directions
        return inductor_meta

    def codegen_kernel(self, name=None):
        code = IndentedBuffer()

        size_hints = {}
        for prefix, numel in self.numels.items():
            if prefix_is_reduction(prefix) and not self.inside_reduction:
                continue

            numel_hint = V.graph.sizevars.symbolic_hint(numel)
            if not isinstance(numel_hint, (int, sympy.Integer)):
                # This default heuristic hint was picked carefully: it is
                # large, to ensure that we don't shrink the block size (since
                # if you don't have many elements, it'd be wasteful to pick a
                # large block size).  Since we don't know how many elements we
                # might have, we should be OK with some inefficiency to make
                # sure we handle the large case well.  8192 is the largest
                # block size we support, so we pick that.
                #
                # If we have a better hint for unbacked SymInts (e.g., because
                # a user told us, or we are tracking upper bounds) we could
                # use that here.
                size_hint = 8192
            else:
                size_hint = next_power_of_2(int(numel_hint))
            size_hints[prefix] = size_hint

        if name is None:
            code.splice(gen_common_triton_imports())
            device_type = V.graph.get_current_device_or_throw().type
            if device_type == "cpu":
                code.splice("triton_helpers.set_driver_to_cpu()")
            else:
                code.splice("triton_helpers.set_driver_to_gpu()")

            if config.benchmark_kernel:
                code.splice(self.imports_for_benchmark_kernel())

        argdefs, _, signature, _ = self.args.python_argdefs()
        # maps actual expression to SizeArg if it is in sizevars replacements
        for i, arg in enumerate(signature):
            if isinstance(arg, SizeArg):
                # mypy is unhappy about the sympy.Expr
                # type for the key of the dict below
                symbol = cast(sympy.Symbol, arg.expr)
                if symbol in V.graph.sizevars.inv_precomputed_replacements:
                    signature[i] = SizeArg(
                        arg.name, V.graph.sizevars.inv_precomputed_replacements[symbol]
                    )

        mutated_args = OrderedSet[str]()
        for mutation in self.mutations:
            if mutation in self.args.input_buffers:
                mutated_args.add(self.args.input_buffers[mutation])
            if (
                mutation in self.args.inplace_buffers
                and mutation not in V.graph.removed_buffers
                and mutation not in self.removed_buffers
            ):
                mutated_args.add(
                    cast(InplacedBuffer, self.args.inplace_buffers[mutation]).inner_name
                )
            if mutation in self.args.output_buffers:
                mutation_arg = self.args.output_buffers[mutation]
                assert not isinstance(mutation_arg, RemovedArg)
                mutated_args.add(mutation_arg)

        # Note: [Workspace Mutation]
        # workspace arguments are mutated, but are not marked as mutations in self.mutations
        # because their buffers are added during codegen, and aren't tracked during
        # lowering/scheduling. So we add them as mutated_args explicitly below.
        #
        # In the logic below, we only mark the workspaces a mutated if they are marked with
        # zero_fill: that's because, if we don't expect the buffer to be pre-filled with
        # zeros, then, although we still mutate the data, we don't care about those
        # mutations because we don't make any assumptions about the contents of the
        # workspace buffer.  Similarly, ZERO_PER_GRAPH requires the kernel to return
        # the buffer back to its original state.
        for argname, arg in zip(argdefs, signature):
            if (
                isinstance(arg, WorkspaceArg)
                and arg.zero_mode == WorkspaceZeroMode.ZERO_ON_CALL
            ):
                mutated_args.add(argname.name)

        mutated_args = sorted(mutated_args)

        for tree in self.active_range_trees():
            sizearg = SizeArg(f"{tree.prefix}numel", tree.numel)
            signature.append(sizearg)
            argdefs.append(ArgName(sizearg.name))
            # constexpr version causes issues, see
            # https://github.com/pytorch/torchdynamo/pull/1362
            # triton_meta["constants"][len(argdefs)] = V.graph.sizevars.size_hint(
            #     tree.numel
            # )
            # argdefs.append(f"{tree.prefix}numel: tl.constexpr")

        def add_constexpr_arg(arg_name):
            # new versions (but not old versions) of Triton need constexprs included in the signature
            if triton_version_uses_attrs_dict():
                signature.append(ConstexprArg(arg_name))
            argdefs.append(ArgName(arg_name, is_constexpr=True))

        for tree in self.range_trees:
            if tree.is_reduction and self.persistent_reduction:
                # Rn_BLOCK for persistent_reduction is defined in codegen_static_numels
                continue
            if tree.tensor_dim is None:
                continue

            add_constexpr_arg(f"{tree.prefix.upper()}BLOCK")

        if self.cooperative_reduction:
            add_constexpr_arg("RSPLIT")

        triton_meta_signature = signature_to_meta(
            signature, size_dtype=self.index_dtype, argdefs=argdefs
        )
        triton_meta: dict[str, Any] = {
            "signature": triton_meta_signature,
            "device": DeviceProperties.create(V.graph.get_current_device_or_throw()),
            "constants": {},
        }

        # Skip memory optimization for forward of the training loop where we expect
        # every new node will increase the peak memory and our greedy approach would
        # introduce a lot of unnecessary cpu copies.
        optimize_mem = V.graph.is_inference or V.graph.is_backward

        inductor_meta = {
            # Triton will not accept an OrderedSet for autotune_hints
            "autotune_hints": set(self.autotune_hints),  # noqa: set_linter
            "kernel_name": str(Placeholder.DESCRIPTIVE_NAME),
            "mutated_arg_names": mutated_args,
            "optimize_mem": optimize_mem,
            "no_x_dim": self.no_x_dim,
            "num_load": self.num_load,
            "num_reduction": self.num_reduction,
            **self.inductor_meta_common(),
        }
        if self.cooperative_reduction:
            inductor_meta["persistent_reduction"] = self.persistent_reduction

        num_gb = None
        if config.benchmark_kernel or config.profile_bandwidth:
            num_gb = self.estimate_kernel_num_bytes() / 1e9
            inductor_meta["kernel_num_gb"] = num_gb

        triton_meta["configs"] = [config_of(signature)]

        # Triton compiler includes equal_to_1 args into constants even
        # when they are not constexpr. otherwise there may be a segfault
        # during launching the Inductor-compiled Triton kernel.
        # https://github.com/pytorch/pytorch/issues/120478#issuecomment-1962822307
        # https://github.com/openai/triton/blob/231efe9ed2d200be0f69a07c298e4342b08efe3d/python/triton/runtime/jit.py#L384
        for arg_num in equal_1_arg_indices(signature):  # type: ignore[index]
            triton_meta["constants"][signature[arg_num].name] = 1  # type: ignore[index,union-attr]

        self.triton_meta = triton_meta

        self.codegen_body()

        for helper in self.helper_functions:
            code.writeline("")
            code.splice(helper)

        if self.fixed_config:
            heuristics_line = f"""
                @triton_heuristics.{self._get_heuristic()}(
                    config={self.fixed_config.config!r},
                    filename=__file__,
                    triton_meta={triton_meta!r},
                    inductor_meta={inductor_meta!r}
                )
                @triton.jit
            """
        elif self.inside_reduction:
            reduction_hint = self.features.get_reduction_hint()
            heuristics_line = f"""
                @triton_heuristics.{self._get_heuristic()}(
                    size_hints={size_hints!r},
                    reduction_hint={reduction_hint},
                    filename=__file__,
                    triton_meta={triton_meta!r},
                    inductor_meta={inductor_meta!r}
                )
                @triton.jit
            """
        else:
            tile_hint = ""
            if len(size_hints) == 2:
                if (
                    len(non_constexpr_signature(signature)) == 4
                ):  # input, output and 2 args
                    tile_hint = "tile_hint=TileHint.SQUARE,"
                else:
                    tile_hint = "tile_hint=TileHint.DEFAULT,"
            heuristics_line = f"""
                @triton_heuristics.{self._get_heuristic()}(
                    size_hints={size_hints!r}, {tile_hint}
                    filename=__file__,
                    triton_meta={triton_meta!r},
                    inductor_meta={inductor_meta!r},
                    min_elem_per_thread={self.min_elem_per_thread}
                )
                @triton.jit
            """
        code.splice(heuristics_line)
        code.writeline(
            f"def {name or str(Placeholder.KERNEL_NAME)}({', '.join(x.full_name() for x in argdefs)}):"
        )
        with code.indent():
            self.codegen_static_numels(code)
            for old, new in self.args.aliases():
                code.writeline(f"{old} = {new}")
            code.splice(self.body)

        if config.benchmark_kernel:
            code.splice(self.codegen_kernel_benchmark(num_gb))

        return code.getvalue()

    @staticmethod
    def _get_persistent_RBLOCK(rnumel):
        rnumel = V.graph.sizevars.simplify(rnumel)
        if isinstance(rnumel, (sympy.Integer, int)):
            val = int(rnumel)
            val = next_power_of_2(val)
        else:
            val = 128
            while not V.graph.sizevars.statically_known_leq(rnumel, val):
                if val > 16 * 1024:
                    raise ValueError(f"Failed to find static RBLOCK for {rnumel}")
                val *= 2
        return val

    @staticmethod
    def has_persistent_RBLOCK(rnumel):
        try:
            TritonKernel._get_persistent_RBLOCK(rnumel)
            return True
        except ValueError:
            return False

    def codegen_static_numels(self, code):
        """
        We get a small speedup from hard coding numels if they are static.

        This code stomps on the passed-in values by writing an constant to the top of the kernel.

        In a kernel like:
        def KERNEL_NAME(in_ptr0, in_ptr1, out_ptr2, xnumel, r0_numel, XBLOCK : tl.constexpr, R0_BLOCK : tl.constexpr):

        We would add
        xnumel = 4096
        r0_numel = 768

        After the signature, before the kernel code, if we decided to make these static. As its hardcoded, it becomes
        a better signal to triton on how to unroll and do some static indexing. So, it's not so much that downstream
        knows that its a static numel, as that you just plop a constant into the kernel.
        """

        def is_static_integer(expr: sympy.Expr) -> bool:
            return isinstance(expr, (sympy.Integer, int))

        for tree in self.range_trees:
            if not tree.is_reduction or self.inside_reduction:
                simplified_tree_numel = V.graph.sizevars.simplify(tree.numel)
                if is_static_integer(simplified_tree_numel):
                    code.writeline(f"{tree.prefix}numel = {int(simplified_tree_numel)}")

            if tree.is_reduction and self.persistent_reduction:
                if self.cooperative_reduction:
                    numel = self.kexpr(self.rename_indexing(tree.numel))
                    val = f"triton_helpers.constexpr_next_power_of_2(({numel} + RSPLIT - 1) // RSPLIT)"
                else:
                    val = self._get_persistent_RBLOCK(tree.numel)
                code.writeline(f"{tree.prefix.upper()}BLOCK: tl.constexpr = {val}")

            if tree.prefix == "x" and self.no_x_dim:
                code.writeline("XBLOCK: tl.constexpr = 1")

    def _get_grid_fn_str(self):
        return self._get_grid_fn().__name__

    def _get_grid_fn(self):
        if self.cooperative_reduction:
            return cooperative_reduction_grid
        return default_grid_fn

    def add_numel_to_call_args_and_grid(self, name, call_args, arg_types, grid):
        # TODO(jansel): if there are constants, we shouldn't bother passing them as args
        for tree in self.range_trees:
            if isinstance(tree.numel, (sympy.Integer, sympy.Symbol)):
                expr = tree.numel
            else:
                expr = V.graph.wrapper_code.generate_numel_expr(name, tree)

            if not tree.is_reduction or self.inside_reduction:
                call_args.append(expr)
                arg_types.append(type(expr))
            if tree.grid_dim is not None:
                grid.append(expr)

    def call_kernel(self, name: str, node: Optional[IRNode] = None):
        wrapper = V.graph.wrapper_code
        wrapper.write_triton_header_once()
        _, call_args, _, arg_types = self.args.python_argdefs()
        grid: list[Any] = []
        self.add_numel_to_call_args_and_grid(name, call_args, arg_types, grid)
        current_device = V.graph.get_current_device_or_throw()

        for ws in self.args.workspace_args:
            wrapper.generate_workspace_allocation(ws)

        grid = wrapper.generate_default_grid(
            name, grid, grid_callable=self._get_grid_fn()
        )
        wrapper.generate_kernel_call(
            name,
            call_args,
            grid,
            current_device.index,
            gpu=current_device.type != "cpu",
            triton=True,
            arg_types=arg_types,
            grid_fn=self._get_grid_fn_str(),
            triton_meta=self.triton_meta,
        )

        for ws in reversed(self.args.workspace_args):
            wrapper.generate_workspace_deallocation(ws)

    def codegen_nan_check(self) -> None:
        wrapper = V.graph.wrapper_code
        _, call_args, arg_signatures, _ = self.args.python_argdefs()
        for arg, arg_signature in zip(call_args, arg_signatures):
            if isinstance(arg_signature, TensorArg):
                if V.graph.cpp_wrapper:
                    wrapper.writeline(
                        f'AOTI_TORCH_ERROR_CODE_CHECK(aoti_torch_check_inf_and_nan("{arg}", {arg}));'
                    )
                else:
                    line = f"assert not {arg}.isnan().any().item()"
                    wrapper.writeline(line)
                    line = f"assert not {arg}.isinf().any().item()"
                    wrapper.writeline(line)

    def create_cse_var(self, *args, **kwargs) -> TritonCSEVariable:
        return TritonCSEVariable(*args, **kwargs)

    def codegen_iteration_ranges_entry(self, entry: IterationRangesEntry):
        line = f"{entry.name} = {self.kexpr(self.rename_indexing(entry.expr))}"
        if entry.root.is_loop:
            self.indexing_code.writeline(line)
        else:
            # lift non-reduction stores outside loop
            self.body.writeline(line)

    def iteration_ranges_ranges_code(self, entry: IterationRangesRoot) -> str:
        assert entry.tensor_dim is not None
        size = self.indexing_size_str(entry.tensor_dim)
        index_dtype = self.index_dtype
        suffix = f".to({index_dtype})" if index_dtype != "tl.int32" else ""
        if (
            self.cooperative_reduction
            and self.persistent_reduction
            and entry.is_reduction
        ):
            suffix = f"{suffix} + rsplit_start"
        return f"tl.arange(0, {entry.prefix.upper()}BLOCK){size}{suffix}"

    def iteration_ranges_scalar_code(
        self, entry: IterationRangesRoot, value: Any
    ) -> str:
        index_dtype = self.index_dtype
        ndim = self.triton_tensor_ndim()
        size = [1] * ndim
        return f"tl.full({size}, {value}, {index_dtype})"

    def iteration_ranges_get_pid(self, entry: IterationRangesRoot) -> str:
        assert entry.grid_dim is not None
        key = f"tl.program_id({entry.grid_dim})"
        # y_grid has a limit, so express it in terms of y and z in case of overflow.
        # z grid is only exercised when max_tiles == 3 (off by default).
        if (
            entry.grid_dim == 1
            and not entry.has_zdim
            and not self.cooperative_reduction
            and not V.graph.sizevars.statically_known_leq(entry.numel, get_max_y_grid())
        ):
            # For ynumel larger than max_ygrid, we need to use zdim.
            # For each z dimension, there are tl.num_programs(1) yblocks which is passed by grad(x,y,z).
            # So, we need to add tl.program_id(z) * tl.num_programs(y) *YBLOCK to get the correct yoffset.
            key = f"({key} + tl.program_id({entry.grid_dim + 1}) * tl.num_programs({entry.grid_dim}))"
        pid = entry.pid_cache.get(key, key)
        if self.index_dtype != "tl.int32":
            return f"{pid}.to({self.index_dtype})"
        return pid

    def max_block(self, prefix: str) -> int:
        if self.fixed_config:
            return self.fixed_config[f"{prefix.upper()}BLOCK"]
        return TRITON_MAX_BLOCK[prefix.upper()]

    def _has_constant_mask(self, tree: IterationRangesRoot) -> bool:
        if not self.optimize_mask:
            return False

        if self.fixed_config and f"{tree.prefix.upper()}BLOCK" in self.fixed_config:
            if self.fixed_config[f"{tree.prefix.upper()}BLOCK"] == 1:
                return True
        else:
            if V.graph.sizevars.statically_known_equals(tree.numel, 1):
                return True

        # Masks are superfluous if numel is a multiple of BLOCK
        # (We use the fact that BLOCK is required by triton to be a power of 2)
        if tree.is_reduction and self.persistent_reduction:
            max_block = self._get_persistent_RBLOCK(tree.numel)
        elif tree.prefix == "x" and self.no_x_dim:
            max_block = 1
        else:
            max_block = self.max_block(tree.prefix)

        if tree.is_reduction and self.cooperative_reduction:
            max_block = max_block * self.max_rsplit()

        # Optional optimization: if block divides numel exactly, we will
        # never need to do a masked load to handle stragglers at the end.
        # If this tree is for the y dimension, we should only use a constant
        # mask if it can be guaranteed that:
        # 1. (ynumel / YBLOCK) < max_ygrid or
        # 2. (ynumel / YBLOCK) % max_ygrid == 0
        # Because YBLOCK is not constant, use a conservative heuristic:
        # only use a constant mask if ynumel < max_ygrid.
        # It's faster to avoid masking at all.  But it is sound to always
        # mask.
        if V.graph.sizevars.statically_known_multiple_of(tree.numel, max_block):
            return (
                tree.grid_dim != 1
                or tree.has_zdim
                or V.graph.sizevars.statically_known_leq(tree.numel, get_max_y_grid())
            )

        return False

    def _has_constant_xmask(self) -> bool:
        xtree = self.range_trees[0]
        assert xtree.prefix == "x"
        return self._has_constant_mask(xtree)

    def filter_masks(self, mask_vars: OrderedSet[str]) -> None:
        for tree in self.range_trees:
            if self._has_constant_mask(tree):
                mask_vars.discard(f"{tree.prefix}mask")

        # can be added as an override_mask
        mask_vars.discard("None")

    @cache_on_self
    def get_reduction_prefixes(self) -> list[str]:
        return [
            prefix_str[symt]
            for symt in list(TritonSymbols.reduction_types)[: self.num_reduction_dims]
        ]

    def codegen_reduction_numels(self, buffer: IndentedBuffer) -> None:
        """
        Generates code that flattens ND reduction numels, block sizes, etc. into 1D.
        """
        # rnumel = r0_numel * ... * r(n-1)_numel
        reduction_trees = [tree for tree in self.range_trees if tree.is_reduction]
        rnumel = " * ".join(sorted(f"{tree.prefix}numel" for tree in reduction_trees))
        buffer.splice(f"rnumel = {self.kexpr(rnumel)}")

        # RBLOCK = R0_BLOCK * ... * R(N-1)_BLOCK
        rn_blocks = [
            TritonSymbols.block_sizes[tree.symt]
            for tree in self.range_trees
            if tree.is_reduction
        ]
        rblock = sympy_product(rn_blocks)
        buffer.splice(f"RBLOCK: tl.constexpr = {self.kexpr(rblock)}")

    def _get_reduction_symbols(self, suffix: str, **kwargs) -> list[sympy.Symbol]:
        """
        Helper to initialize symbols like rn_numel, rn_base, etc.
        """
        rn_prefixes = self.get_reduction_prefixes()
        return [sympy.Symbol(f"{prefix}{suffix}", **kwargs) for prefix in rn_prefixes]

    @cache_on_self
    def _get_reduction_index_coeffs(self) -> list[sympy.Expr]:
        """
        Compute coefficients to convert ND reduction indices to linear indices.
        For example:
          rindex = r0_index * r1_numel * ... * rn_numel + ... + rn_index.
        """
        rn_prefixes = self.get_reduction_prefixes()
        rn_numels = self._get_reduction_symbols("numel", integer=True, positive=True)
        return [
            sympy_product(rn_numels[idx + 1 :]) for idx in range(len(rn_prefixes) - 1)
        ] + [sympy.Integer(1)]

    def _flatten_reduction_indices(self, multi_inds: list[sympy.Expr]) -> sympy.Expr:
        """
        Compute linear reduction indices from N dimensional ones.
        """
        coeffs = self._get_reduction_index_coeffs()
        return sympy_dot(coeffs, multi_inds)

    def codegen_reduction_indices(self, buffer: IndentedBuffer) -> None:
        """
        Generates code that converts ND reduction indices into linear indices.
        """
        # Gather relevant numels, indices, etc.
        rn_offsets = self._get_reduction_symbols(
            "offset", integer=True, nonnegative=True
        )
        rn_inds = self._get_reduction_symbols("index", integer=True, nonnegative=True)

        # Compute roffset and rindex.
        roffset = self._flatten_reduction_indices(rn_offsets)
        buffer.splice(f"roffset = {self.index_to_str(roffset)}")
        rindex = self._flatten_reduction_indices(rn_inds)
        buffer.splice(f"rindex = {self.index_to_str(rindex)}")

    def iteration_ranges_codegen_header(
        self, entry: IterationRangesRoot, code: IndentedBuffer
    ) -> None:
        x = entry.prefix
        if entry.is_loop:
            code.writeline(f"{entry.name} = {x}offset + {x}base")
        elif entry.grid_dim is None:
            # no need to "{x}offset = "
            code.writeline(f"{entry.name} = {self.iteration_ranges_ranges_code(entry)}")
            code.writeline(f"{x}offset = 0")
        else:
            if entry.tensor_dim is not None:
                line = f"{x}offset + {self.iteration_ranges_ranges_code(entry)}"
            else:
                line = self.iteration_ranges_scalar_code(entry, f"{x}offset")
            code.writelines(
                [
                    f"{x}offset = {self.iteration_ranges_get_pid(entry)} * {x.upper()}BLOCK",
                    f"{entry.name} = {line}",
                ]
            )

        if self._has_constant_mask(entry):
            sizes = self.dense_size_str()
            code.writeline(f"{x}mask = tl.full({sizes}, True, tl.int1)")
        else:
            code.writeline(f"{x}mask = {entry.name} < {x}numel")


class TritonScheduling(SIMDScheduling):
    kernel_type: type[Any] = TritonKernel
    backend_features = OrderedSet(
        [
            BackendFeature.FOREACH,
            BackendFeature.BUCKETIZE,
            BackendFeature.INPLACE_BUFFERS,
            BackendFeature.MASKED_SCATTER_WITH_INDEX,
            BackendFeature.SCAN,
            BackendFeature.TRITON_TEMPLATES,
        ]
    )
    if torch.version.hip is None:
        backend_features.update(
            [
                # TODO: Move this above when ROCm triton adds support for multiple inputs
                BackendFeature.TUPLE_REDUCTION,
                BackendFeature.SORT,
            ]
        )

    def __init__(self, scheduler: Optional[Scheduler]) -> None:
        super().__init__(scheduler)
        if scheduler is None or not hasattr(scheduler, "nodes"):
            return
        for node in scheduler.nodes:
            if isinstance(node, (SchedulerNode, FusedSchedulerNode)):
                node.debug_device_str = debug_triton_code

    @classmethod
    def get_backend_features(cls, device: torch.device):
        if (
            config.triton.cooperative_reductions
            or config.triton.force_cooperative_reductions
        ):
            return OrderedSet(
                [*cls.backend_features, BackendFeature.REDUCE_TO_SINGLE_ELEMENT]
            )
        return cls.backend_features

    def codegen_comment(self, node_schedule):
        wrapper = V.graph.wrapper_code
        origins, _detailed_origins = get_kernel_metadata(node_schedule, wrapper)
        if origins:
            wrapper.writeline(origins)

        if config.debug_fusion:
            from torch._inductor.scheduler import (
                BaseSchedulerNode,
                ForeachKernelSchedulerNode,
            )

            if not any(
                isinstance(n, ForeachKernelSchedulerNode) for n in node_schedule
            ):
                # We probably should look what are the nodes inside a foreach
                # schedule node
                node_names = [
                    n.get_name()
                    for n in node_schedule
                    if isinstance(n, BaseSchedulerNode)
                ]
                wrapper.writeline(
                    f"{wrapper.comment} Fused node name list: {', '.join(node_names)}"
                )

    def define_kernel(self, src_code, node_schedule, kernel):
        wrapper = V.graph.wrapper_code
        if src_code in wrapper.src_to_kernel:
            kernel_name = wrapper.src_to_kernel[src_code]
        else:
            fused_name = (
                get_fused_kernel_name(node_schedule, config.triton.descriptive_names)
                if config.triton.descriptive_names
                else ""
            )
            kernel_category = get_kernel_category_by_source_code(src_code)[:3]
            kernel_name = "_".join(
                ["triton", kernel_category, fused_name, wrapper.next_kernel_suffix()]
            )
            # use the original src_code as the key
            wrapper.src_to_kernel[src_code] = kernel_name
            subs_name = kernel_name if config.triton.unique_kernel_names else "triton_"

            # DESCRIPTIVE_NAME is used for profiling purposes; it shows the full kernel name
            # even when unique_kernel_names is turned off. Meanwhile, KERNEL_NAME is sometimes set
            # to "triton_" to maximize caching opportunities (when unique_kernel_names = False).
            src_code = src_code.replace(str(Placeholder.DESCRIPTIVE_NAME), kernel_name)
            src_code = src_code.replace(str(Placeholder.KERNEL_NAME), subs_name)

            # TODO(voz): Ostensibly, we should not need this. But there are cases where C++ codegen does
            # not use BracesBuffer, so we have no good indicator of a C++ buffer atm.
            src_code = src_code.replace("#pragma CMT", "#")

            _basename, _, kernel_path = get_path(code_hash(src_code.strip()), "py")

            compile_wrapper = IndentedBuffer()
            compile_wrapper.writeline(f"async_compile.triton({subs_name!r}, '''")
            compile_wrapper.splice(src_code, strip=True)
            current_device = V.graph.get_current_device_or_throw()
            compile_wrapper.writeline(f"''', device_str='{current_device.type}')")

            metadata_comment = f"# kernel path: {kernel_path}"
            origins, detailed_origins = get_kernel_metadata(node_schedule, wrapper)
            metadata_comment += "\n" + origins + "\n" + detailed_origins
            wrapper.define_kernel(
                kernel_name, compile_wrapper.getvalue(), metadata_comment
            )

            # log kernel metadata for offline analysis.
            # E.g. one can find all unaligned inner reduction and check if
            # padding helps with the perf kernel by kernel.
            if metrics.is_metric_table_enabled("kernel_metadata"):
                metrics.log_kernel_metadata(kernel_name, kernel_path, src_code)

        return kernel_name

    def benchmark_fused_nodes(self, nodes, n_spills_threshold=8) -> tuple[float, str]:
        """
        Benchmark fused list of nodes and return the execution time
        in milliseconds on randomly generated inputs.
        """
        src_code = self.generate_kernel_code_from_nodes(nodes, benchmark_kernel=True)
        mod = PyCodeCache.load(src_code)
        return self.benchmark_codegened_module(
            mod, n_spills_threshold, node_names=OrderedSet(n.get_name() for n in nodes)
        )

    def benchmark_codegened_module(
        self, mod, n_spills_threshold=8, node_names: Optional[OrderedSet[str]] = None
    ) -> tuple[float, str]:
        """Benchmark an already compiled module"""
        device_interface = get_interface_for_device(V.graph.device_type)
        with preserve_rng_state(), device_interface.device(
            V.graph.get_current_device_or_throw()
        ):  # type: ignore[attr-defined]
            ms = None

            def cache_file_path():
                assert mod.__file__ is not None
                return os.path.splitext(mod.__file__)[0] + ".kernel_perf"

            def store_cache():
                path = cache_file_path()
                with open(path, "w") as fd:
                    fd.write(str(ms))  # type: ignore[has-type]

            def load_cache():
                path = cache_file_path()
                if os.path.exists(path):
                    with open(path) as fd:
                        return float(fd.read())
                return None

            node_names = (
                node_names if node_names is not None else OrderedSet(["unknown"])
            )
            log.debug(
                "kernel src code for %s written to: %s",
                mod.__file__,
                node_names,
            )
            ms = load_cache()
            if ms is not None:
                return ms, mod.__file__

            args = mod.get_args()
            call = mod.call
            wrapped_jit_function = mod.triton_
            # call once to trigger the compilation
            try:
                call(wrapped_jit_function.clone_args(*args)[0])
            except Exception as e:
                log.debug(
                    "Exception (%s) in compiling fused nodes %s",
                    e,
                    node_names,
                )
                ms = float("inf")
                store_cache()
                return ms, mod.__file__

            launchers = wrapped_jit_function.launchers
            assert len(launchers) == 1
            # n_spills does not necessarily mean it's not profitable to fuse,
            # and sometimes it can be inaccurate
            if launchers[0].n_spills > n_spills_threshold:
                # skip benchmarking the kernel if there are register spills
                ms = float("inf")
            else:
                # We have to clone the inplace updated arguments to avoid earlier calls
                # generating out of range indices for later calls.
                ms = benchmarker.benchmark_gpu(
                    lambda: call(wrapped_jit_function.clone_args(*args)[0])
                )
                # overhead of cloning args gives bias for fusing the kernel
                # in the case of mutating/in-placeable second fusion
                # TODO - would be better as a hook in triton do_bench that reset
                # the input values between benchmarking
                if len(wrapped_jit_function.mutated_arg_names) > 0:
                    ms = ms - benchmarker.benchmark_gpu(
                        lambda: wrapped_jit_function.clone_args(*args)
                    )

            log.debug(
                "The fused kernel for %s took %.3f ms to run",
                node_names,
                ms,
            )
            store_cache()
            return ms, mod.__file__

    def create_kernel_choices(  # type: ignore[override]
        self,
        kernel_features: SIMDKernelFeatures,
        kernel_args: list[Any],
        kernel_kwargs: dict[str, Any],
    ) -> list[TritonKernel]:
        is_scan = kernel_features.contains_op("scan")
        is_split_scan = is_scan and any(
            node.is_split_scan() for node in kernel_features.scheduler_nodes()
        )
        kernel_type: type[TritonKernel] = self.kernel_type
        if is_split_scan:
            from .triton_split_scan import TritonSplitScanKernel

            kernel_type = TritonSplitScanKernel

        if is_scan:
            # TODO(jansel): scan does not yet work with cooperative reductions
            kernel_kwargs["override_cooperative_reduction"] = False

        # ops.sort only works with persistent reduction, and is not bandwidth bound anyway
        # so taking the hit of non-coalesced loads is okay
        if kernel_features.contains_op("sort"):
            kernel_kwargs["override_persistent_reduction"] = True
            kernel_kwargs["override_cooperative_reduction"] = False

        if not TritonKernel.has_persistent_RBLOCK(kernel_features.reduction_numel):
            # Cannot use persistent reduction with unknown dynamic rnumel
            assert not kernel_kwargs.get("override_persistent_reduction")
            kernel_kwargs["override_persistent_reduction"] = False

        kernel_kwargs = V.choices.triton_kernel_kwargs(
            kernel_type, kernel_features, kernel_args, kernel_kwargs
        )
        kernel = kernel_type(*kernel_args, **kernel_kwargs)
        return self.add_multi_kernel_choices(kernel, kernel_args, kernel_kwargs)

    def add_multi_kernel_choices(
        self,
        kernel: TritonKernel,
        kernel_args: list[Any],
        kernel_kwargs: dict[str, Any],
    ) -> list[TritonKernel]:
        kernels: list[TritonKernel] = [kernel]
        if not config.triton.multi_kernel:
            return kernels

        optional_persistent = kernel.persistent_reduction and not kernel_kwargs.get(
            "override_persistent_reduction"
        )
        optional_cooperative = kernel.cooperative_reduction and not kernel_kwargs.get(
            "override_cooperative_reduction"
        )
        if optional_persistent:
            kernels.append(
                self.kernel_type(
                    *kernel_args,
                    **kernel_kwargs,
                    override_persistent_reduction=False,
                )
            )
        if optional_cooperative:
            rnumel = kernel.features.reduction_numel
            # for larger sizes non-cooperative gets very slow
            if V.graph.sizevars.statically_known_leq(rnumel, 65536):
                kernels.append(
                    other := self.kernel_type(
                        *kernel_args,
                        **kernel_kwargs,
                        override_cooperative_reduction=False,
                    )
                )
                if optional_persistent and other.persistent_reduction:
                    kernels.append(
                        self.kernel_type(
                            *kernel_args,
                            **kernel_kwargs,
                            override_cooperative_reduction=False,
                            override_persistent_reduction=False,
                        )
                    )

        if len(kernels) > 1:
            for kernel2 in kernels[1:]:
                # Keep buffers needed by the non-persistent reduction so both kernels have the same arguments
                kernel2.must_keep_buffers = kernel.must_keep_buffers
            # persistent kernels must be generated last so must_keep_buffers works right
            kernels.sort(key=lambda k: k.persistent_reduction)
        return kernels

    def benchmark_combo_kernel(self, node_list):
        mod: ModuleType
        ms: float
        ms_clone: float

        def cache_file_path():
            assert mod.__file__ is not None
            return os.path.splitext(mod.__file__)[0] + ".kernel_perf"

        def load_cache():
            path = cache_file_path()
            if os.path.exists(path):
                with open(path) as fd:
                    return tuple(float(e) for e in fd.read().split())
            return (None, None)

        def store_cache():
            path = cache_file_path()
            with open(path, "w") as fd:
                fd.write(str(ms) + " " + str(ms_clone))

        total_ms, file_list = 0, []
        total_clone_ms: float = 0.0
        removed_buffers_orig = V.graph.removed_buffers
        V.graph.removed_buffers = OrderedSet(removed_buffers_orig)
        inplaced_to_remove_orig = V.graph.inplaced_to_remove
        V.graph.inplaced_to_remove = OrderedSet(inplaced_to_remove_orig)
        enable_autotune = config.combo_kernels_autotune > 0
        mixed_sizes = config.combo_kernel_allow_mixed_sizes > 0
        kernel_code_list = self.generate_combo_kernel_code(
            subkernel_nodes=node_list,
            custom_part_algorithm=True,
            enable_autotune=enable_autotune,
            mixed_sizes=mixed_sizes,
            only_gen_src_code=True,
        )

        for src_code, _, node_group in kernel_code_list:
            fused_node_lists = [node.get_nodes() for node in node_group]
            names = [n.get_name() for nodes in fused_node_lists for n in nodes]

            src_code = src_code.replace(str(Placeholder.KERNEL_NAME), "triton_")
            mod = PyCodeCache.load(src_code)

            log.debug(
                "kernel src code for %s written to: %s",
                names,
                mod.__file__,
            )
            ms, ms_clone = load_cache()
            if ms is not None:
                total_ms += ms  # type: ignore[assignment]
                total_clone_ms += ms_clone
                file_list.append(mod.__file__)
                continue

            args = mod.get_args()
            call = mod.call
            wrapped_jit_function = mod.triton_

            # call once to trigger the compilation
            call(wrapped_jit_function.clone_args(*args)[0])

            launchers = wrapped_jit_function.launchers
            assert len(launchers) == 1
            if launchers[0].n_spills > 0:
                # skip benchmarking the kernel if there are register spills
                ms = ms_clone = float("inf")
            else:
                # We have to clone the inplace updated arguments to avoid earlier calls
                # generating out of range indices for later calls.
                ms = benchmarker.benchmark_gpu(
                    lambda: call(wrapped_jit_function.clone_args(*args)[0])
                )
                ms_clone = benchmarker.benchmark_gpu(
                    lambda: wrapped_jit_function.clone_args(*args)[0]
                )

            log.debug(
                "The fused kernel for %s took %.3f ms to run, %.3f ms to clone inputs",
                OrderedSet(n.get_name() for n in node_group),
                ms,
                ms_clone,
            )
            store_cache()
            total_ms += ms
            total_clone_ms += ms_clone
            file_list.append(mod.__file__)
        V.graph.removed_buffers = removed_buffers_orig
        V.graph.inplaced_to_remove = inplaced_to_remove_orig
        return total_ms, total_clone_ms, file_list


def debug_triton_code(node: BaseSchedulerNode) -> list[str]:
    lines = []
    multi_template = node.get_template_node()
    assert multi_template is None or isinstance(multi_template, ir.MultiTemplateBuffer)
    if multi_template and multi_template.make_kernel_render is None:
        lines.append(f"{node.get_name()} Unfinalized multi template buffer")
    else:
        from torch._inductor.codegen.cuda_combined_scheduling import (
            CUDACombinedScheduling,
        )

        device = node.get_device()
        assert device is not None
        backend = node.scheduler.get_backend(device)
        assert isinstance(
            backend, (SIMDScheduling, CUDACombinedScheduling)
        ), f"Scheduling backend should be SIMD or CUDACombined when generating debug Triton strings, got: {type(backend)}"

        with V.graph.set_current_device(device):
            # Don't increment kernel count when generating debug string.
            # This will confuse some unit tests that check the number of
            # generated kernels.
            old_generated_kernel_count = metrics.generated_kernel_count
            triton_code = backend.generate_kernel_code_from_nodes(
                node.get_nodes()
            ).strip()
            metrics.generated_kernel_count = old_generated_kernel_count

        lines.append(f"{node.get_name()} Triton code:")
        lines.append(textwrap.indent(triton_code, "    "))
    return lines<|MERGE_RESOLUTION|>--- conflicted
+++ resolved
@@ -2612,11 +2612,7 @@
                 )
                 index_dtype = self.features.select_index_dtype()
                 peer_idx = self.codegen_cooperative_reduction_peer_combine(
-<<<<<<< HEAD
-                    result_var, dtype, 0
-=======
                     result_var, index_dtype, torch.iinfo(index_dtype).max
->>>>>>> 579b9f2e
                 )
                 final_argreduce(self.post_loop_store, result_var, peer_val, peer_idx)
             elif is_welford_reduction(reduction_type):
