# This is not a feature-complete compiler backend
# Just an early prototype that shows that one can compile elementwise ops into a Metal shader
from __future__ import annotations

import functools
import itertools
import logging
import math
from pathlib import Path
from typing import Any, Optional, TYPE_CHECKING

import sympy
from sympy.printing.precedence import PRECEDENCE

import torch
from torch.utils._cpp_embed_headers import _embed_headers
from torch.utils._ordered_set import OrderedSet
from torch.utils._sympy.printers import CppPrinter, ExprPrinter as ExprPrinter_
from torch.utils._sympy.value_ranges import ValueRanges

from ..utils import ceildiv, get_bounds_index_expr, get_kernel_metadata
from ..virtualized import ops, OpsWrapper, V
from .common import (
    CSEVariable,
    DeferredLine,
    DTYPE_TO_COMPUTATION_DTYPE,
    IndentedBuffer,
    OpOverrides,
    PythonPrinter,
)
from .simd import IterationRangesEntry, SIMDKernel, SIMDScheduling


if TYPE_CHECKING:
    from typing import Union

    from ..ops_handler import ReductionType, StoreMode
    from ..scheduler import Scheduler, SchedulerNode
    from .common import OpVarT

log = logging.getLogger(__name__)

DTYPE_TO_METAL = {
    torch.bool: "bool",
    torch.int8: "char",
    torch.int16: "short",
    torch.int32: "int",
    torch.int64: "long",
    torch.uint8: "uchar",
    torch.float: "float",
    torch.half: "half",
    torch.bfloat16: "bfloat",
}


def value_to_metal(val: Union[float, int, bool, str, CSEVariable]) -> str:
    if isinstance(val, float):
        if val == torch.inf:
            return "HUGE_VALF"
        elif val == -torch.inf:
            return "-HUGE_VALF"
        elif val != val:  # Only float that not equal to self is nan
            return "NAN"
        return str(val)
    elif isinstance(val, bool):
        return "true" if val else "false"
    return str(val)


class MetalExprPrinter(ExprPrinter_):
    """Converts sympy expression to Metal code snippet"""

    def _print_FloorDiv(self, expr: sympy.Expr) -> str:
        x, div = expr.args
        x = self.doprint(x)
        div = self.doprint(div)
        if expr.is_integer:
            return f"c10::metal::floor_divide({x}, {div})"
        return f"metal::floor({x}) / ({div})"

    def _print_ModularIndexing(self, expr: sympy.Expr) -> str:
        x, div, mod = expr.args
        x = self.doprint(x)
        if div != 1:
            div = self.doprint(div)
            if expr.is_integer:
                x = f"({x}) / ({div})"
            else:
                x = f"metal::floor({x}) / ({div})"
        mod = self.doprint(mod)
        return f"({x}) % ({mod})"

    def _print_Min(self, expr: sympy.Expr) -> str:
        if len(expr.args) != 2:
            raise RuntimeError("metal::min only supported for 2 args")
        a, b = map(self._print, expr.args)
        typecast_a = f"static_cast<decltype({a}+{b})>({a})"
        typecast_b = f"static_cast<decltype({a}+{b})>({b})"
        return f"metal::min({typecast_a}, {typecast_b})"

    def _print_Max(self, expr: sympy.Expr) -> str:
        if len(expr.args) != 2:
            raise RuntimeError("metal::max only supported for 2 args")
        a, b = map(self._print, expr.args)
        typecast_a = f"static_cast<decltype({a}+{b})>({a})"
        typecast_b = f"static_cast<decltype({a}+{b})>({b})"
        return f"metal::max({typecast_a}, {typecast_b})"

    def _print_Abs(self, expr: sympy.Expr) -> str:
        assert len(expr.args) == 1
        return f"metal::abs({self._print(expr.args[0])})"

    def _print_RoundToInt(self, expr: sympy.Expr) -> str:
        assert len(expr.args) == 1
        return f"static_cast<long>(metal::rint({self._print(expr.args[0])}))"

    def _print_RoundDecimal(self, expr: sympy.Expr) -> str:
        assert len(expr.args) == 2
        number, ndigits = expr.args
        if number.is_integer:
            # ndigits < 0 should have been filtered by the sympy function
            assert ndigits < 0
            raise ValueError(
                f"For integer inputs, only non-negative ndigits are currently supported, but got {ndigits}."
            )
        number_str = self.parenthesize(number, PRECEDENCE["Mul"])
        return f"static_cast<float>(metal::rint(1e{ndigits} * {number_str}) * 1e{-ndigits})"

    def _print_IntTrueDiv(self, expr: sympy.Expr) -> str:
        lhs, rhs = expr.args
        # TODO: This is only accurate up to 2**23
        return f"static_cast<float>({self._print(lhs)}) / static_cast<float>({self._print(rhs)})"

    def _print_PowByNatural(self, expr: sympy.Expr) -> str:
        assert len(expr.args) == 2
        x, y = map(self.doprint, expr.args)
        return f"metal::pow(static_cast<float>({x}), static_cast<float>({y}))"

    def _print_ToFloat(self, expr: sympy.Expr) -> str:
        assert len(expr.args) == 1
        x = self.doprint(expr.args[0])
        return f"static_cast<float>({x})"

    def _print_FloorToInt(self, expr: sympy.Expr) -> str:
        assert len(expr.args) == 1
        x = self.doprint(expr.args[0])
        return f"static_cast<int>(metal::floor(static_cast<float>({x})))"

    _print_floor = _print_FloorToInt

    def _print_TruncToInt(self, expr: sympy.Expr) -> str:
        assert len(expr.args) == 1
        x = self.doprint(expr.args[0])
        return f"static_cast<int>(metal::trunc({x}))"

    def _print_OpaqueUnaryFn_log2(self, expr: sympy.Expr) -> str:
        assert len(expr.args) == 1
        x = self.doprint(expr.args[0])
        return f"metal::log2({x})"


class MetalOverrides(OpOverrides):
    """Implements Metal-specific overrides for ops. Base class emits Python-friendly overrides."""

    @staticmethod
    def to_dtype(
        x: CSEVariable,
        dtype: torch.dtype,
        src_dtype: Optional[torch.dtype] = None,
        use_compute_types: bool = True,
    ) -> str:
        if dtype == torch.double:
            log.warning(
                "float64 cast requested, probably from tensorify_python_scalars"
            )
            return f"static_cast<float>({x})"
        return f"static_cast<{DTYPE_TO_METAL[dtype]}>({x})"

    @staticmethod
    def to_dtype_bitcast(
        x: CSEVariable, dtype: torch.dtype, src_dtype: torch.dtype
    ) -> str:
        return f"as_type<{DTYPE_TO_METAL[dtype]}>(static_cast<{DTYPE_TO_METAL[src_dtype]}>({x}))"

    @staticmethod
    def constant(val: Union[bool, float, int], dtype: torch.dtype) -> str:
        return value_to_metal(val)

    @staticmethod
    def index_expr(expr: sympy.Expr, dtype: torch.dtype) -> str:
        idx_str = V.kernel.index_to_str(V.kernel.prepare_indexing(expr))
        var = V.kernel.cse.generate(
            V.kernel.compute, idx_str, bounds=get_bounds_index_expr(expr)
        )
        return ops.to_dtype(var, dtype)

    @staticmethod
    def masked(mask: CSEVariable, body: sympy.Expr, other: CSEVariable) -> str:
        # TODO: Type annotation for other is wrong, it's often float or int
        with V.kernel.mask_loads(mask, other) as new_mask:
            result = body()

        if result.bounds.is_bool:
            other = bool(other)  # type: ignore[assignment]

        return ops.where(new_mask, result, other)

    @staticmethod
    def where(a: OpVarT, b: OpVarT, c: OpVarT) -> str:
        return f"{a} ? {b} : {value_to_metal(c)}"

    @staticmethod
    def remainder(a: OpVarT, b: OpVarT) -> str:
        return f"c10::metal::remainder({a}, {b})"

    @staticmethod
    def maximum(a: CSEVariable, b: CSEVariable) -> str:
        typecast_a = f"static_cast<decltype({a}+{b})>({a})"
        typecast_b = f"static_cast<decltype({a}+{b})>({b})"
        return f"c10::metal::max({typecast_a}, {typecast_b})"

    @staticmethod
    def minimum(a: CSEVariable, b: CSEVariable) -> str:
        typecast_a = f"static_cast<decltype({a}+{b})>({a})"
        typecast_b = f"static_cast<decltype({a}+{b})>({b})"
        return f"c10::metal::min({typecast_a}, {typecast_b})"

    @staticmethod
    def logical_or(a: CSEVariable, b: CSEVariable) -> str:
        return f"{a} || {b}"

    @staticmethod
    def logical_and(a: CSEVariable, b: CSEVariable) -> str:
        return f"{a} && {b}"

    @staticmethod
    def isnan(x: CSEVariable) -> str:
        return f"metal::isnan({x})"

    @staticmethod
    def isinf(x: CSEVariable) -> str:
        return f"metal::isinf({x})"

    @staticmethod
    def log(x: CSEVariable) -> str:
        return f"metal::log({x})"

    @staticmethod
    def exp(x: CSEVariable) -> str:
        return f"metal::exp({x})"

    @staticmethod
    def abs(x: CSEVariable) -> str:
        return f"metal::abs({x})"

    @staticmethod
    def signbit(x: CSEVariable) -> str:
        return f"metal::signbit({x})"

    @staticmethod
    def sin(x: CSEVariable) -> str:
        return f"metal::precise::sin({x})"

    @staticmethod
    def sinc(x: CSEVariable) -> str:
        return f"c10::metal::sinc({x})"

    @staticmethod
    def cos(x: CSEVariable) -> str:
        return f"metal::precise::cos({x})"

    @staticmethod
    def tan(x: CSEVariable) -> str:
        return f"metal::tan({x})"

    @staticmethod
    def asin(x: CSEVariable) -> str:
        return f"metal::asin({x})"

    @staticmethod
    def acos(x: CSEVariable) -> str:
        return f"metal::acos({x})"

    @staticmethod
    def atan(x: CSEVariable) -> str:
        return f"metal::atan({x})"

    @staticmethod
    def atan2(x: CSEVariable, y: CSEVariable) -> str:
        return f"::metal::atan2({x}, {y})"

    @staticmethod
    def sqrt(x: CSEVariable) -> str:
        return f"metal::sqrt({x})"

    @staticmethod
    def neg(x: CSEVariable) -> str:
        # TODO: Does it rely on undefined behavior?
        # If so, add special logic for unsigned types
        return f"static_cast<decltype({x})>(-{x})"

    @staticmethod
    def rsqrt(x: CSEVariable) -> str:
        return f"metal::rsqrt({x})"

    @staticmethod
    def tanh(x: CSEVariable) -> str:
        return f"metal::tanh({x})"

    @staticmethod
    def atanh(x: CSEVariable) -> str:
        return f"metal::atanh({x})"

    @staticmethod
    def floordiv(a: CSEVariable, b: CSEVariable) -> str:
        # a and b must be of integer type
        return f"c10::metal::floor_divide({a}, {b})"

    @staticmethod
    def floor(x: CSEVariable) -> str:
        return f"metal::floor({x})"

    @staticmethod
    def sign(x: CSEVariable) -> str:
        return f"metal::sign({x})"

    @staticmethod
    def fmod(a: CSEVariable, b: CSEVariable) -> str:
        typecast_a = f"static_cast<decltype({a}+{b})>({a})"
        typecast_b = f"static_cast<decltype({a}+{b})>({b})"
        return f"metal::fmod({typecast_a}, {typecast_b})"

    @staticmethod
    def trunc(x: CSEVariable) -> str:
        return f"metal::trunc({x})"

    @staticmethod
    def truncdiv(a: CSEVariable, b: CSEVariable) -> str:
        quot = f"{a} / {b}"
        if (a.dtype is not None and a.dtype.is_floating_point) or (
            b.dtype is not None and b.dtype.is_floating_point
        ):
            return f"metal::trunc({quot})"
        return quot

    @staticmethod
    def ceil(x: CSEVariable) -> str:
        return f"metal::ceil({x})"

    @staticmethod
    def rand(seed: CSEVariable, offset: CSEVariable) -> str:
        V.kernel.headers.add("random")
        return f"c10::metal::rand({seed}, {offset})"

    @staticmethod
    def randn(seed: CSEVariable, offset: CSEVariable) -> str:
        V.kernel.headers.add("random")
        return f"c10::metal::randn({seed}, {offset})"

    @staticmethod
    def randint64(
        seed: CSEVariable, offset: CSEVariable, low: CSEVariable, high: CSEVariable
    ) -> str:
        V.kernel.headers.add("random")
        return f"c10::metal::randint64({seed}, {offset}, {low}, {high})"

    @staticmethod
    def round(x: CSEVariable) -> str:
        return f"metal::round({x})"

    @staticmethod
    def pow(a: CSEVariable, b: CSEVariable) -> str:
        cast_a = f"static_cast<decltype({a}+{b})>({a})"
        cast_b = f"static_cast<decltype({a}+{b})>({b})"
        return f"metal::pow({cast_a}, {cast_b})"

    def _special_unary(self, a: CSEVariable, name: str) -> str:
        V.kernel.headers.add("special_math")
        return f"c10::metal::{name}({a})"

    def _special_binary(self, a: CSEVariable, b: CSEVariable, name: str) -> str:
        V.kernel.headers.add("special_math")
        return f"c10::metal::{name}({a}, {b})"

    @classmethod
    def _initialize_special_ops(cls) -> None:
        # Unary special ops
        for name in [
            "erf",
            "erfinv",
            "i0",
            "i0e",
            "i1",
            "i1e",
            "digamma",
            "spherical_bessel_j0",
        ]:
            setattr(cls, name, functools.partialmethod(cls._special_unary, name=name))

        cls.lgamma = functools.partialmethod(cls._special_unary, name="log_gamma")  # type: ignore[assignment]

        # Unary special ops with forward in method name
        for name in [
            "bessel_j0",
            "bessel_j1",
            "bessel_y0",
            "bessel_y1",
            "modified_bessel_i0",
            "modified_bessel_i1",
            "modified_bessel_k0",
            "modified_bessel_k1",
            "scaled_modified_bessel_k0",
            "scaled_modified_bessel_k1",
        ]:
            setattr(
                cls,
                name,
                functools.partialmethod(cls._special_unary, name=name + "_forward"),
            )

        # Binary special ops
        for name in [
            "polygamma",
            "zeta",
        ]:
            setattr(cls, name, functools.partialmethod(cls._special_binary, name=name))

        # Binary special ops with forward in method name
        for name in [
            "chebyshev_polynomial_t",
            "chebyshev_polynomial_u",
            "chebyshev_polynomial_v",
            "chebyshev_polynomial_w",
            "hermite_polynomial_h",
            "hermite_polynomial_he",
            "shifted_chebyshev_polynomial_t",
            "shifted_chebyshev_polynomial_u",
            "shifted_chebyshev_polynomial_v",
            "shifted_chebyshev_polynomial_w",
        ]:
            setattr(
                cls,
                name,
                functools.partialmethod(cls._special_binary, name=name + "_forward"),
            )


MetalOverrides._initialize_pointwise_overrides("mps")
MetalOverrides._initialize_special_ops()


class MetalKernel(SIMDKernel):
    """Implement Metal codegen based on the SIMDKernel abstraction"""

    overrides = MetalOverrides  # type: ignore[assignment]
    suffix = ";"
    newvar_prefix = "auto "
    max_threadgroup_size = 1024
    simd_group_size = 32
    pexpr = PythonPrinter().doprint
    cexpr = CppPrinter().doprint
    sexpr = MetalExprPrinter().doprint
    kexpr = sexpr
    headers: OrderedSet[str] = OrderedSet(["utils"])
    multistage_reduction_entry: list[IterationRangesEntry] = []

    def __init__(
        self,
        tiling: dict[str, sympy.Expr],
        **kwargs: Any,
    ) -> None:
        super().__init__(tiling, **kwargs)
        self.acc_var_ids = itertools.count()

    def dtype_to_str(self, dtype: torch.dtype) -> str:
        return DTYPE_TO_METAL[dtype]

    def load(self, name: str, index: sympy.Expr) -> CSEVariable:
        """Codegen a load from an InputBuffer"""
        var = self.args.input(name)
        index = self.prepare_indexing(index)
        dtype = V.graph.get_dtype(name)
        line = f"{var}[{self.index_to_str(index)}]"
        if dtype in [torch.float16, torch.bfloat16]:
            # TODO(NS): Figure out the right balance between optype casts
            # op_math_t for half-precision floats should be float32
            # Otherwise it can lead to a correctness issues with eager
            line = f"static_cast<float>({line})"
            dtype = torch.float32
        return self.cse.generate(self.loads, line, dtype=dtype)

    def store(
        self, name: str, index: sympy.Expr, value: CSEVariable, mode: StoreMode = None
    ) -> None:
        var = self.args.output(name)
        index = self.prepare_indexing(index)
        dtype_str = self.dtype_to_str(V.graph.get_dtype(name))
        cast_val = f"static_cast<{dtype_str}>({value})"
        if mode is None:
            line = f"{var}[{self.index_to_str(index)}] = {cast_val};"
        elif mode == "atomic_add":
            self.headers.add("atomic")
            atomic_type = f"c10::metal::AtomicType<{dtype_str}>"
            cast_var = f"reinterpret_cast<device {atomic_type}::type *>({var})"
            line = f"{atomic_type}::atomic_add({cast_var}, {self.index_to_str(index)}, {cast_val});"
        else:
            raise RuntimeError(f"Unimplemented store mode {mode}")
        if self.inside_reduction:
            self.compute.writeline(DeferredLine(name, line))
        else:
            self.stores.writeline(DeferredLine(name, line))

    def store_reduction(self, name: str, index: sympy.Expr, value: CSEVariable) -> None:
        var = self.args.output(name)
        index = self.prepare_indexing(index)
        dtype_str = self.dtype_to_str(V.graph.get_dtype(name))
        reduction_dim = next(t for t in self.range_trees if t.is_reduction)
        # Only one thread in the reduction group needs to store the results
        line = f"{var}[{self.index_to_str(index)}] = static_cast<{dtype_str}>({value});"
        line = f"if ({reduction_dim.name} == 0) {line}"
        self.stores.writeline(DeferredLine(name, line))

    def _new_idxvar(
        self,
        dtype: Union[str | torch.dtype],
        elem_count: Optional[int] = None,
        default_value: Optional[Any] = None,
        is_threadgroup: bool = True,
        bounds: ValueRanges[Any] = ValueRanges.unknown(),
    ) -> CSEVariable:
        if isinstance(dtype, torch.dtype):
            dtype = self.dtype_to_str(dtype)
        var_name = f"tmp_acc_{next(self.acc_var_ids)}"
        var = V.kernel.create_cse_var(var_name, bounds, dtype)
        var_def = "threadgroup " if is_threadgroup else ""
        var_def += f"{dtype} {var_name}"
        if elem_count:
            var_def += f"[{self.sexpr(elem_count)}]"
        if default_value is not None:
            assert not is_threadgroup, "Thread group var can not have default value"
            var_def += f" = {default_value}"
        self.indexing_code.writeline(var_def + self.suffix)
        return var

    def reduction(
        self,
        dtype: torch.dtype,
        src_dtype: torch.dtype,
        reduction_type: ReductionType,
        value: Union[CSEVariable, tuple[CSEVariable, ...]],
    ) -> Union[CSEVariable, tuple[CSEVariable, ...]]:
        "Caching wrapper around _reduction_nocache"
        cache_key = (src_dtype, reduction_type, value)
        # Return cached reduction
        if cache_key in self.cse.reduction_cache:
            return self.cse.reduction_cache[cache_key]
        result = self._reduction_nocache(dtype, src_dtype, reduction_type, value)
        self.cse.reduction_cache[cache_key] = result  # type: ignore[assignment]
        return result

    def _reduction_nocache(
        self,
        dtype: torch.dtype,
        src_dtype: torch.dtype,
        reduction_type: ReductionType,
        value: Union[CSEVariable, tuple[CSEVariable, ...]],
    ) -> Union[CSEVariable, tuple[CSEVariable, ...]]:
        """Codegen a reduction operation.
        Only sum and prod operations are somewhat reasonable optimized"""
        assert self.inside_reduction
        assert not self._load_mask

        def _unwrap_helper(res3: CSEVariable) -> tuple[CSEVariable, ...]:
            # Uwraps vec3 dtype into individual components
            return OpsWrapper._unwrap(
                [CSEVariable(f"{res3}.{t}", res3.bounds, res3.dtype) for t in "xyz"]
            )

        # Establish reduction buffer size and index expression
        reduction_idx = ""
        acc_buf_size = 1
        for rd in self.range_trees:
            if not rd.is_reduction:
                continue
            if reduction_idx:
                reduction_idx += " + "
            reduction_idx += f"{rd.name} * {acc_buf_size}"

            if isinstance(rd.numel, sympy.Integer):
                acc_buf_size *= rd.numel
            else:
                acc_buf_size *= sympy.Symbol(
                    f"{rd.prefix}numel", integer=True, positive=True
                )

        acc_buf_size = sympy.Min(acc_buf_size, self.max_threadgroup_size)
        acc_buf_size_str = self.sexpr(acc_buf_size)
        shmem_buf_size = (
            ceildiv(acc_buf_size, self.simd_group_size)
            if isinstance(acc_buf_size, sympy.Integer)
            else self.simd_group_size
        )

        if reduction_type == "any":
            acc = self._new_idxvar(dtype)
            self.indexing_code.writeline(f"{acc} = false;")
            self.indexing_code.writeline(
                "threadgroup_barrier(metal::mem_flags::mem_threadgroup);"
            )
            self.compute.splice(
                f"""
                if ({value}) {{
                    {acc} = true;
                }}
            """
            )
            self.stores.writeline(
                "threadgroup_barrier(metal::mem_flags::mem_threadgroup);"
            )
            return acc

        self.headers.add("reduction_utils")

        if reduction_type in ["prod", "sum"]:
            acc_dtype = DTYPE_TO_COMPUTATION_DTYPE[src_dtype]
            acc_buf = self._new_idxvar(acc_dtype, shmem_buf_size)
            if not self.multistage_reduction_entry:
                val = value
            else:
                default_val, reduction_op = (
                    (0, "+") if reduction_type == "sum" else (1, "*")
                )
                val = self._new_idxvar(
                    acc_dtype, default_value=default_val, is_threadgroup=False
                )
                self.compute.splice(f"{val} {reduction_op}= {value};")

            return self.cse.generate(
                self.stores,
                f"c10::metal::threadgroup_{reduction_type}({acc_buf}, {val}, {reduction_idx}, {acc_buf_size_str})",
                dtype=DTYPE_TO_COMPUTATION_DTYPE[dtype],
            )
<<<<<<< HEAD
        if reduction_type in ["max", "min", "argmin", "argmax"]:
            elem_cout = (
                acc_buf_size
                if isinstance(acc_buf_size, sympy.Integer)
                else self.max_threadgroup_size
            )
            acc_buf = self._new_idxvar(src_dtype, elem_cout)
            acc_thread_var = f"{acc_buf}[{reduction_idx}]"
=======
        if reduction_type in ["max", "min"]:
            acc_buf = self._new_idxvar(src_dtype, shmem_buf_size)
>>>>>>> c19354ce
            src_metal_type = DTYPE_TO_METAL[src_dtype]
            cast_value = f"static_cast<{src_metal_type}>({value})"
            if not self.multistage_reduction_entry:
                val = cast_value  # type: ignore[assignment]
            else:
                lim_fn = "lowest" if reduction_type.endswith("max") else "max"
                limit_val = f"::metal::numeric_limits<{src_metal_type}>::{lim_fn}()"
                val = self._new_idxvar(
                    src_dtype, default_value=limit_val, is_threadgroup=False
                )
<<<<<<< HEAD
                return self.cse.generate(
                    self.stores,
                    f"c10::metal::threadgroup_{reduction_type}({acc_buf}, {acc_buf_size_str})",
                    dtype=dtype,
=======
                self.compute.splice(
                    f"{val} = ::c10::metal::{reduction_type}({val}, {cast_value});"
>>>>>>> c19354ce
                )
            return self.cse.generate(
                self.stores,
                f"c10::metal::threadgroup_{reduction_type}({acc_buf}, {val}, {reduction_idx}, {acc_buf_size})",
                dtype=DTYPE_TO_COMPUTATION_DTYPE[dtype],
            )
        if reduction_type in ["argmin", "argmax"]:
            data_acc_buf = self._new_idxvar(src_dtype, shmem_buf_size)
            idx_acc_buf = self._new_idxvar(dtype, shmem_buf_size)
            src_metal_type = DTYPE_TO_METAL[src_dtype]
            cast_value = f"static_cast<{src_metal_type}>({value})"
            if not self.multistage_reduction_entry:
                val = cast_value  # type: ignore[assignment]
                idx_val = f"static_cast<{DTYPE_TO_METAL[dtype]}>({reduction_idx})"
            else:
                lim_fn = "lowest" if reduction_type.endswith("max") else "max"
                limit_val = f"::metal::numeric_limits<{src_metal_type}>::{lim_fn}()"
                val = self._new_idxvar(
                    src_dtype, default_value=limit_val, is_threadgroup=False
                )
                idx_val = self._new_idxvar(dtype, default_value=0, is_threadgroup=False)  # type: ignore[assignment]
                idx_var = next(
                    t for t in self.range_tree_nodes.values() if t.is_reduction
                )
<<<<<<< HEAD
                idx_acc_buf = self._new_idxvar(torch.long, elem_cout)
=======
>>>>>>> c19354ce
                cmp_op = ">" if reduction_type == "argmax" else "<"
                nan_suffix = (
                    f" || ::metal::isnan({value}) "
                    if src_dtype.is_floating_point
                    else ""
                )
                self.compute.splice(f"""
                if ({value} {cmp_op} {val}{nan_suffix}) {{
                    {val} = {value};
                    {idx_val} = {idx_var.name};
                }}
                """)
<<<<<<< HEAD
                return self.cse.generate(
                    self.stores,
                    f"{idx_acc_buf}[c10::metal::threadgroup_{reduction_type}({acc_buf}, {acc_buf_size_str})]",
                    dtype=dtype,
                )
            self.compute.writeline(
                f"{acc_thread_var} = ::c10::metal::{reduction_type}({acc_thread_var}, {value});"
            )
            return self.cse.generate(
                self.stores,
                f"c10::metal::threadgroup_{reduction_type}({acc_buf}, {acc_buf_size_str})",
=======
            return self.cse.generate(
                self.stores,
                f"c10::metal::threadgroup_{reduction_type}({data_acc_buf}, {idx_acc_buf}, "
                f"{val}, {idx_val}, {reduction_idx}, {acc_buf_size})",
>>>>>>> c19354ce
                dtype=dtype,
            )
        if reduction_type == "welford_reduce":
            if not self.multistage_reduction_entry:
                acc_buf = self._new_idxvar(src_dtype, acc_buf_size)
                self.compute.splice(f"{acc_buf}[{reduction_idx}] = {value};")
                wf_res = self.cse.generate(
                    self.compute,
                    f"c10::metal::threadgroup_{reduction_type}({acc_buf}, {acc_buf_size_str})",
                    dtype=torch.float32,
                )
                return _unwrap_helper(wf_res)
            acc_buf = self._new_idxvar("float3", acc_buf_size)
            acc_thread_var = f"{acc_buf}[{reduction_idx}]"
            self.indexing_code.splice(f"{acc_thread_var} = 0.0;")
            self.compute.writeline(
                f"{acc_thread_var} = ::c10::metal::welford_combine({acc_thread_var}, float3({value}, 0.0, 1.0));"
            )
            wf_res = self.cse.generate(
                self.stores,
                f"c10::metal::threadgroup_welford_combine({acc_buf}, {acc_buf_size})",
                dtype=torch.float32,
            )
            return _unwrap_helper(wf_res)
        if reduction_type == "welford_combine":
            assert isinstance(value, tuple), "Input to welford combine must be tuple"
            acc_buf = self._new_idxvar("float3", acc_buf_size)
            acc_thread_var = f"{acc_buf}[{reduction_idx}]"
            inp_value = f"float3({value[0]}, {value[1]}, {value[2]})"
            self.indexing_code.splice(f"{acc_thread_var} = 0.0;")
            if self.multistage_reduction_entry:
                self.indexing_code.splice(f"{acc_thread_var} = 0.0;")
                self.compute.writeline(
                    f"{acc_thread_var} = ::c10::metal::welford_combine({acc_thread_var}, {inp_value});"
                )
            else:
                self.compute.writeline(f"{acc_thread_var} = {inp_value};")
            wf_res = self.cse.generate(
                self.stores if self.multistage_reduction_entry else self.compute,
                f"c10::metal::threadgroup_{reduction_type}({acc_buf}, {acc_buf_size_str})",
                dtype=torch.float32,
            )
            return _unwrap_helper(wf_res)
        raise NotImplementedError(reduction_type)

    def codegen_iteration_ranges_entry(self, entry: IterationRangesEntry) -> None:
        index_expr = self.rename_indexing(entry.expr)
        index_str = self.sexpr(index_expr)  # type: ignore[misc]

        if not entry.is_reduction or (
            isinstance(entry.root.numel, sympy.Integer)
            and entry.root.numel <= self.max_threadgroup_size
        ):
            self.indexing_code.writeline(
                f"{self.index_dtype} {entry.name} = {index_str};"
            )
            return

        acc_size = (
            entry.root.numel
            if isinstance(entry.root.numel, sympy.Integer)
            else sympy.Symbol(f"{entry.root.prefix}numel", integer=True, positive=True)
        )

        self.multistage_reduction_entry.append(entry)
        # When reducing the tensor whose size exceeds max threadgroup size
        # loop over extra indices per reduction thread and perform part of the operation
        # using values in the shared memory

        # Use floats so that it doesn't do integer division
        loop_size = (acc_size + float(self.max_threadgroup_size - 1)) // float(
            self.max_threadgroup_size
        )
        loop_size_str = self.sexpr(loop_size)

        self.body.writeline(
            f"for(auto {entry.name}_cnt = 0; {entry.name}_cnt < {loop_size_str}; ++{entry.name}_cnt) {{"
        )
        with self.body.indent():
            if isinstance(acc_size, sympy.Symbol):
                self.body.writeline(
                    f"{self.index_dtype} {entry.name} = {self.max_threadgroup_size} * {entry.name}_cnt + {index_str};"
                )
            else:
                self.body.writeline(
                    f"{self.index_dtype} {entry.name} = {loop_size_str} * {index_str} + {entry.name}_cnt;"
                )

            # Check that reduction is performed only within tensor boundary
            if (
                isinstance(acc_size, sympy.Symbol)
                or loop_size * self.max_threadgroup_size != acc_size
            ):
                self.body.writeline(f"if ({entry.name} >= {acc_size}) break;")

    def codegen_body(self) -> None:
        """
        Concat output code from index_code, loads, compute, stores,
        suffix into self.body.

        For pointwise kernels, this is called just once at the end.

        For reduction kernels, this generates a loop over the reduction
        axis.
        """
        if self.multistage_reduction_entry:
            with self.body.indent():
                self.body.splice(self.loads)
                self.body.splice(self.compute)
            self.body.writeline("}" * len(self.multistage_reduction_entry))
            # Invalidate variables instantiated inside loop
            # But results of reduction alive. Reduction cache values can be
            # either CSEVariable or tuple of CSEVariables, in which case all
            # variables in the tuple must be preserved
            self.cse.invalidate(
                OrderedSet(
                    v
                    for item in self.cse.reduction_cache.values()
                    for v in (item if isinstance(item, tuple) else (item,))
                )
            )
            # And loop codegen
            while self.multistage_reduction_entry:
                self.multistage_reduction_entry.pop().cache_clear()
        else:
            self.body.splice(self.loads)
            self.body.splice(self.compute)
        self.body.splice(self.stores)
        self.loads.clear()
        self.compute.clear()
        self.stores.clear()

    def codegen_kernel(self, name: Optional[str] = None) -> str:
        """Called at the end to generate a final kernel string"""
        self.codegen_body()
        code = IndentedBuffer()

        if V.graph.cpp_wrapper:
            code.writeline('(R"MTL(')
        else:
            code.writeline("compile_mps_shader('''")

        idx_vars = self.active_range_trees()
        with code.indent():
            if not V.graph.cpp_wrapper:
                for header in self.headers:
                    code.writeline(f"#include <c10/metal/{header}.h>")
            else:
                headers = [
                    f"#include <c10/metal/{header}.h>" for header in self.headers
                ]
                header_contents = _embed_headers(
                    headers,
                    [Path(__file__).parent.parent.parent / "include"],
                    OrderedSet(),  # type: ignore[arg-type]
                )
                code.writeline(header_contents)

            if self.inside_reduction:
                total_reduction_size = math.prod(
                    t.numel for t in self.range_trees if t.is_reduction
                )
                # If using dynamic shapes, set the threadgroup size to be the
                # max possible size
                threadgroup_size = (
                    min(total_reduction_size, self.max_threadgroup_size)
                    if isinstance(total_reduction_size, sympy.Integer)
                    else self.max_threadgroup_size
                )
                code.writeline(
                    f"[[max_total_threads_per_threadgroup({threadgroup_size})]]"
                )
            code.writeline("kernel void generated_kernel(")
            with code.indent():
                for outer, inner in self.args.output_buffers.items():
                    if outer in self.removed_buffers:
                        continue
                    dtype_str = self.dtype_to_str(V.graph.get_dtype(outer))
                    code.writeline(f"device {dtype_str}* {inner},")
                for outer, inner in self.args.input_buffers.items():
                    dtype = V.graph.get_dtype(outer)
                    # MPS does not support float64, but scalar inputs are fine
                    if dtype == torch.float64:
                        outer_buf = V.graph.try_get_buffer(outer)
                        if outer_buf is None or outer_buf.get_size() != []:
                            raise RuntimeError("float64 is not supported by MPS")
                        dtype_str = "float"
                    else:
                        dtype_str = self.dtype_to_str(dtype)
                    code.writeline(f"constant {dtype_str}* {inner},")
                for outer, inner in self.args.sizevars.items():
                    code.writeline(f"constant long& {inner},")

                # Write dynamic values as inputs
                for idx_var in idx_vars:
                    if isinstance(idx_var.numel, sympy.Integer):
                        pass
                    else:
                        code.writeline(f"constant long& {idx_var.prefix}numel,")

                assert len(idx_vars) < 4, "Up to 3 index variables are supported"
                thread_pos_dtype = (
                    f"uint{len(idx_vars)}" if len(idx_vars) > 1 else "uint"
                )
                thread_pos_var_name = (
                    idx_vars[0].name if len(idx_vars) == 1 else "thread_pos"
                )
                thread_pos_suffix = "," if self.inside_reduction else ""
                code.writeline(
                    f"{thread_pos_dtype} {thread_pos_var_name} [[thread_position_in_grid]]{thread_pos_suffix}"
                )
                if self.inside_reduction:
                    code.writeline(
                        f"{thread_pos_dtype} group_pos [[thread_position_in_threadgroup]]"
                    )
            code.writeline(") {")
            with code.indent():
                if len(idx_vars) > 1:
                    for idx, var in enumerate(idx_vars):
                        code.writeline(
                            f"auto {var.name} = thread_pos.{chr(120 + idx)};"
                        )
                code.splice(self.indexing_code)
                code.splice(self.body)
            code.writeline("}")

        if V.graph.cpp_wrapper:
            code.writeline(')MTL");')
        else:
            code.writeline("''')")

        return code.getvalue()

    def call_kernel(self, name: str, node: Any = None) -> None:
        """
        Codegens a call to this kernel
        """
        wrapper = V.graph.wrapper_code
        # Make sure sizevars has been computed
        for v in self.args.sizevars.keys():
            wrapper.ensure_size_computed(v)

        _, call_args, _, arg_types = self.args.python_argdefs()
        arg_name_to_type = {
            str(call_arg): arg_type for call_arg, arg_type in zip(call_args, arg_types)
        }

        args = [*self.args.output_buffers.keys(), *self.args.input_buffers.keys()]
        args = [arg for arg in args if arg not in self.removed_buffers]
        args += [str(v) for v in self.args.sizevars.keys()]
        arg_types = [arg_name_to_type[arg] for arg in args]

        # Add any dynamic ints as inputs
        for tree in self.range_trees:
            if isinstance(tree.numel, (sympy.Integer, int)):
                # Don't need to pass in integers as inputs
                continue
            elif isinstance(tree.numel, sympy.Symbol):
                expr = tree.numel
            else:
                expr = V.graph.wrapper_code.generate_numel_expr(name, tree).inner

            if not tree.is_reduction or self.inside_reduction:
                args.append(str(expr))
                arg_types.append(int)

        expr_printer = self.cexpr if V.graph.cpp_wrapper else self.pexpr

        def format_threads(threads: list[str], kwarg: str) -> str:
            if V.graph.cpp_wrapper:
                threads = [f"static_cast<uint64_t>({t})" for t in threads]
                return f"{{{', '.join(threads)}}}"
            else:
                return f"{kwarg}=[{', '.join(threads)}]"

        # For reduction kernels, limit the maximum size over reduction dimensions to
        # a maximum threadgroup size
        if len(self.active_range_trees()) > 0:
            threads = [
                expr_printer(
                    sympy.Min(v.numel, self.max_threadgroup_size)  # type: ignore[misc]
                    if v.is_reduction
                    else v.numel
                )
                for v in self.active_range_trees()
            ]

            args.append(format_threads(threads, "threads"))
            arg_types.append(list)
        else:
            if V.graph.cpp_wrapper:
                raise RuntimeError("We should always have threads?")

        if self.inside_reduction:
            threads = [
                expr_printer(sympy.Min(v.numel, self.max_threadgroup_size))  # type: ignore[misc]
                if v.is_reduction
                else "1"
                for v in self.active_range_trees()
            ]
            args.append(format_threads(threads, "group_size"))
            arg_types.append(list)
        else:
            if V.graph.cpp_wrapper:
                # Add a None so that we always have a group_size in the
                # arguments. We won't use it if the value is None.
                args += [None]  # type: ignore[list-item]
                arg_types.append(None)

        wrapper.generate_kernel_call(
            name,
            args,
            device=torch.device("mps"),
            triton=False,
            arg_types=arg_types,
        )

    def check_bounds(
        self, expr: sympy.Expr, size: sympy.Expr, lower: bool, upper: bool
    ) -> None:
        if not (lower or upper):
            return
        # TODO(malfet): support asserts
        # See https://github.com/pytorch/pytorch/issues/144634
        expr_str = self.index_to_str(expr)
        lower_expr = f"{expr_str} < 0" if lower else ""
        # TODO(malfet): Is upper bound inclusive or exclusive?
        upper_expr = f"{expr_str} > {self.index_to_str(size)}" if upper else ""
        if lower and upper:
            line = f"if (({lower_expr}) && ({upper_expr})) return"
        else:
            line = f"if ({lower_expr}{upper_expr}) return"
        self.cse.generate(self.compute, line, assignment=False)


class MetalScheduling(SIMDScheduling):
    kernel_type = MetalKernel  # type: ignore[assignment]

    def __init__(self, scheduler: Optional[Scheduler]) -> None:
        super().__init__(scheduler)
        wrapper = V.graph.wrapper_code
        if wrapper is not None:
            if not V.graph.cpp_wrapper:
                wrapper.header.splice(
                    "from torch._inductor.runtime.runtime_utils import compile_mps_shader"
                )

    def define_kernel(
        self, src_code: str, node_schedule: list[SchedulerNode], kernel: MetalKernel
    ) -> str:
        wrapper = V.graph.wrapper_code
        if src_code in wrapper.src_to_kernel:
            kernel_name = wrapper.src_to_kernel[src_code]
        else:
            # TODO: Merge multiple kernels into a single library
            # Either using MultiKernel concept or overriding SIMDScheduling.codegen_node_scheduling
            mps_lib_name = f"mps_lib_{wrapper.next_kernel_suffix()}"

            if V.graph.cpp_wrapper:
                kernel_name = f"{mps_lib_name}_func"
            else:
                kernel_name = f"{mps_lib_name}"

            wrapper.src_to_kernel[src_code] = kernel_name

            if V.graph.cpp_wrapper:
                src_code = (
                    f"at::native::mps::DynamicMetalShaderLibrary {mps_lib_name}"
                    + src_code
                )

            origins, detailed_origins = get_kernel_metadata(node_schedule, wrapper)
            metadata_comment = f"{origins}\n{detailed_origins}"
            wrapper.define_kernel(mps_lib_name, src_code, metadata_comment, gpu=False)

        return kernel_name<|MERGE_RESOLUTION|>--- conflicted
+++ resolved
@@ -640,19 +640,8 @@
                 f"c10::metal::threadgroup_{reduction_type}({acc_buf}, {val}, {reduction_idx}, {acc_buf_size_str})",
                 dtype=DTYPE_TO_COMPUTATION_DTYPE[dtype],
             )
-<<<<<<< HEAD
-        if reduction_type in ["max", "min", "argmin", "argmax"]:
-            elem_cout = (
-                acc_buf_size
-                if isinstance(acc_buf_size, sympy.Integer)
-                else self.max_threadgroup_size
-            )
-            acc_buf = self._new_idxvar(src_dtype, elem_cout)
-            acc_thread_var = f"{acc_buf}[{reduction_idx}]"
-=======
         if reduction_type in ["max", "min"]:
             acc_buf = self._new_idxvar(src_dtype, shmem_buf_size)
->>>>>>> c19354ce
             src_metal_type = DTYPE_TO_METAL[src_dtype]
             cast_value = f"static_cast<{src_metal_type}>({value})"
             if not self.multistage_reduction_entry:
@@ -663,19 +652,12 @@
                 val = self._new_idxvar(
                     src_dtype, default_value=limit_val, is_threadgroup=False
                 )
-<<<<<<< HEAD
-                return self.cse.generate(
-                    self.stores,
-                    f"c10::metal::threadgroup_{reduction_type}({acc_buf}, {acc_buf_size_str})",
-                    dtype=dtype,
-=======
                 self.compute.splice(
                     f"{val} = ::c10::metal::{reduction_type}({val}, {cast_value});"
->>>>>>> c19354ce
                 )
             return self.cse.generate(
                 self.stores,
-                f"c10::metal::threadgroup_{reduction_type}({acc_buf}, {val}, {reduction_idx}, {acc_buf_size})",
+                f"c10::metal::threadgroup_{reduction_type}({acc_buf}, {val}, {reduction_idx}, {acc_buf_size_str})",
                 dtype=DTYPE_TO_COMPUTATION_DTYPE[dtype],
             )
         if reduction_type in ["argmin", "argmax"]:
@@ -696,10 +678,6 @@
                 idx_var = next(
                     t for t in self.range_tree_nodes.values() if t.is_reduction
                 )
-<<<<<<< HEAD
-                idx_acc_buf = self._new_idxvar(torch.long, elem_cout)
-=======
->>>>>>> c19354ce
                 cmp_op = ">" if reduction_type == "argmax" else "<"
                 nan_suffix = (
                     f" || ::metal::isnan({value}) "
@@ -712,24 +690,10 @@
                     {idx_val} = {idx_var.name};
                 }}
                 """)
-<<<<<<< HEAD
-                return self.cse.generate(
-                    self.stores,
-                    f"{idx_acc_buf}[c10::metal::threadgroup_{reduction_type}({acc_buf}, {acc_buf_size_str})]",
-                    dtype=dtype,
-                )
-            self.compute.writeline(
-                f"{acc_thread_var} = ::c10::metal::{reduction_type}({acc_thread_var}, {value});"
-            )
-            return self.cse.generate(
-                self.stores,
-                f"c10::metal::threadgroup_{reduction_type}({acc_buf}, {acc_buf_size_str})",
-=======
             return self.cse.generate(
                 self.stores,
                 f"c10::metal::threadgroup_{reduction_type}({data_acc_buf}, {idx_acc_buf}, "
-                f"{val}, {idx_val}, {reduction_idx}, {acc_buf_size})",
->>>>>>> c19354ce
+                f"{val}, {idx_val}, {reduction_idx}, {acc_buf_size_str})",
                 dtype=dtype,
             )
         if reduction_type == "welford_reduce":
