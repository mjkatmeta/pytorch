--- conflicted
+++ resolved
@@ -1065,23 +1065,7 @@
             beta=beta,
         )
 
-<<<<<<< HEAD
-    if use_cutlass_template(layout, m, n, k) and _use_cutlass_for_op(name):
-        from ..codegen.cuda.gemm_template import CUTLASS2xGemmTemplate
-
-        CUTLASS2xGemmTemplate.add_cutlass_gemm_choices(
-            choices,
-            layout,
-            # reorder here because CUTLASS expects (x, w, bias) but torch
-            # is bias, x, w
-            kernel_inputs.nodes(reorder=[1, 2, 0]),
-            input_reorder=[2, 0, 1],
-        )
-
-    if use_ck_gemm_template(layout, m, n, k):
-=======
     if is_nonzero and use_ck_gemm_template(layout, m, n, k):
->>>>>>> 7862a14d
         CKGemmTemplate.add_ck_gemm_choices(
             choices,
             layout,
