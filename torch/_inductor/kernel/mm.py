--- conflicted
+++ resolved
@@ -673,7 +673,7 @@
     )
 
     choices = generate_mm_choices(mat1, mat2, m, n, k, layout, device_type)
-    return autotune_select_algorithm(name, choices, [mat1, mat2], layout)
+    return autotune_select_algorithm(name, choices, kernel_inputs.nodes(), layout)
 
 
 def generate_mm_choices(mat1, mat2, m, n, k, layout, device_type):
@@ -846,7 +846,6 @@
             lazy_register_extern_choice(k).bind(kernel_inputs.nodes(), layout)
         )
 
-<<<<<<< HEAD
     choices = [
         choice
         for choice in choices
@@ -855,9 +854,6 @@
     ]
 
     return choices
-=======
-    return autotune_select_algorithm(name, choices, kernel_inputs.nodes(), layout)
->>>>>>> 4270c81f
 
 
 @register_lowering(aten._int_mm, type_promotion_kind=None)
