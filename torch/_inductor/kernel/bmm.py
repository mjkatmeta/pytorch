--- conflicted
+++ resolved
@@ -219,26 +219,14 @@
         # TODO: add out_dtype support for Triton Template
         assert out_dtype is None, "out_dtype is not supported for Triton"
 
-<<<<<<< HEAD
-        # Use lookup table if available, otherwise fall back to existing logic
-        template_params: Optional[Iterable[dict[str, Any]]] = (
-            lookup_template_configs_from_op(
-                op_lookup_dict, bmm_template.name, bmm_template.src_hash
-            )
-        )
-        if template_params is None:
-            template_params = get_triton_mm_params(
-                [mat1, mat2], name, m, n, k, layout, device_type, bmm_configs
-            )
-
-        for kwargs in template_params:
-            e = bmm_template.maybe_append_choice(
-=======
         for kwargs in V.choices.get_mm_configs(
-            kernel_inputs, layout, bmm_template.name, name
+            kernel_inputs,
+            layout,
+            op_name=name,
+            template_name=bmm_template.name,
+            template_hash=bmm_template.src_hash,
         ):
             bmm_template.maybe_append_choice(
->>>>>>> bea613c5
                 choices,
                 input_nodes=kernel_inputs.nodes(),
                 layout=layout,
@@ -308,7 +296,11 @@
 
     if use_triton_template(layout):
         for kwargs in V.choices.get_mm_configs(
-            kernel_inputs, layout, bmm_template.name, name
+            kernel_inputs,
+            layout,
+            op_name=name,
+            template_name=bmm_template.name,
+            template_hash=bmm_template.src_hash,
         ):
             bmm_template.maybe_append_choice(
                 choices,
