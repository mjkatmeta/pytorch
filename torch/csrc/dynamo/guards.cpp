#include <ATen/PythonTorchFunctionTLS.h>
#include <ATen/autocast_mode.h>
#include <c10/core/SafePyObject.h>
#include <c10/core/impl/PyInterpreter.h>
#define PY_SSIZE_T_CLEAN
#include <ATen/EmptyTensor.h>
#include <ATen/SparseCsrTensorUtils.h>
#include <c10/util/flat_hash_map.h>
#include <fmt/format.h>
#include <torch/csrc/autograd/grad_mode.h>
#include <torch/csrc/autograd/utils/wrap_outputs.h>
#include <torch/csrc/dynamo/guards.h>
#include <torch/csrc/inductor/inductor_ops.h>
#include <torch/csrc/utils/disable_torch_function.h>
#include <torch/csrc/utils/python_arg_parser.h>
#include <torch/csrc/utils/python_compat.h>
#include <torch/csrc/utils/python_numbers.h>
#include <torch/csrc/utils/python_symnode.h>
#include <torch/csrc/utils/pythoncapi_compat.h>
#include <torch/extension.h>

#include <torch/csrc/dynamo/debug_macros.h>

#include <nlohmann/json.hpp>

#ifdef USE_CUDA
#include <ATen/cuda/EmptyTensor.h>
#endif

#ifdef USE_XPU
#include <ATen/xpu/EmptyTensor.h>
#endif

#include <chrono>
#include <sstream>
#include <tuple>
#include <utility>

// Uncomment next line to count instructions for guard eval.
// #define GUARD_INSTRUCTION_COUNT
#ifdef GUARD_INSTRUCTION_COUNT
#include <linux/perf_event.h>
#include <sys/ioctl.h>
#include <sys/syscall.h>
#include <unistd.h>
#include <cstdint>
#include <functional>

int open_counter() {
  perf_event_attr attr{};
  attr.type = PERF_TYPE_HARDWARE;
  attr.size = sizeof(attr);
  attr.config = PERF_COUNT_HW_INSTRUCTIONS; // retired instructions
  attr.disabled = 1; // start stopped
  attr.exclude_kernel = 1; // user-space only
  attr.exclude_hv = 1;

  return syscall(__NR_perf_event_open, &attr, 0, -1, -1, 0);
}

uint64_t count_instructions(const std::function<void()>& fn) {
  int fd = open_counter();
  if (fd == -1)
    throw std::runtime_error("perf_event_open failed");

  ioctl(fd, PERF_EVENT_IOC_RESET, 0);
  ioctl(fd, PERF_EVENT_IOC_ENABLE, 0);
  fn(); // run the code you care about
  ioctl(fd, PERF_EVENT_IOC_DISABLE, 0);

  uint64_t count;
  read(fd, &count, sizeof(count));
  close(fd);
  return count;
}
#endif

// Certain CPython data structures are defined in `.c` files in earlier Python
// versions, e.g., for TupleIteratorGetItemAccessor, we need a fast way to
// retrieve the underlying tuple and access the item. Before Python 3.12
// version, the data structure is in tupleobject.c file -
// https://github.com/python/cpython/blob/9afc6d102d16080535325f645849cd84eb04d57d/Objects/tupleobject.c#L1058-L1062
//
// To handle the older python versions, we manually copy the struct here and
// manually cast it to this new struct. For newer versions, the struct is
// included in the header file.
#if IS_PYTHON_3_12_PLUS

#define Py_BUILD_CORE
#include <internal/pycore_range.h> // _PyRangeIterObject
#include <internal/pycore_tuple.h> // _PyTupleIterObject
#undef Py_BUILD_CORE

#else

// Manually create _PyTupleIterObject struct
typedef struct {
  PyObject_HEAD
  Py_ssize_t it_index;
  PyTupleObject* it_seq; /* Set to NULL when iterator is exhausted */
} _PyTupleIterObject;

// Copied from CPython, and given a unified name for different Python versions.
// https://github.com/python/cpython/blob/7f71003b222ad398713514c2b55d34dc05dba6bc/Objects/rangeobject.c#L765-L771
typedef struct {
  PyObject_HEAD
  // NOTE for Python 3.12+, `index` is removed, and `start` is updated in place
  // instead, upon each `next(...)` call. See
  // https://github.com/python/cpython/pull/27986
  long index;
  long start;
  long step;
  long len;
} _PyRangeIterObject;

#endif // IS_PYTHON_3_12_PLUS

namespace torch::dynamo {

// Macro to skip addition of duplicate guards like EQUALS_MATCH
#define SKIP_IF_GUARD_ALREADY_PRESENT(name) \
  if (self.is_leaf_guard_present(name)) {   \
    return;                                 \
  }                                         \
  self.insert_leaf_guard(name);

TensorCheck::TensorCheck(
    const LocalState& state,
    PyTypeObject* pt,
    const at::Tensor& v,
    c10::DispatchKeySet dispatch_key_set,
    std::vector<std::optional<c10::SymInt>> dynamic_dims_sizes,
    std::vector<std::optional<c10::SymInt>> dynamic_dims_strides)
    : pytype(pt),
      dispatch_key_(state.apply(dispatch_key_set).raw_repr()),
      dtype_(v.dtype().toScalarType()),
      device_index_(v.device().index()),
      requires_grad_(v.requires_grad()),
      sizes_(std::move(dynamic_dims_sizes)),
      strides_(std::move(dynamic_dims_strides)),
      dim_(static_cast<int64_t>(sizes_.size())) {
  // TODO(voz): In cases where sizes_ and strides_ are fully dynamic, should
  // we just treat this as optional?
}

TensorCheck::TensorCheck(
    const LocalState& state,
    PyTypeObject* pt,
    c10::DispatchKeySet dispatch_key_set,
    at::ScalarType dtype,
    at::DeviceIndex device_index,
    bool requires_grad,
    std::vector<std::optional<c10::SymInt>> dynamic_dims_sizes,
    std::vector<std::optional<c10::SymInt>> dynamic_dims_strides)
    : pytype(pt),
      dispatch_key_(state.apply(dispatch_key_set).raw_repr()),
      dtype_(dtype),
      device_index_(device_index),
      requires_grad_(requires_grad),
      sizes_(std::move(dynamic_dims_sizes)),
      strides_(std::move(dynamic_dims_strides)),
      dim_(static_cast<int64_t>(sizes_.size())) {}

// See note in guards.py [Note - On Export Tensor Guards]
// Logic parallel to here must be maintained in python
bool TensorCheck::check(const LocalState& state, const at::Tensor& v) {
  // In terms of a sparse_csr tensor, it does not support strides information
  c10::SymIntArrayRef sym_strides(std::vector<SymInt>(v.ndimension(), -1));
  bool does_not_support_stride = v.layout() == c10::kSparseCsr ||
      v.layout() == c10::kSparseCsc || v.layout() == c10::kSparseBsc ||
      v.layout() == c10::kSparseBsr;
  if (!does_not_support_stride) {
    sym_strides = v.sym_strides();
  }

  return check(
      state,
      v.key_set(),
      v.dtype().toScalarType(),
      v.device(),
      v.sym_sizes(),
      sym_strides,
      v.requires_grad());
}

bool TensorCheck::check(
    const LocalState& state,
    const c10::DispatchKeySet& dispatch_key_set,
    const at::ScalarType& dtype,
    const c10::Device& device,
    const c10::SymIntArrayRef& sym_sizes,
    const c10::SymIntArrayRef& sym_strides,
    const bool& requires_grad) {
  if (dispatch_key_ != state.apply(dispatch_key_set).raw_repr() ||
      dtype_ != dtype || device_index_ != device.index() ||
      requires_grad_ != requires_grad) {
    return false;
  }

  auto ndim = sym_sizes.size();
  if (ndim != static_cast<size_t>(dim_)) {
    return false;
  }

  const auto& sizes = sym_sizes;
  const auto& strides = sym_strides;
  for (auto i : c10::irange(ndim)) {
    auto known_size = sizes_[i];
    auto known_stride = strides_[i];
    if (known_size.has_value()) {
      if (known_size.value() != sizes[i]) {
        return false;
      }
    }
    if (known_stride.has_value()) {
      if (known_stride.value() != strides[i]) {
        return false;
      }
    }
  }
  return true;
}

std::string TensorCheck::check_verbose(
    const LocalState& state,
    const at::Tensor& v,
    const std::string& tensor_name) {
  std::stringstream fail_reason;
  fail_reason << "tensor '" << tensor_name << "' ";
  if (dispatch_key_ != state.apply(v.key_set()).raw_repr()) {
    // return fmt::format("tensor dispatch key mismatch. expected {}, actual
    // {}", dispatch_key_, state.apply(v.key_set()).raw_repr());
    fail_reason << "dispatch key set mismatch. expected "
                << c10::DispatchKeySet(c10::DispatchKeySet::RAW, dispatch_key_)
                << ", actual " << state.apply(v.key_set());
    return fail_reason.str();
  } else if (dtype_ != v.dtype().toScalarType()) {
    // return fmt::format("tensor dtype mismatch. expected {}, actual {}",
    // dtype_, v.dtype().toScalarType());
    fail_reason << "dtype mismatch. expected " << dtype_ << ", actual "
                << v.dtype().toScalarType();
    return fail_reason.str();
  } else if (device_index_ != v.device().index()) {
    fail_reason << "Tensor device index mismatch. Expected device index to be "
                << device_index_ << ", actual " << v.device().index();
    return fail_reason.str();
  } else if (requires_grad_ != v.requires_grad()) {
    // return fmt::format("tensor requires_grad mismatch. expected {}",
    // requires_grad_);
    fail_reason << "requires_grad mismatch. expected requires_grad="
                << requires_grad_;
    return fail_reason.str();
  }
  auto ndim = v.ndimension();
  if (ndim != dim_) {
    // return fmt::format("tensor rank mismatch. expected {}, actual {}",
    // sizes_.size(), ndim);
    fail_reason << "rank mismatch. expected " << sizes_.size() << ", actual "
                << ndim;
    return fail_reason.str();
  }
  const auto& sizes = v.sym_sizes();
  for (auto i : c10::irange(ndim)) {
    auto known_size = sizes_[i];
    if (known_size.has_value() && (known_size.value() != sizes[i])) {
      fail_reason << "size mismatch at index " << i << ". expected "
                  << known_size.value() << ", actual " << sizes[i];
      return fail_reason.str();
    }
  }
  const bool supports_stride =
      !v.is_sparse() && !at::sparse_csr::is_sparse_compressed(v);
  if (supports_stride) {
    const auto& strides = v.sym_strides();
    for (auto i : c10::irange(ndim)) {
      auto known_stride = strides_[i];
      if (known_stride.has_value() && known_stride.value() != strides[i]) {
        fail_reason << "stride mismatch at index " << i << ". expected "
                    << known_stride.value() << ", actual " << strides[i];
        return fail_reason.str();
      }
    }
  }
  return "";
}

namespace {

typedef std::vector<TensorCheck> ChecksList;

typedef struct {
  PyObject_HEAD
  ChecksList* checks;
} TensorGuards;

static void TensorGuards_dealloc(TensorGuards* self) {
  if (self->checks != nullptr) {
    delete self->checks;
    self->checks = nullptr;
  }
  Py_TYPE(self)->tp_free((PyObject*)self);
}

static PyObject* TensorGuards_new(
    PyTypeObject* type,
    PyObject* args,
    PyObject* kwds) {
  TensorGuards* self = (TensorGuards*)type->tp_alloc(type, 0);
  if (self != nullptr) {
    self->checks = new ChecksList();
  }
  return (PyObject*)self;
}

static std::vector<std::optional<c10::SymInt>> wrapIntegersInOptional(
    const c10::SymIntArrayRef& intArray) {
  std::vector<std::optional<c10::SymInt>> optVec(intArray.size());
  std::transform(
      intArray.begin(),
      intArray.end(),
      optVec.begin(),
      [](const c10::SymInt& value) { return value; });
  return optVec;
}

static std::vector<std::optional<c10::SymInt>> pyListToVecOptInt(
    PyObject* pyList) {
  std::vector<std::optional<c10::SymInt>> vec;
  Py_ssize_t size = PyList_Size(pyList);
  for (Py_ssize_t i = 0; i < size; i++) {
    PyObject* item = PyList_GetItem(pyList, i);
    auto handle = py::handle(item);
    if (item == Py_None) {
      vec.emplace_back(std::nullopt);
    } else if (torch::is_symint(handle)) {
      vec.emplace_back(py::cast<c10::SymInt>(handle));
    } else {
      int64_t value = PyLong_AsLongLong(item);
      if (value == -1 && PyErr_Occurred()) {
        PyErr_SetString(
            PyExc_TypeError,
            "Size or stride list item is not a valid integer.");
        TORCH_CHECK(false, "Size or stride list item is not a valid integer.");
      }
      vec.emplace_back(c10::SymInt(value));
    }
  }
  return vec;
}

static std::vector<std::vector<std::optional<c10::SymInt>>> get_dynamic_dims(
    PyObject* dynamic_dims_py) {
  std::vector<std::vector<std::optional<c10::SymInt>>> per_tensor_dynamic_dims;
  if (dynamic_dims_py != Py_None) {
    Py_ssize_t size = PyList_Size(dynamic_dims_py);
    for (Py_ssize_t i = 0; i < size; i++) {
      PyObject* py_list = PyList_GetItem(dynamic_dims_py, i);
      std::vector<std::optional<c10::SymInt>> vec = pyListToVecOptInt(py_list);
      per_tensor_dynamic_dims.push_back(std::move(vec));
    }
  }
  return per_tensor_dynamic_dims;
}

static int TensorGuards_init(
    TensorGuards* self,
    PyObject* args,
    PyObject* kwds) {
  if (!PyTuple_CheckExact(args)) {
    PyErr_SetString(PyExc_TypeError, "expected tuple()");
    return -1;
  }
  // Top level structure is List[List[Union[int, None]]]
  PyObject* dynamic_dims_sizes_py =
      PyDict_GetItemString(kwds, "dynamic_dims_sizes");
  if (dynamic_dims_sizes_py == nullptr) {
    PyErr_SetString(PyExc_TypeError, "missing dynamic_dims_sizes=...");
    return -1;
  }
  PyObject* dynamic_dims_strides_py =
      PyDict_GetItemString(kwds, "dynamic_dims_strides");
  if (dynamic_dims_strides_py == nullptr) {
    PyErr_SetString(PyExc_TypeError, "missing dynamic_dims_strides=...");
    return -1;
  }

  // dynamic_dims_strides/sizes_py is None when dynamic_shapes=False - this is
  // an optimization to avoid invoking .size()/.stride() in python needlessly
  std::vector<std::vector<std::optional<c10::SymInt>>>
      per_tensor_dynamic_dims_sizes = get_dynamic_dims(dynamic_dims_sizes_py);
  std::vector<std::vector<std::optional<c10::SymInt>>>
      per_tensor_dynamic_dims_strides =
          get_dynamic_dims(dynamic_dims_strides_py);

  auto& checks = *self->checks;
  auto len = PyTuple_GET_SIZE(args);
  checks.reserve(len);
  LocalState state;

  for (auto i : c10::irange(len)) {
    PyObject* item = PyTuple_GET_ITEM(args, i);
    if (!THPVariable_CheckExact(item) && !THPVariable_Check(item)) {
      PyErr_SetString(PyExc_TypeError, "expected Tensor()");
      return -1;
    }
    auto tensor = THPVariable_Unpack(item);
    std::vector<std::optional<c10::SymInt>> tensor_dims_size =
        per_tensor_dynamic_dims_sizes.empty()
        ? wrapIntegersInOptional(tensor.sym_sizes())
        : per_tensor_dynamic_dims_sizes[i];
    std::vector<std::optional<c10::SymInt>> tensor_dims_stride =
        per_tensor_dynamic_dims_strides.empty()
        ? wrapIntegersInOptional(tensor.sym_strides())
        : per_tensor_dynamic_dims_strides[i];

    checks.emplace_back(
        state,
        Py_TYPE(item),
        std::move(tensor),
        tensor.key_set(),
        std::move(tensor_dims_size),
        std::move(tensor_dims_stride));
  }
  return 0;
}

PyObject* TensorGuards_check(
    TensorGuards* self,
    PyObject* args,
    PyObject* kwargs) {
  if (!PyTuple_CheckExact(args)) {
    PyErr_SetString(PyExc_TypeError, "expected tuple()");
    return nullptr;
  }
  auto& checks = *self->checks;
  auto len = PyTuple_GET_SIZE(args);

  // kwargs is just ignored here

  if (static_cast<decltype(len)>(checks.size()) != len) {
    PyErr_SetString(PyExc_TypeError, "wrong length");
    return nullptr;
  }

  LocalState state;
  // Note - all the tensors that make it to guards must be unique. Dynamo
  // builder handles guarding for positive aliases (X is Y). However, we do not
  // create guards for negative alias (X is not Y) as that is an N^2
  // relationship. Instead, we rely on the uniqueness upstream to verify, at
  // check_fn time (this function).
  ska::flat_hash_map<PyObject*, std::nullptr_t> unique_tensors;
  for (auto i : c10::irange(len)) {
    PyObject* item = PyTuple_GET_ITEM(args, i);

    if (Py_TYPE(item) != checks[i].pytype) {
      Py_RETURN_FALSE;
    }
    auto insertion = unique_tensors.insert({item, nullptr});
    if (!insertion.second) {
      // Violates uniqueness
      Py_RETURN_FALSE;
    }
    if (!checks[i].check(state, THPVariable_Unpack(item))) {
      Py_RETURN_FALSE;
    }
  }

  Py_RETURN_TRUE;
}

PyObject* TensorGuards_check_verbose(
    TensorGuards* self,
    PyObject* args,
    PyObject* kwargs) {
  if (!PyTuple_CheckExact(args)) {
    PyErr_SetString(PyExc_TypeError, "expected tuple()");
    return nullptr;
  }
  auto& checks = *self->checks;
  auto len = PyTuple_GET_SIZE(args);

  if (static_cast<decltype(len)>(checks.size()) != len) {
    PyErr_SetString(PyExc_TypeError, "wrong length");
    return nullptr;
  }

  PyObject* tensor_check_names_py =
      PyDict_GetItemString(kwargs, "tensor_check_names");
  if (tensor_check_names_py == nullptr) {
    PyErr_SetString(PyExc_TypeError, "missing tensor_check_names kwarg");
    return nullptr;
  }

  if (!PyList_Check(tensor_check_names_py)) {
    PyErr_SetString(PyExc_TypeError, "tensor_check_names kwarg must be a list");
    return nullptr;
  }

  auto names_size = PyList_Size(tensor_check_names_py);
  if (names_size != static_cast<decltype(names_size)>(checks.size())) {
    PyErr_SetString(
        PyExc_TypeError,
        "tensor_check_names should be the same size as # tensors");
    return nullptr;
  }

  std::vector<std::string> tensor_check_names;
  tensor_check_names.reserve(names_size);
  for (auto i : c10::irange(names_size)) {
    PyObject* value = PyList_GetItem(tensor_check_names_py, i);
    if (!PyUnicode_Check(value)) {
      PyErr_SetString(
          PyExc_TypeError, "tensor_check_names must only contain strings");
      return nullptr;
    }
    tensor_check_names.emplace_back(PyUnicode_AsUTF8(value));
  }

  LocalState state;
  ska::flat_hash_map<PyObject*, std::nullptr_t> unique_tensors;
  for (auto i : c10::irange(len)) {
    PyObject* item = PyTuple_GET_ITEM(args, i);
    if (Py_TYPE(item) != checks[i].pytype) {
      std::stringstream fail_reason;
      PyObject* type_str = PyObject_Str(PyObject_Type(item));
      fail_reason << "expected type of '" << tensor_check_names[i]
                  << "' to be a tensor type, ";
      if (!type_str) {
        fail_reason << "but found a different type";
      } else {
        fail_reason << "' but found " << PyUnicode_AsUTF8(type_str);
      }
      return Py_BuildValue("s", fail_reason.str().c_str());
    }

    auto insertion = unique_tensors.insert({item, nullptr});
    if (!insertion.second) {
      std::stringstream fail_reason;
      fail_reason << "Duplicate tensor found where not expected! ";
      fail_reason << tensor_check_names[i]
                  << "should not alias to anything, but is aliased";
      return Py_BuildValue("s", fail_reason.str().c_str());
    }
    std::string fail_reason = checks[i].check_verbose(
        state, THPVariable_Unpack(item), tensor_check_names[i]);
    if (!fail_reason.empty()) {
      return Py_BuildValue("s", fail_reason.c_str());
    }
  }

  Py_RETURN_TRUE;
}

// NOLINTNEXTLINE(modernize-avoid-c-arrays,cppcoreguidelines-avoid-c-arrays)
static PyMethodDef TensorGuards_methods[] = {
    {"check",
     (PyCFunction)(void*)TensorGuards_check,
     METH_VARARGS | METH_KEYWORDS,
     ""},
    {"check_verbose",
     (PyCFunction)(void*)TensorGuards_check_verbose,
     METH_VARARGS | METH_KEYWORDS,
     "verbose fail reasons for failed checks"},
    {nullptr} /* Sentinel */
};

static PyTypeObject TensorGuardsType = { PyVarObject_HEAD_INIT(nullptr, 0)
};

struct AutocastState {
  static constexpr auto& DEVICES = at::autocast::_AUTOCAST_SUPPORTED_DEVICES;
  std::array<bool, DEVICES.size()> enabled{};
  std::array<at::ScalarType, DEVICES.size()> dtype{};
  bool cache_enabled;

  AutocastState() {
    for (size_t i = 0; i < DEVICES.size(); i++) {
      enabled[i] = at::autocast::is_autocast_enabled(DEVICES[i]);
      dtype[i] = at::autocast::get_autocast_dtype(DEVICES[i]);
    }
    cache_enabled = at::autocast::is_autocast_cache_enabled();
  }

  bool operator==(const AutocastState& o) const {
    for (size_t i = 0; i < DEVICES.size(); i++) {
      // If disabled audocast, autocast_dtype comparison not occur
      if (enabled[i] == false && o.enabled[i] == false) {
        continue;
      }
      if (enabled[i] != o.enabled[i] || dtype[i] != o.dtype[i]) {
        return false;
      }
    }
    if (cache_enabled != o.cache_enabled) {
      return false;
    }
    return true;
  }

  template <typename T>
  friend void to_json(T& json_j, const AutocastState& json_t) {
    json_j["enabled"] = json_t.enabled;
    json_j["dtype"] = json_t.dtype;
    json_j["cached_enabled"] = json_t.cache_enabled;
  }

  template <typename T>
  friend void from_json(const T& json_j, AutocastState& json_t) {
    json_t.enabled = json_j.at("enabled");
    json_t.dtype = json_j.at("dtype");
    json_t.cache_enabled = json_j.at("cached_enabled");
  }
};

// TODO (janimesh) - Remove the PyObject_HEAD part when C++ guard manager is
// merged.
// NOLINTNEXTLINE(cppcoreguidelines-pro-type-member-init)
struct GlobalStateGuard {
  PyObject_HEAD

  inline void init() {
    auto& ctx = at::globalContext();
    _grad_mode = at::GradMode::is_enabled();
    _autocast_state = AutocastState();
    // The below two flags disambiguate
    // if torch function disabled state is
    // 1) enabled, 2) all disabled, 3) subclasses disabled
    // we guard on the stack separately
    _torch_function = torch::torch_function_enabled();
    _torch_function_all_disabled = at::impl::torch_function_all_disabled();
    _deterministic_algorithms = ctx.deterministicAlgorithms();
    _deterministic_algorithms_warn_only = ctx.deterministicAlgorithmsWarnOnly();
    _allow_tf32 = ctx.float32Precision("cuda", "matmul") == "tf32";
    _allow_fp16_reduce = ctx.allowFP16ReductionCuBLAS();
    _allow_bf16_reduce = ctx.allowBF16ReductionCuBLAS();
    _num_threads = at::get_num_threads();
    _default_dtype = at::get_default_dtype();
  }

  inline bool check() const {
    auto& ctx = at::globalContext();
    return (_grad_mode == at::GradMode::is_enabled() &&
            _autocast_state == AutocastState() &&
            _torch_function == torch::torch_function_enabled() &&
            _torch_function_all_disabled ==
                at::impl::torch_function_all_disabled() &&
            _deterministic_algorithms == ctx.deterministicAlgorithms() &&
            _deterministic_algorithms_warn_only ==
                ctx.deterministicAlgorithmsWarnOnly() &&
            _allow_tf32 == (ctx.float32Precision("cuda", "matmul") == "tf32") &&
            _allow_fp16_reduce == ctx.allowFP16ReductionCuBLAS() &&
            _allow_bf16_reduce == ctx.allowBF16ReductionCuBLAS() &&
            _num_threads == at::get_num_threads()) &&
        _default_dtype == at::get_default_dtype();
  }

  inline std::string reason() const {
    std::ostringstream os;
    auto& ctx = at::globalContext();
    if (_grad_mode != at::GradMode::is_enabled())
      os << "grad_mode ";
    if (!(_autocast_state == AutocastState()))
      os << "autocast ";
    if (_torch_function != torch::torch_function_enabled())
      os << "torch_function ";
    if (_deterministic_algorithms != ctx.deterministicAlgorithms())
      os << "deterministic_algorithms ";
    if (_deterministic_algorithms_warn_only !=
        ctx.deterministicAlgorithmsWarnOnly())
      os << "deterministic_algorithms_warn_only ";
    if (_allow_tf32 != (ctx.float32Precision("cuda", "matmul") == "tf32"))
      os << "allow_tf32 ";
    if (_allow_fp16_reduce != ctx.allowFP16ReductionCuBLAS())
      os << "allow_fp16_reduce ";
    if (_allow_bf16_reduce != ctx.allowBF16ReductionCuBLAS())
      os << "allow_bf16_reduce ";
    if (_num_threads != at::get_num_threads())
      os << "num_threads ";
    if (_default_dtype != at::get_default_dtype())
      os << "default_dtype ";
    return os.str();
  }

  template <typename T>
  friend void to_json(T& json_j, const GlobalStateGuard& json_t) {
    json_j["grad_mode"] = json_t._grad_mode;
    json_j["autocast_state"] = json_t._autocast_state;
    json_j["torch_function"] = json_t._torch_function;
    json_j["torch_function_all_disabled"] = json_t._torch_function_all_disabled;
    json_j["deterministic_algorithms"] = json_t._deterministic_algorithms;
    json_j["deterministic_algorithms_warn_only"] =
        json_t._deterministic_algorithms_warn_only;
    json_j["allow_tf32"] = json_t._allow_tf32;
    json_j["allow_fp16_reduce"] = json_t._allow_fp16_reduce;
    json_j["allow_bf16_reduce"] = json_t._allow_bf16_reduce;
    json_j["num_threads"] = json_t._num_threads;
    json_j["default_dtype"] = json_t._default_dtype.toScalarType();
  }

  template <typename T>
  friend void from_json(const T& json_j, GlobalStateGuard& json_t) {
    json_t._grad_mode = json_j.at("grad_mode");
    json_t._autocast_state = json_j.at("autocast_state");
    json_t._torch_function = json_j.at("torch_function");
    json_t._torch_function_all_disabled =
        json_j.at("torch_function_all_disabled");
    json_t._deterministic_algorithms = json_j.at("deterministic_algorithms");
    json_t._deterministic_algorithms_warn_only =
        json_j.at("deterministic_algorithms_warn_only");
    json_t._allow_tf32 = json_j.at("allow_tf32");
    json_t._allow_fp16_reduce = json_j.at("allow_fp16_reduce");
    json_t._allow_bf16_reduce = json_j.at("allow_bf16_reduce");
    json_t._num_threads = json_j.at("num_threads");
    json_t._default_dtype =
        caffe2::TypeMeta::fromScalarType(json_j.at("default_dtype"));
  }

  bool _grad_mode;
  AutocastState _autocast_state;
  bool _torch_function;
  bool _torch_function_all_disabled;
  bool _deterministic_algorithms;
  bool _deterministic_algorithms_warn_only;
  bool _allow_tf32;
  bool _allow_fp16_reduce;
  bool _allow_bf16_reduce;
  int _num_threads;
  caffe2::TypeMeta _default_dtype;
  // TODO(jansel): we should guard on more state as inductor starts using it
};

int GlobalStateGuard_init(
    GlobalStateGuard* self,
    PyObject* args,
    PyObject* kwargs) {
  self->init();
  return 0;
}

PyObject* GlobalStateGuard_check(
    GlobalStateGuard* self,
    PyObject* args,
    PyObject* kwargs) {
  if (self->check()) {
    Py_RETURN_TRUE;
  } else {
    Py_RETURN_FALSE;
  }
}

PyObject* GlobalStateGuard_reason(
    GlobalStateGuard* self,
    PyObject* args,
    PyObject* kwargs) {
  return PyUnicode_FromString(self->reason().c_str());
}

PyObject* GlobalStateGuard_dump(
    GlobalStateGuard* self,
    PyObject* args,
    PyObject* kwargs) {
  return PyUnicode_FromString(nlohmann::json(*self).dump().c_str());
}

PyObject* GlobalStateGuard_load(
    GlobalStateGuard* self,
    PyObject* args,
    PyObject* kwargs) {
  char* json;
  if (!PyArg_ParseTuple(args, "s", &json)) {
    throw std::runtime_error("Cannot parse as json string.");
  }
  nlohmann::json::parse(json).get_to(*self);
  Py_RETURN_NONE;
}

// NOLINTNEXTLINE(*array*)
static PyMethodDef GlobalStateGuard_methods[] = {
    {"check",
     (PyCFunction)(void*)GlobalStateGuard_check,
     METH_NOARGS,
     "Return true if global state was the same as at creation time"},
    {"reason",
     (PyCFunction)(void*)GlobalStateGuard_reason,
     METH_NOARGS,
     "Return string reason for guard check failing"},
    {"__getstate__",
     (PyCFunction)(void*)GlobalStateGuard_dump,
     METH_NOARGS,
     "Return serialized json format"},
    {"__setstate__",
     (PyCFunction)(void*)GlobalStateGuard_load,
     METH_VARARGS,
     "Parse serialized json format"},
    {nullptr}};
static PyTypeObject GlobalStateGuardType = { PyVarObject_HEAD_INIT(nullptr, 0)
};

static PyObject* check_type_id(PyObject* dummy, PyObject* args) {
  // faster `lambda obj, expected: id(type(obj)) == expected`
  PyObject* obj = nullptr;
  unsigned long long expected = 0;
  if (!PyArg_ParseTuple(args, "OK", &obj, &expected)) {
    return nullptr;
  }
  // NOLINTNEXTLINE(performance-no-int-to-ptr)
  if (Py_TYPE(obj) == (void*)expected) {
    Py_RETURN_TRUE;
  } else {
    Py_RETURN_FALSE;
  }
}

static PyObject* check_obj_id(PyObject* dummy, PyObject* args) {
  // faster `lambda obj, expected: id(obj) == expected`
  PyObject* obj = nullptr;
  unsigned long long expected = 0;
  if (!PyArg_ParseTuple(args, "OK", &obj, &expected)) {
    return nullptr;
  }
  // NOLINTNEXTLINE(performance-no-int-to-ptr)
  if (obj == (void*)expected) {
    Py_RETURN_TRUE;
  } else {
    Py_RETURN_FALSE;
  }
}

#if IS_PYTHON_3_12_PLUS

static std::unordered_map<PyObject*, uint64_t> dict_version_map;
static int dict_version_watcher_id;
static uint64_t global_dict_version_id = 1;
static int dict_version_watch_callback(
    PyDict_WatchEvent event,
    PyObject* dict,
    PyObject* key,
    PyObject* new_value) noexcept {
  if (event == PyDict_EVENT_DEALLOCATED) {
    dict_version_map.erase(dict);
  } else if (event != PyDict_EVENT_CLONED) {
    dict_version_map[dict] = global_dict_version_id++;
  }
  return 0;
}

#endif

static uint64_t get_dict_version_unchecked(PyObject* dict) {
#if IS_PYTHON_3_12_PLUS

  if (PyDict_Watch(dict_version_watcher_id, dict)) {
    throw std::runtime_error("failed to add version watcher to dict!");
  }
  if (!dict_version_map.count(dict)) {
    dict_version_map[dict] = global_dict_version_id++;
  }
  return dict_version_map[dict];

#else

  return ((PyDictObject*)dict)->ma_version_tag;

#endif
}

static PyObject* dict_version(PyObject* dummy, PyObject* args) {
  // Retrieves the version of a dictionary.
  PyObject* obj = nullptr;
  if (!PyArg_ParseTuple(args, "O", &obj)) {
    return nullptr;
  }
  if (!PyDict_Check(obj)) {
    return nullptr;
  }
  return THPUtils_packUInt64(get_dict_version_unchecked(obj));
}

static PyObject* assert_size_stride(PyObject* dummy, PyObject* args) {
  /*
   Assert that a given tensor has a given size/stride, but ignore strides
   of size==1 dimensions.  Implemented in C++ as this is on the hot path.
  */
  PyObject* item = nullptr;
  PyObject* size = nullptr;
  PyObject* stride = nullptr;
  const char* op_name = nullptr;

  if (!PyArg_ParseTuple(args, "OOO|s", &item, &size, &stride, &op_name)) {
    return nullptr;
  }
  if (!THPVariable_CheckExact(item) && !THPVariable_Check(item)) {
    std::stringstream msg;
    msg << "expected Tensor()";
    if (op_name) {
      msg << " for op: " << op_name;
    }
    PyErr_SetString(PyExc_TypeError, msg.str().c_str());
    return nullptr;
  }
  if (!PyTuple_CheckExact(size) || !PyTuple_CheckExact(stride)) {
    std::stringstream msg;
    msg << "expected tuple()";
    if (op_name) {
      msg << " for op: " << op_name;
    }
    PyErr_SetString(PyExc_TypeError, msg.str().c_str());
    return nullptr;
  }
  at::Tensor tensor = THPVariable_Unpack(item);
  int64_t ndim = tensor.ndimension();
  if (PyTuple_GET_SIZE(size) != ndim || PyTuple_GET_SIZE(stride) != ndim) {
    std::stringstream msg;
    msg << "wrong number of dimensions" << ndim;
    if (op_name) {
      msg << " for op: " << op_name;
    }
    PyErr_SetString(PyExc_AssertionError, msg.str().c_str());
    return nullptr;
  }

  // We may add the size/stride assert at compile time due to unbacked symint,
  // but at runtime, the tensor can be empty.
  if (tensor.numel() == 0) {
    Py_RETURN_TRUE;
  }

  std::stringstream msg;
  int num_errors = 0;
  for (auto i : c10::irange(ndim)) {
    int64_t want_size = THPUtils_unpackLong(PyTuple_GET_ITEM(size, i));
    int64_t want_stride = THPUtils_unpackLong(PyTuple_GET_ITEM(stride, i));
    int64_t actual_size = tensor.size(i);
    int64_t actual_stride = tensor.stride(i);
    if (want_size != actual_size ||
        // ignore stride differences when size is 1
        (want_stride != actual_stride && actual_size > 1)) {
      if (num_errors > 0)
        msg << "; ";
      msg << "expected size " << actual_size << "==" << want_size << ", stride "
          << actual_stride << "==" << want_stride << " at dim=" << i;
      num_errors++;
    }
  }

  if (num_errors) {
    if (op_name) {
      msg << "\nError in op: " << op_name;
    }
    msg << "\nThis error most often comes from a incorrect fake (aka meta) kernel for a custom op.";
    msg << "\nUse torch.library.opcheck to test your custom op.";
    msg << "\nSee https://pytorch.org/docs/stable/library.html#torch.library.opcheck";
    PyErr_SetString(PyExc_AssertionError, msg.str().c_str());
    return nullptr;
  }

  Py_RETURN_TRUE;
}

static PyObject* assert_alignment(PyObject* dummy, PyObject* args) {
  /*
   * Asserts that a given tensor meets certain alignment.
   * This C++ version of torch._inductor.utils.tensor_is_aligned
   */
  PyObject* item = nullptr;
  unsigned long alignment = 0;
  const char* op_name = nullptr;

  if (!PyArg_ParseTuple(args, "Ok|s", &item, &alignment, &op_name)) {
    return nullptr;
  }
  if (!THPVariable_CheckExact(item) && !THPVariable_Check(item)) {
    std::stringstream msg;
    msg << "expected Tensor()";
    if (op_name) {
      msg << " for op: " << op_name;
    }
    PyErr_SetString(PyExc_TypeError, msg.str().c_str());
    return nullptr;
  }
  if (alignment == 0) {
    std::stringstream msg;
    msg << "alignment cannot be 0";
    if (op_name) {
      msg << " in op: " << op_name;
    }
    PyErr_SetString(PyExc_AssertionError, msg.str().c_str());
    return nullptr;
  }

  at::Tensor tensor = THPVariable_Unpack(item);

  int64_t storage_offset = tensor.storage_offset();
  size_t itemsize = tensor.itemsize();
  if (storage_offset * itemsize % alignment != 0) {
    std::stringstream msg;
    if (op_name) {
      msg << "\nError in op: " << op_name;
    }
    msg << "\nExpect the tensor to be " << alignment
        << " bytes aligned. Fail due to storage_offset=" << storage_offset
        << " itemsize=" << itemsize;
    PyErr_SetString(PyExc_AssertionError, msg.str().c_str());
    return nullptr;
  }

  Py_RETURN_TRUE;
}

template <typename T>
static void unwrap_size_tuple(PyObject* obj, T& output) {
  TORCH_CHECK(PyTuple_CheckExact(obj));
  size_t len = PyTuple_GET_SIZE(obj);
  output.reserve(len);
  for (size_t i = 0; i < len; ++i) {
    auto result = PyLong_AsSsize_t(PyTuple_GET_ITEM(obj, i));
    TORCH_CHECK(result >= 0);
    output.emplace_back(result);
  }
}

template <typename T>
static void _parse_empty_strided_args(
    PyObject* args,
    T& sizes,
    T& strides,
    at::ScalarType& dtype) {
  TORCH_CHECK(PyTuple_CheckExact(args));
  TORCH_CHECK(PyTuple_GET_SIZE(args) == 3);
  // note PyTuple_GET_ITEM returns a borrowed ref, so no need for refcounts
  unwrap_size_tuple(PyTuple_GET_ITEM(args, 0), sizes);
  unwrap_size_tuple(PyTuple_GET_ITEM(args, 1), strides);
  PyObject* py_dtype = PyTuple_GET_ITEM(args, 2);
  TORCH_CHECK(THPDtype_Check(py_dtype));
  dtype = reinterpret_cast<THPDtype*>(py_dtype)->scalar_type;
}

static PyObject* _empty_strided_device(
    PyObject* dummy,
    PyObject* args,
    c10::DeviceType device_type) {
  HANDLE_TH_ERRORS;
  at::SmallVector<int64_t, 8> sizes;
  at::SmallVector<int64_t, 8> strides;
  at::ScalarType dtype{at::ScalarType::Undefined};
  _parse_empty_strided_args(args, sizes, strides, dtype);
  if (device_type == c10::DeviceType::CPU) {
    return THPVariable_Wrap(
        at::detail::empty_strided_cpu(sizes, strides, dtype));
  }
#ifdef USE_CUDA
  else if (device_type == c10::DeviceType::CUDA) {
    return THPVariable_Wrap(at::detail::empty_strided_cuda(
        sizes, strides, dtype, c10::DeviceType::CUDA));
  }
#endif
#ifdef USE_XPU
  else if (device_type == c10::DeviceType::XPU) {
    return THPVariable_Wrap(at::detail::empty_strided_xpu(
        sizes, strides, dtype, c10::DeviceType::XPU));
  }
#endif
  else {
    TORCH_CHECK(
        false, "PyTorch compiled without support for the specified device.");
  }

  END_HANDLE_TH_ERRORS;
}

static PyObject* _empty_strided_cpu(PyObject* dummy, PyObject* args) {
  // at::empty_strided is surprising slow.  This is a lower-overhead
  // version that saves ~2us on every allocation.
  return _empty_strided_device(dummy, args, c10::DeviceType::CPU);
}

static PyObject* _empty_strided_cuda(PyObject* dummy, PyObject* args) {
  // at::empty_strided is surprising slow.  This is lower-overhead.
  return _empty_strided_device(dummy, args, c10::DeviceType::CUDA);
}

static PyObject* _empty_strided_xpu(PyObject* dummy, PyObject* args) {
  // at::empty_strided is surprising slow.  This is lower-overhead.
  return _empty_strided_device(dummy, args, c10::DeviceType::XPU);
}

static PyObject* _reinterpret_tensor(PyObject* dummy, PyObject* args) {
  HANDLE_TH_ERRORS;
  static PythonArgParser parser(
      {"_reinterpret_tensor(Tensor base, IntArrayRef sizes, IntArrayRef strides, int64_t offset_increment=0)"},
      /*traceable=*/true);

  ParsedArgs<4> parsed_args;
  auto r = parser.parse(args, /*kwargs=*/nullptr, parsed_args);

  Tensor self = r.tensor(0);
  auto sizes = r.intlist(1);
  auto strides = r.intlist(2);
  auto offset_increment = r.toInt64(3);

  auto res = torch::inductor::_reinterpret_tensor(
      self, sizes, strides, offset_increment);
  return torch::autograd::utils::wrap(res);

  END_HANDLE_TH_ERRORS;
}

// NOLINTNEXTLINE(modernize-avoid-c-arrays,cppcoreguidelines-avoid-c-arrays)
static PyMethodDef _methods[] = {
    {"check_type_id", check_type_id, METH_VARARGS, nullptr},
    {"check_obj_id", check_obj_id, METH_VARARGS, nullptr},
    {"assert_size_stride", assert_size_stride, METH_VARARGS, nullptr},
    {"assert_alignment", assert_alignment, METH_VARARGS, nullptr},
    {"dict_version", dict_version, METH_VARARGS, nullptr},
    {"_empty_strided_cpu", _empty_strided_cpu, METH_VARARGS, nullptr},
    {"_empty_strided_cuda", _empty_strided_cuda, METH_VARARGS, nullptr},
    {"_empty_strided_xpu", _empty_strided_xpu, METH_VARARGS, nullptr},
    {"_reinterpret_tensor", _reinterpret_tensor, METH_VARARGS, nullptr},
    {nullptr, nullptr, 0, nullptr}};

static struct PyModuleDef _module = {
    PyModuleDef_HEAD_INIT,
    "torch._C._dynamo.guards",
    "Module containing checks on tensors",
    -1,
    _methods};

std::string get_exception_message() {
  PyObject *ptype = nullptr, *pvalue = nullptr, *ptraceback = nullptr;
  PyErr_Fetch(&ptype, &pvalue, &ptraceback);

  PyObject* exc_message_pyobj = PyObject_Str(pvalue);
  std::string exc_message = PyUnicode_AsUTF8(exc_message_pyobj);

  Py_DECREF(exc_message_pyobj);
  Py_XDECREF(ptype);
  Py_XDECREF(pvalue);
  Py_XDECREF(ptraceback);
  return exc_message;
}

bool is_nn_module(py::handle example_value) {
  py::object torch_module_cls = py::module_::import("torch.nn").attr("Module");
  return py::isinstance(example_value, torch_module_cls);
}

std::string get_type_str(py::handle example_value) {
  std::string type_name;
  try {
    type_name = py::str(py::type::of(example_value)).cast<std::string>();
  } catch (const py::error_already_set& e) {
    // Fallback that never throws in release builds
    type_name = "<unprintable-type>";
  }
  return type_name;
}

bool is_immutable_object(py::handle example_value) {
  py::object config_module = py::module_::import("torch._dynamo.config");

  bool is_tensor_immutable =
      config_module.attr("skip_tensor_guards_with_matching_dict_tags")
          .cast<bool>();

  if (PyTuple_Check(example_value.ptr())) {
    // Check that each element is immutable
    for (Py_ssize_t i = 0; i < PyTuple_Size(example_value.ptr()); ++i) {
      if (!is_immutable_object(
              py::handle(PyTuple_GetItem(example_value.ptr(), i)))) {
        return false;
      }
    }
    return true;
  }

  return PyLong_Check(example_value.ptr()) ||
      PyFloat_Check(example_value.ptr()) || PyBool_Check(example_value.ptr()) ||
      PyUnicode_Check(example_value.ptr()) ||
      (is_tensor_immutable && THPVariable_Check(example_value.ptr()));
}

bool is_parameter(py::handle tensor) {
  py::object parameter = py::module::import("torch.nn").attr("Parameter");
  return py::isinstance(tensor, parameter);
}

/**
 * Dispatches metadata functions to the methods that return integer values,
 * i.e. used whenever static shapes are being used.
 *
 * These are used by the tensor storage overlapping check. Even though their
 * symbolic counterpart does work whenever static shapes are being used, the
 * introduced overhead might significantly worsen the performance.
 */
struct StaticMeta {
  static int64_t numel(const Tensor& t) {
    return t.numel();
  }

  static int64_t storage_offset(const Tensor& t) {
    return t.storage_offset();
  }

  static int64_t size(const Tensor& t, int64_t i) {
    return t.size(i);
  }

  static int64_t stride(const Tensor& t, int64_t i) {
    return t.stride(i);
  }
};

/**
 * Dispatches metadata functions to the methods that return c10::SymInt
 * values, i.e. used whenever dynamic shapes are being used.
 */
struct DynamicMeta {
  static SymInt numel(const Tensor& t) {
    return t.sym_numel();
  }

  static SymInt storage_offset(const Tensor& t) {
    return t.sym_storage_offset();
  }

  static SymInt size(const Tensor& t, int64_t i) {
    return t.sym_size(i);
  }

  static SymInt stride(const Tensor& t, int64_t i) {
    return t.sym_stride(i);
  }
};

/**
 * Assumption: x and y are known to share a storage, and we are trying to
 * determine if their memory is actually completely disjoint, based on
 * sizes/strides/storage_offset
 *
 * "Meta" should be one of the "*Meta" classes above. They dictate which
 * version of the metadata functions we should be using (symbolic vs.
 * concrete). Even though they have the same apparent behavior, the symbolic
 * version introduces a bit of overhead. Such an overhead might end up
 * becoming relevant if it's run enough times.
 */
template <class Meta>
bool tensors_definitely_do_not_overlap(const Tensor& x, const Tensor& y) {
  if (x.is_same(y)) {
    return false;
  }
  if (Meta::numel(x) == 0 || Meta::numel(y) == 0) {
    return true;
  }

  // Make x always on the left
  if (Meta::storage_offset(x) > Meta::storage_offset(y)) {
    return tensors_definitely_do_not_overlap<Meta>(y, x);
  }

  // Short-circuit in the "obvious" overlapping case: both tensors are
  // contiguous
  if (x.is_contiguous() && y.is_contiguous()) {
    if (Meta::storage_offset(x) + Meta::numel(x) > Meta::storage_offset(y)) {
      // definitely overlap
      return false;
    } else {
      // definitely no overlap
      return true;
    }
  }

  // Short-circuit: if last memory address of x is < start of y, then not
  // overlapping.
  auto x_last = Meta::storage_offset(x);
  for (int64_t i = 0; i < x.dim(); i++) {
    x_last += (Meta::size(x, i) - 1) * Meta::stride(x, i);
  }
  if (x_last < Meta::storage_offset(y)) {
    return true;
  }

  if (x.dim() == 2 && y.dim() == 2 && Meta::stride(x, 1) == 1 &&
      Meta::stride(y, 1) == 1) {
    // This cases is needed for the shampoo optimizer.
    // All tensors are 2d (non-contiguous), have the same outer stride, and have
    // an inner stride of 1 (so rows are contiguous)
    if (Meta::stride(x, 0) == Meta::stride(y, 0)) {
      auto offset_delta = Meta::storage_offset(y) - Meta::storage_offset(x);
      if (offset_delta < Meta::size(x, 1)) {
        // definitely overlaps (row 0 of y overlaps with row 0 of x)
        // Example:
        //   base = torch.arange(32).reshape(4, 8)
        //   x = base.narrow(1, 0, 4)
        //     x: size=(4, 4), stride=(8, 1), offset=0
        //   y = base.narrow(1, 3, 4)
        //     y: size=(4, 4), stride=(8, 1), offset=3
        return false;
      }
      auto x_total_elems_covered =
          Meta::stride(x, 0) * (Meta::size(x, 0) - 1) + Meta::size(x, 1);
      if (x_total_elems_covered <= offset_delta) {
        // definitely does not overlap (last byte of x is before start of y)
        // Example:
        //   x: size=(4, 4), stride=(8, 1), offset=0 (last byte is 27)
        //   y: size=(4, 4), stride=(8, 1), offset=28 (start byte is 28)
        return true;
      }
      // At this point, we want to check if the 0th row of y
      // overlaps with **some** row of x.
      // We can check this by shifting y backward by the shared stride,
      // repeatedly, until the first row of y is before the first row of x. Then
      // we can check if these rows overlap. We can accomplish this by modding
      // our offset by the stride.
      auto offset_delta_mod = offset_delta % Meta::stride(x, 0);
      // Example:
      // 0 1 2 3
      // 9 10 11 12
      // 18 19 20 21
      // 27 28 29 30
      //   x: size=(4, 4), stride=(9, 1), offset=0
      //   y: size=(4, 4), stride=(9, 1), offset=22 (this would not overlap)
      //   y: size=(4, 4), stride=(9, 1), offset=23 (this would not overlap)
      //   y: size=(4, 4), stride=(9, 1), offset=24 (this would overlap)
      //   y: size=(4, 4), stride=(9, 1), offset=25 (this would overlap)
      // If the interval [modded_offset, modded_offset + x_size] falls entirely
      // without
      if (offset_delta_mod + Meta::size(y, 1) <= Meta::stride(x, 0)) {
        return true;
      }
    }
  }
  return false;
}

/**
 * Computes the indices of the tensors that might overlap.
 *
 * Checks which of the given tensors have overlapping storages with ANY of
 * the other tensors.
 *
 * So, for example, if tensor 1 overlaps with tensor 2, and tensor 3 with
 * tensor 4, all of them will be in the output of this function. Even if
 * tensor 1 and 4 don't overlap.
 */
template <class Meta>
std::unordered_set<int64_t> compute_overlapping_tensors(
    const std::vector<Tensor>& tensors) {
  std::unordered_set<int64_t> aliased_tensor_indices;
  for (int64_t i = 0; i < static_cast<int64_t>(tensors.size()); i++) {
    const auto& tensor_i = tensors[i];
    for (int64_t j = 0; j < i; j++) {
      if (!tensors_definitely_do_not_overlap<Meta>(tensor_i, tensors[j])) {
        aliased_tensor_indices.insert(i);
        aliased_tensor_indices.insert(j);
      }
    }
  }
  return aliased_tensor_indices;
}

/**
 * Checks whether the storage overlapping relation is preserved.
 *
 * At this point, `non_overlapping` represents the tensors that should not
 * have overlapping storages. Similarly, `overlapping` represents the tensors
 * that should have overlapping storage in some way (or that we can't be sure).
 *
 * This function checks whether the assumption above is true or not.
 */
bool check_overlapping(
    const std::vector<Tensor>& overlapping,
    const std::vector<Tensor>& non_overlapping) {
  // Merge the tensor lists.
  std::vector<Tensor> tensors;
  tensors.reserve(overlapping.size() + non_overlapping.size());
  tensors.insert(tensors.end(), overlapping.begin(), overlapping.end());
  tensors.insert(tensors.end(), non_overlapping.begin(), non_overlapping.end());
  // Check what is the current storage overlapping relation.
  auto indices = compute_overlapping_tensors<StaticMeta>(tensors);
  // Check that the set of indices of tensors that might overlap is equal to
  // the indices of the first `overlapping.size()` tensors. That's because
  // `overlapping` tensors were in the beginning of `tensors` list.
  auto range = c10::irange(overlapping.size());
  return indices.size() == overlapping.size() &&
      std::all_of(range.begin(), range.end(), [&](int64_t i) {
           return indices.count(i) == 1;
         });
}

/**
 * Class responsible for collecting and checking the storage overlap relations.
 *
 * The way GuardManager is implemented, when STORAGE_OVERLAPPING guard check is
 * run on a given tensor, we don't know if it is an overlapping or
 * non-overlapping tensor. There's no order to which GuardManager runs the guard
 * check so that we can split it in 2.
 *
 * Since we are only interested in the classification of each tensor (not
 * necessarily the order), we can just issue 2 STORAGE_OVERLAPPING guards
 * representing the overlapping tensors and the non-overlapping ones.
 *
 * In order to collect the information from both guards (so that we can call
 * `check_overlapping` function correctly), we need this class which stores
 * both kinds of tensors, and knows when it has collected each one of them.
 */
class StorageOverlapChecker {
 public:
  StorageOverlapChecker(
      size_t expected_overlapping,
      size_t expected_non_overlapping)
      : _expected_overlapping(expected_overlapping),
        _expected_non_overlapping(expected_non_overlapping) {}

  /**
   * Adds a tensor to the corresponding storage, based on whether it should be
   * an `overlapping` tensor or not.
   */
  void add(PyObject* obj, bool overlapping) {
    // Just check that `obj` is actually a tensor, so that we can keep it alive
    // by incrementing its ref-count.
    TORCH_CHECK(THPVariable_CheckExact(obj) || THPVariable_Check(obj));
    Py_INCREF(obj);
    _get(overlapping).push_back(obj);
  }

  void reset(bool overlapping) {
    auto& vec = _get(overlapping);
    for (auto item : vec) {
      Py_DECREF(item);
    }
    vec.clear();
  }

  /**
   * Maybe checks the storage overlapping relation.
   *
   * Before actually calling `check_overlapping` function, this function makes
   * sure it has collected all expected tensors.
   */
  bool maybe_check() {
    TORCH_CHECK(_expected_overlapping >= _overlapping.size());
    TORCH_CHECK(_expected_non_overlapping >= _non_overlapping.size());
    if (_expected_overlapping == _overlapping.size() &&
        _expected_non_overlapping == _non_overlapping.size()) {
      // Transform each list of PyObject* into an actual list of Tensors.
      auto overlapping_tensors =
          _tensors_from(_overlapping, _expected_overlapping);
      auto non_overlapping_tensors =
          _tensors_from(_non_overlapping, _expected_non_overlapping);
      return check_overlapping(overlapping_tensors, non_overlapping_tensors);
    } else {
      // If we haven't collected them all yet, keep on running.
      return true;
    }
  }

 private:
  /**
   * Returns a reference to the container that corresponds to the given
   * overlapping relation.
   */
  std::vector<PyObject*>& _get(bool overlapping) {
    return overlapping ? _overlapping : _non_overlapping;
  }

  /**
   * Transforms a given list of PyObject* into a list of Tensor.
   */
  std::vector<Tensor> _tensors_from(
      const std::vector<PyObject*>& objects,
      size_t size) {
    std::vector<Tensor> tensors;
    tensors.reserve(size);
    std::transform(
        objects.begin(),
        objects.end(),
        std::back_inserter(tensors),
        [=](PyObject* obj) { return THPVariable_Unpack(obj); });
    return tensors;
  }

  // Expected number of possibly overlapping tensors.
  size_t _expected_overlapping;
  // Expected number of non-overlapping tensors.
  size_t _expected_non_overlapping;
  // Collected possibly overlapping tensors.
  std::vector<PyObject*> _overlapping;
  // Collected non-overlapping tensors.
  std::vector<PyObject*> _non_overlapping;
};

/**
 * Stores relevant guard debug information, e.g., failure str for a LeafGuard
 * failure. The data structure is also accessible in Python.
 */

class GuardDebugInfo {
 public:
  GuardDebugInfo(
      bool result,
      py::list verbose_code_parts,
      int num_guards_executed)
      : result(result),
        verbose_code_parts(std::move(verbose_code_parts)),
        num_guards_executed(num_guards_executed) {}

  // This constructor is used when guard succeeds.
  GuardDebugInfo(bool result, int num_guards_executed)
      : result(result), num_guards_executed(num_guards_executed) {}

  GuardDebugInfo(
      bool result,
      const std::string& failed_reason,
      int num_guards_executed)
      : GuardDebugInfo(result, num_guards_executed) {
    verbose_code_parts.append(failed_reason);
  }

  std::string to_string() {
    std::stringstream ss;
    ss << "GuardDebugInfo(\n"
       << "result=" << result << ",\n"
       << "verbose_code_parts=" << verbose_code_parts << ",\n"
       << "num_guards_executed=" << num_guards_executed << ")\n";
    return ss.str();
  }

  // Whether the guard passed or failed.
  bool result;

  // This is a list of verbose_code_parts for the failed guard. When there are
  // more than one verbose_code_parts, then recompilation reasoning infra on the
  // Python side can iterate over this list and eval each string to pinpoint the
  // exact code part that failed.
  py::list verbose_code_parts;

  // Total number of executed guards so far. This is helpful in debugging if
  // shuffling is working.
  int num_guards_executed;
};

class GuardManager;
class RootGuardManager;
class DictGuardManager;

/**
 * Base class for the leaf guard in the GuardManager hierarchy.
 */
class LeafGuard {
 public:
  LeafGuard(RootGuardManager* root_guard_manager, py::object verbose_code_parts)
      : _root_guard_manager(root_guard_manager),
        _verbose_code_parts(std::move(verbose_code_parts)) {}

  // check function could be called from python. This is useful for debugging
  // purpose.
  bool check(py::handle value) {
    return check_nopybind(value.ptr());
  }

  GuardDebugInfo check_verbose(py::handle value) {
    return check_verbose_nopybind(value.ptr());
  }

  virtual GuardDebugInfo check_verbose_nopybind(
      PyObject* value) { // borrowed ref
    bool result = check_nopybind(value);
    if (!result) {
      return GuardDebugInfo(result, _verbose_code_parts, 0);
    }
    return GuardDebugInfo(true, 0);
  }

  py::list verbose_code_parts() {
    return _verbose_code_parts;
  }

  // This is on the hot path and avoids any refcounting code from pybind. This
  // is not exposed to Python and can only be called from C++.
  virtual bool check_nopybind(PyObject* value) = 0;
  virtual bool check_nopybind(FrameLocalsMapping* map) {
    // throw std::runtime_error("fallback to python");
    // Could fallback to running check on the Python dict (lazily constructed)
    return check_nopybind((PyObject*)map->to_dict());
  }

  virtual ~LeafGuard() = default;

 protected:
  // RootGuardManager has state that is common across all guards like
  // LocalState.
  RootGuardManager* _root_guard_manager{nullptr};

 private:
  // This is set while constructing the leaf guard. This is used for identifying
  // the cause of recompilation.
  py::list _verbose_code_parts;
};

/**
 * Represents a leaf guard that accepts the python guard check function. We
 * would like to have most of the guards in C++ (to avoid a Python function
 * call).  But, it will take some time to reach that goal. Also, there might be
 * cases where its too tedious to write an equivalent C++ guard.
 *
 * LAMBDA_GUARD allows us to gradually move to C++. We can start from all
 * guards of type PythonLambaGuard and incrementally move expensive guards to
 * C++.
 */
class LAMBDA_GUARD : public LeafGuard {
 public:
  LAMBDA_GUARD(
      RootGuardManager* root_guard_manager,
      py::object guard_check_fn,
      py::object verbose_code_parts)
      : LeafGuard(root_guard_manager, std::move(verbose_code_parts)) {
    if (py::isinstance<py::function>(guard_check_fn)) {
      _guard_check_fn = py::cast<py::function>(std::move(guard_check_fn));
    } else {
      throw py::type_error("LAMBDA_GUARD expects (callable, str)");
    }
  }

  // Runs the lambda function with the current f_locals value.
  bool check_nopybind(PyObject* value) override { // borrowed ref
    PyObject* x = PyObject_CallOneArg(_guard_check_fn.ptr(), value); // new ref
    if (x == nullptr) {
      // An exception is caught in the lambda function.
      PyErr_Clear();
      return false;
    }
    bool result = PyObject_IsTrue(x);
    Py_DECREF(x);
    return result;
  }

  GuardDebugInfo check_verbose_nopybind(PyObject* value) override {
    PyObject* x = PyObject_CallOneArg(_guard_check_fn.ptr(), value); // new ref
    if (x == nullptr) {
      // An exception is caught in the lambda function.
      std::string exc_message = get_exception_message();
      PyErr_Clear();
      return GuardDebugInfo(false, exc_message, 0);
    }
    bool result = PyObject_IsTrue(x);
    Py_DECREF(x);
    if (result) {
      return GuardDebugInfo(true, 0);
    }
    return GuardDebugInfo(false, verbose_code_parts(), 0);
  }

 private:
  // The user provided lambda function for check_fn.
  py::function _guard_check_fn;
};

class TYPE_MATCH : public LeafGuard {
 public:
  // type_id = id(type(obj))
  TYPE_MATCH(
      RootGuardManager* root_guard_manager,
      py::object type_id,
      py::object verbose_code_parts)
      : LeafGuard(root_guard_manager, std::move(verbose_code_parts)),
        _expected(py::cast<intptr_t>(std::move(type_id))) {}

  bool check_nopybind(PyObject* value) override { // borrowed ref
    // NOLINTNEXTLINE(performance-no-int-to-ptr)
    return Py_TYPE(value) == (void*)_expected;
  }

 private:
  // id of the type of the original object.
  intptr_t _expected;
};

class ID_MATCH : public LeafGuard {
 public:
  // obj_id = id(obj)
  ID_MATCH(
      RootGuardManager* root_guard_manager,
      py::object obj_id,
      py::object verbose_code_parts)
      : LeafGuard(root_guard_manager, std::move(verbose_code_parts)),
        _expected(py::cast<intptr_t>(std::move(obj_id))) {}

  bool check_nopybind(PyObject* value) override { // borrowed ref
    // NOLINTNEXTLINE(performance-no-int-to-ptr)
    return value == (void*)_expected;
  }

 private:
  // id of the original object.
  intptr_t _expected;
};

class NONE_MATCH : public LeafGuard {
 public:
  NONE_MATCH(
      RootGuardManager* root_guard_manager,
      py::object verbose_code_parts)
      : LeafGuard(root_guard_manager, std::move(verbose_code_parts)) {}

  bool check_nopybind(PyObject* value) override { // borrowed ref
    return value == Py_None;
  }
};

class TRUE_MATCH : public LeafGuard {
 public:
  TRUE_MATCH(
      RootGuardManager* root_guard_manager,
      py::object verbose_code_parts)
      : LeafGuard(root_guard_manager, std::move(verbose_code_parts)) {}

  bool check_nopybind(PyObject* value) override { // borrowed ref
    return value == Py_True;
  }
};

class FALSE_MATCH : public LeafGuard {
 public:
  FALSE_MATCH(
      RootGuardManager* root_guard_manager,
      py::object verbose_code_parts)
      : LeafGuard(root_guard_manager, std::move(verbose_code_parts)) {}

  bool check_nopybind(PyObject* value) override { // borrowed ref
    return value == Py_False;
  }
};

class EQUALS_MATCH : public LeafGuard {
 public:
  EQUALS_MATCH(
      RootGuardManager* root_guard_manager,
      py::object value,
      py::object verbose_code_parts)
      : LeafGuard(root_guard_manager, std::move(verbose_code_parts)),
        _value(value),
        _value_type(Py_TYPE(value.ptr())) {}

  bool check_nopybind(PyObject* value) override { // borrowed ref
    // Fast path - pointer equality check. Pointer equality checks are ok
    // because objects guarded with EQUALS_MATCH are immutable.
    if (value != _value.ptr()) {
      // Check type
      if (Py_TYPE(value) != _value_type) {
        return false;
      }
      int result = PyObject_RichCompareBool(value, _value.ptr(), Py_EQ);
      // Check for exception
      if (result == -1) {
        PyErr_Clear();
        return false;
      }
      return result;
    }
    return true;
  }

 private:
  // value to compare against. This is py::object so that we hold on to the
  // original value and prevent garbage collection. We run EQUALS_MATCH only on
  // selected objects which do not have high memory footprint, so holding on to
  // these objects is ok.
  py::object _value;

  // Type of the value
  PyTypeObject* _value_type;
};

class RANGE_ITERATOR_MATCH : public LeafGuard {
 public:
  RANGE_ITERATOR_MATCH(
      RootGuardManager* root_guard_manager,
      py::object start,
      py::object stop,
      py::object step,
      py::object type_id,
      py::object verbose_code_parts)
      : LeafGuard(root_guard_manager, std::move(verbose_code_parts)),
        _type_id(py::cast<intptr_t>(std::move(type_id))) {
    PyObject* start_obj = start.ptr();
    PyObject* stop_obj = stop.ptr();
    PyObject* step_obj = step.ptr();
    _start = THPUtils_unpackLong(start_obj);
    _stop = THPUtils_unpackLong(stop_obj);
    _step = THPUtils_unpackLong(step_obj);
    TORCH_CHECK(
        !PyErr_Occurred(), "values of start/stop/step must fit in a long type");
  }

  bool check_nopybind(PyObject* value) override { // borrowed ref
    // Do a type match first.
    // NOLINTNEXTLINE(performance-no-int-to-ptr)
    if (Py_TYPE(value) != (void*)_type_id) {
      return false;
    }
    _PyRangeIterObject* iter = (_PyRangeIterObject*)value;

#if IS_PYTHON_3_12_PLUS
    long start = iter->start;
#else
    long start = iter->start + iter->index * iter->step;
#endif // IS_PYTHON_3_12_PLUS

    long stop = iter->start + iter->len * iter->step;
    return start == _start && stop == _stop && iter->step == _step;
  }

 private:
  intptr_t _type_id;
  // Normalized representation of a range iterator.
  long _start;
  long _stop;
  long _step;
};

class TUPLE_ITERATOR_LEN : public LeafGuard {
 public:
  TUPLE_ITERATOR_LEN(
      RootGuardManager* root_guard_manager,
      py::object length,
      py::object type_id,
      py::object verbose_code_parts)
      : LeafGuard(root_guard_manager, std::move(verbose_code_parts)),
        _length(py::cast<Py_ssize_t>(std::move(length))),
        _type_id(py::cast<intptr_t>(std::move(type_id))) {}

  bool check_nopybind(PyObject* value) override { // borrowed ref
    // Do a type match first.
    // NOLINTNEXTLINE(performance-no-int-to-ptr)
    if (Py_TYPE(value) != (void*)_type_id) {
      return false;
    }
    _PyTupleIterObject* it = (_PyTupleIterObject*)value;
    Py_ssize_t length = 0;
    if (it->it_seq)
      length = PyTuple_GET_SIZE(it->it_seq) - it->it_index;
    return length == _length;
  }

 private:
  // Length of the guarded list
  Py_ssize_t _length;
  intptr_t _type_id;
};

class LENGTH_CHECK : public LeafGuard {
 public:
  LENGTH_CHECK(
      RootGuardManager* root_guard_manager,
      py::object value,
      py::object verbose_code_parts)
      : LeafGuard(root_guard_manager, std::move(verbose_code_parts)),
        _length(py::cast<Py_ssize_t>(std::move(value))) {}

  bool check_nopybind(PyObject* value) override { // borrowed ref
    // PySequence_Length returns -1 if the object is not a sequence. So, we
    // don't have to test for PySequence_Check.
    return PySequence_Length(value) == _length;
  }

 private:
  // Length of the guarded list
  Py_ssize_t _length;
};

class DICT_LENGTH : public LeafGuard {
 public:
  DICT_LENGTH(
      RootGuardManager* root_guard_manager,
      py::object value,
      py::object verbose_code_parts)
      : LeafGuard(root_guard_manager, std::move(verbose_code_parts)),
        _length(py::cast<Py_ssize_t>(std::move(value))) {}

  bool check_nopybind(PyObject* value) override { // borrowed ref
    return PyDict_Check(value) && PyDict_Size(value) == _length;
  }

 private:
  // Length of the guarded dict
  Py_ssize_t _length;
};

class NOT_NONE : public LeafGuard {
 public:
  NOT_NONE(RootGuardManager* root_guard_manager, py::object verbose_code_parts)
      : LeafGuard(root_guard_manager, std::move(verbose_code_parts)) {}

  bool check_nopybind(PyObject* value) override { // borrowed ref
    return value != Py_None;
  }
};

class MAPPING_KEYS_MATCH : public LeafGuard {
 public:
  MAPPING_KEYS_MATCH(
      RootGuardManager* root_guard_manager,
      py::object value,
      py::object verbose_code_parts)
      : LeafGuard(root_guard_manager, std::move(verbose_code_parts)) {
    // This is ok to stash in the state because we only support
    // MappingProxyType objects with constant keys. So, the mem overhead is
    // negligible.
    _keys = py::list(value.attr("keys")());
  }

  bool check_nopybind(PyObject* value) override { // borrowed ref
    PyObject* keys = PyMapping_Keys(value); // new ref
    int result = PyObject_RichCompareBool(keys, _keys.ptr(), Py_EQ);
    Py_DECREF(keys);
    return result;
  }

 private:
  py::object _keys;
};

class DEFAULT_DEVICE : public LeafGuard {
 public:
  DEFAULT_DEVICE(
      RootGuardManager* root_guard_manager,
      py::object verbose_code_parts)
      : LeafGuard(root_guard_manager, std::move(verbose_code_parts)) {
    py::handle device_module = py::module::import("torch.utils._device");
    // Save the dict using py::object
    _utils_device_dict = device_module.attr("__dict__");
    _device = _utils_device_dict["CURRENT_DEVICE"];
  }

  template <typename T>
  bool check_nopybind_template(T* value) { // borrowed ref
    // Create a static interned string. Interned string is faster than creating
    // a new string every time. Even though its a new reference, we don't dec
    // ref it. Interned strings are used for things like variable names and are
    // leaked by design.
    static PyObject* current_device_str =
        PyUnicode_InternFromString("CURRENT_DEVICE");
    PyObject* device = PyDict_GetItem(
        _utils_device_dict.ptr(), current_device_str); // borrowed ref
    if (device != _device.ptr()) {
      int result = PyObject_RichCompareBool(device, _device.ptr(), Py_EQ);
      if (result == -1) {
        PyErr_Clear();
        return false;
      }
      return result;
    }
    return true;
  }

  bool check_nopybind(PyObject* value) override {
    return check_nopybind_template(value);
  }

  bool check_nopybind(FrameLocalsMapping* value) override {
    return check_nopybind_template(value);
  }

 private:
  // Save the current device and the module dict during the guard construction.
  py::object _utils_device_dict;
  py::object _device;
};

class GLOBAL_STATE : public LeafGuard {
 public:
  GLOBAL_STATE(
      RootGuardManager* root_guard_manager,
      py::object verbose_code_parts)
      : LeafGuard(root_guard_manager, std::move(verbose_code_parts)),
        _guard(PyObject_New(GlobalStateGuard, &GlobalStateGuardType)) {
    _guard->init();
    owner_ = py::reinterpret_steal<py::object>((PyObject*)_guard);
  }

  GLOBAL_STATE(
      RootGuardManager* root,
      py::object initial_state,
      py::object verbose_code_parts)
      : LeafGuard(root, std::move(verbose_code_parts)),
        owner_(std::move(initial_state)),
        _guard((GlobalStateGuard*)owner_.ptr()) {
    if (!PyObject_TypeCheck(owner_.ptr(), &GlobalStateGuardType)) {
      throw py::type_error("GLOBAL_STATE expects a GlobalStateGuard");
    }
  }

  bool check_nopybind(PyObject* value) override { // borrowed ref
    // Ignore value arg, this is just to satisfy the interface.
    return _guard->check();
  }

  bool check_nopybind(FrameLocalsMapping* value) override {
    // Ignore value arg, this is just to satisfy the interface.
    return _guard->check();
  }

  GuardDebugInfo check_verbose_nopybind(PyObject* value) override {
    if (!_guard->check()) {
      return GuardDebugInfo(
          false, "GLOBAL_STATE changed: " + _guard->reason(), 0);
    }
    return GuardDebugInfo(true, 1);
  }

 private:
  py::object owner_;
  GlobalStateGuard* _guard;
};

// Checks that an attr is absent in the object. We don't need the opposite
// HASATTR guard because we can just rely on GetAttrGuardAccessor to act as
// HASATTR guard.
class NO_HASATTR : public LeafGuard {
 public:
  NO_HASATTR(
      RootGuardManager* root_guard_manager,
      py::object attr_name,
      py::object verbose_code_parts)
      : LeafGuard(root_guard_manager, std::move(verbose_code_parts)),
        _attr_name(std::move(attr_name)) {}

  bool check_nopybind(PyObject* value) override { // borrowed ref
    return PyObject_HasAttr(value, _attr_name.ptr()) == 0;
  }

 private:
  py::object _attr_name;
};

// Checks that dict contains or does not contain a key. This happens for
// PythonSysModulesVariable tracker.
// TODO(janimesh) - Check if we can use DictGuardManager. The downside could be
// large number of keys for sys module, so DICT_CONTAINS might still end up
// being faster.
class DICT_CONTAINS : public LeafGuard {
 public:
  DICT_CONTAINS(
      RootGuardManager* root_guard_manager,
      bool contains,
      py::object key,
      py::object verbose_code_parts)
      : LeafGuard(root_guard_manager, std::move(verbose_code_parts)),
        _contains(contains ? 1 : 0),
        _key(std::move(key)) {}

  bool check_nopybind(PyObject* value) override { // borrowed ref
    int result = PyDict_Check(value) && PyDict_Contains(value, _key.ptr());
    if (result == -1) {
      PyErr_Clear();
      return false;
    }
    return result == _contains;
  }

 private:
  int _contains;
  py::object _key;
};

// Check that set contains an item.
class SET_CONTAINS : public LeafGuard {
 public:
  SET_CONTAINS(
      RootGuardManager* root_guard_manager,
      bool contains,
      py::object item,
      py::object verbose_code_parts)
      : LeafGuard(root_guard_manager, std::move(verbose_code_parts)),
        _contains(contains ? 1 : 0),
        _item(std::move(item)) {}

  bool check_nopybind(PyObject* value) override { // borrowed ref
    int result = (PySet_Check(value) || PyFrozenSet_Check(value)) &&
        PySet_Contains(value, _item.ptr());
    if (result == -1) {
      PyErr_Clear();
      return false;
    }
    return result == _contains;
  }

 private:
  int _contains;
  py::object _item;
};

/**
 * Relational guards compare more than one value. We implement Relational
 * guards by capturing some state in the guard object. For example for tensor
 * aliasing guards - tensor X is not tensor Y - we construct one leaf guard
 * and and install it at as a leaf of two guard managers (one for X and
 * another for Y). Therefore, this guard is run twice. In the first
 * invocation, it saves the first value (state) and returns True. In the
 * second invocation, it compares the saved value with the new value and
 * returns True if they do not alias.
 *
 * We have to be careful about resetting in case the other guards fail and we
 * have some state in the relational guard. This is done by virtual method
 * reset_state(). This is called by the RootGuardManager before it exits.
 *
 */
class RelationalGuard : public LeafGuard {
 public:
  RelationalGuard(
      RootGuardManager* root_guard_manager,
      py::object verbose_code_parts)
      : LeafGuard(root_guard_manager, std::move(verbose_code_parts)) {}

  // reset the relational guard state on guard failure. This is called by the
  // guard manager.
  virtual void reset_state() = 0;
};

/**
 * Checks that object x is object y.
 */
class OBJECT_ALIASING : public RelationalGuard {
 public:
  OBJECT_ALIASING(
      RootGuardManager* root_guard_manager,
      py::object verbose_code_parts)
      : RelationalGuard(root_guard_manager, std::move(verbose_code_parts)) {}

  bool check_nopybind(PyObject* value) override { // borrowed ref
    if (_is_first_call) {
      _first_tensor = value;
      _is_first_call = false;
      return true;
    }
    return _first_tensor == value;
  }

  void reset_state() final {
    _is_first_call = true;
  }

 private:
  bool _is_first_call{true};
  PyObject* _first_tensor{nullptr};
};

/**
 * Checks that none of the tensors alias.
 */
class NO_TENSOR_ALIASING : public RelationalGuard {
 public:
  NO_TENSOR_ALIASING(
      RootGuardManager* root_guard_manager,
      const py::list& tensor_names,
      py::object verbose_code_parts)
      : RelationalGuard(root_guard_manager, std::move(verbose_code_parts)),
        _tensor_names(tensor_names) {
    _unique_tensors.reserve(tensor_names.size());
  }

  bool check_nopybind(PyObject* value) override { // borrowed ref
    auto insertion = _unique_tensors.insert({value, nullptr});
    if (!insertion.second) {
      // No need to clear _unique_tensors, reset_state will do
      // it.
      return false;
    }
    return true;
  }

  GuardDebugInfo check_verbose_nopybind(PyObject* value) override {
    bool result = check_nopybind(value);

    if (!result) {
      return GuardDebugInfo(
          false, "Duplicate tensor found where not expected!", 0);
    }
    return GuardDebugInfo(true, 1);
  }

  void reset_state() final {
    _unique_tensors.clear();
  }

 private:
  py::list _tensor_names;
  ska::flat_hash_map<PyObject*, std::nullptr_t> _unique_tensors;
};

/**
 * Checks the storage overlapping relation of input tensors.
 *
 * This guard is always installed in pairs: one for the possibly overlapping
 * tensors, and another one for the non-overlapping tensors. This is so we can
 * correctly identify the given tensor in the check method as one of the 2
 * classes mentioned above.
 *
 * In the end, the one responsible for storing and checking is the
 * `StorageOverlapChecker` class.
 */
class STORAGE_OVERLAPPING : public RelationalGuard {
 public:
  STORAGE_OVERLAPPING(
      RootGuardManager* root_guard_manager,
      bool overlapping,
      std::shared_ptr<StorageOverlapChecker> checker,
      py::object verbose_code_parts)
      : RelationalGuard(root_guard_manager, std::move(verbose_code_parts)),
        _overlapping(overlapping),
        _checker(std::move(checker)) {}

  bool check_nopybind(PyObject* value) override {
    _checker->add(value, _overlapping);
    return _checker->maybe_check();
  }

  void reset_state() final {
    _checker->reset(_overlapping);
  }

 private:
  // Flag that indicates which kind of tensor this guard is collecting:
  //   1. Possibly overlapping tensors; or
  //   2. Non-overlapping tensors.
  bool _overlapping;
  // Actual checker for this guard.
  std::shared_ptr<StorageOverlapChecker> _checker;
};

/**
 * Symbolic Shape Guard.
 */
class SYMBOLIC_SHAPE_GUARD : public RelationalGuard {
 public:
  SYMBOLIC_SHAPE_GUARD(
      RootGuardManager* root_guard_manager,
      py::int_ nargs_int,
      py::int_ nargs_float,
      py::int_ py_addr,
      py::object py_addr_keep_alive,
      py::object verbose_code_parts)
      : RelationalGuard(root_guard_manager, std::move(verbose_code_parts)),
        _py_addr_keep_alive(std::move(py_addr_keep_alive)) {
    _nargs_int = PyLong_AsSize_t(nargs_int.ptr());
    _nargs_float = PyLong_AsSize_t(nargs_float.ptr());
    _nargs = _nargs_int + _nargs_float;
    if (PyErr_Occurred()) {
      throw py::value_error(
          "SYMBOLIC_SHAPE_GUARD expected a non-negative number of arguments.");
    }
    uintptr_t addr = PyLong_AsUnsignedLongLong(py_addr.ptr());
    if (PyErr_Occurred()) {
      throw py::value_error(
          "SYMBOLIC_SHAPE_GUARD expected an address to a C function.");
    }
    _guard_check_fn = reinterpret_cast<int8_t (*)(int64_t*, double*)>(addr);
    _args_int = std::vector<int64_t>(_nargs_int);
    _args_float = std::vector<double>(_nargs_float);
  }

  bool check_nopybind(PyObject* value) override {
    // We know that these arguments came from
    // IndexedSource(TensorPropertyGuard) and therefore no need to check that
    // the value is a Tuple[int, int].
    PyObject* py_idx = PyTuple_GET_ITEM(value, 0);
    PyObject* py_val = PyTuple_GET_ITEM(value, 1);
    size_t iarg = PyLong_AsSize_t(py_idx);
    if (iarg < _nargs_int) {
      if (!PyLong_Check(py_val)) {
        return false;
      }
      _args_int[iarg] = PyLong_AsLongLong(py_val);
    } else {
      if (!PyFloat_Check(py_val)) {
        return false;
      }
      _args_float[iarg - _nargs_int] = PyFloat_AS_DOUBLE(py_val);
    }
    _args_seen++;

    if (_args_seen == _nargs) {
      _args_seen = 0;
      return _guard_check_fn(_args_int.data(), _args_float.data());
    } else {
      // We don't have all the values yet. Return true until we get all.
      return true;
    }
  }

  GuardDebugInfo check_verbose_nopybind(PyObject* value) override {
    if (!PyTuple_Check(value)) {
      return GuardDebugInfo(false, "Non tuple found!", 0);
    } else if (PyTuple_Size(value) != 2) {
      return GuardDebugInfo(false, "Tuple of size not 2 found!", 0);
    } else {
      PyObject* py_idx = PyTuple_GET_ITEM(value, 0);
      PyObject* py_val = PyTuple_GET_ITEM(value, 1);
      if (!PyLong_Check(py_idx)) {
        return GuardDebugInfo(false, "Non integer index found!", 0);
      }
      size_t iarg = PyLong_AsSize_t(py_idx);
      if (iarg >= _nargs) {
        return GuardDebugInfo(false, "Index out of bounds!", 0);
      } else if (iarg < _nargs_int && !PyLong_Check(py_val)) {
        return GuardDebugInfo(false, "Non integer found!", 0);
      } else if (iarg >= _nargs_int && !PyFloat_Check(py_val)) {
        return GuardDebugInfo(false, "Non float found!", 0);
      }
    }
    bool result = check_nopybind(value);

    if (!result) {
      std::string msg = "\"Shape guard failed with values: ";
      for (auto v : _args_int) {
        msg += std::to_string(v) + ",";
      }
      for (auto v : _args_float) {
        msg += std::to_string(v) + ",";
      }
      msg.pop_back();
      msg += "\"";
      auto msgs = py::list();
      for (auto code_part : verbose_code_parts()) {
        msgs.append(code_part);
      }
      msgs.append(msg);
      return GuardDebugInfo(false, msgs, 0);
    }
    return GuardDebugInfo(true, 1);
  }

  void reset_state() final {
    _args_seen = 0;
  }

 private:
  py::object _py_addr_keep_alive;
  size_t _args_seen{0}, _nargs_float, _nargs_int, _nargs;
  std::vector<int64_t> _args_int;
  std::vector<double> _args_float;
  std::function<int8_t(int64_t*, double*)> _guard_check_fn;
};

class DYNAMIC_INDICES : public LeafGuard {
  // C++ equivalent of
  //  code.append(
  //      f"(({tensor_name}._dynamo_dynamic_indices.issubset({value._dynamo_dynamic_indices}))
  //      if hasattr({tensor_name}, '_dynamo_dynamic_indices') else True)"  #
  //      noqa: B950
 public:
  DYNAMIC_INDICES(
      RootGuardManager* root_guard_manager,
      py::set dynamic_indices,
      py::object verbose_code_parts)
      : LeafGuard(root_guard_manager, std::move(verbose_code_parts)),
        _dynamic_indices(std::move(dynamic_indices)) {}

  bool check_nopybind(PyObject* value) override { // borrowed ref
    // Make an interned string
    static PyObject* dynamic_indices_str =
        PyUnicode_InternFromString("_dynamo_dynamic_indices");
    PyObject* indices = PyObject_GetAttr(value, dynamic_indices_str); // new ref
    if (indices == nullptr) {
      // Attr absent. Clear exception.
      PyErr_Clear();
      // This is true deliberately. If hasattr fails, we return true.
      return true;
    }

    static PyObject* issubset_str = PyUnicode_InternFromString("issubset");
    PyObject* call_result = PyObject_CallMethodObjArgs(
        indices, issubset_str, _dynamic_indices.ptr(), nullptr); // new ref
    bool result = PyObject_IsTrue(call_result);
    Py_DECREF(call_result);
    Py_DECREF(indices);
    return result;
  }

 private:
  py::set _dynamic_indices;
};

class DICT_VERSION : public LeafGuard {
 public:
  DICT_VERSION(
      RootGuardManager* root_guard_manager,
      py::object value,
      py::object verbose_code_parts)
      : LeafGuard(root_guard_manager, std::move(verbose_code_parts)) {
    if (!PyDict_Check(value.ptr())) {
      throw py::type_error("DICT_VERSION expects a dict");
    }
    _tag = get_dict_version_unchecked(value.ptr());
  }
  bool check_nopybind(PyObject* value) override { // borrowed ref
    return PyDict_Check(value) && get_dict_version_unchecked(value) == _tag;
  }

  // Saved dict version.
  uint64_t _tag;
};

// GuardManager can be a pointer to DictGuardManager, but at this point the
// compiler does not know that DictGuardManager is a derived class of
// GuardManager (no way to define inheritance relationships in forward
// declarations), so we forward declare a factory function and define it when
// both DictGuardManager and GuardManager are fully defined.
std::unique_ptr<GuardManager> make_guard_manager(
    RootGuardManager* root,
    std::string source,
    py::handle example_value,
    py::handle guard_manager_enum);

GuardManager* clone_guard_manager(
    GuardManager* from,
    RootGuardManager* root,
    const py::function& clone_filter_fn);
void add_relational_guard_resetter_to_cloned_root(
    RootGuardManager* root,
    std::shared_ptr<RelationalGuard> guard);

/**
 * Base class representing a pair of accessor and the associated guard
 * manager. The accessor defines how to access the child value from the
 * py::object given to the parent check function.
 *
 * GuardAccessors can be considered equivalent to name() method of Source
 * objects in guards.py. In python, name() method returns a str which we can
 * then eval in f_locals and f_globals to retrieve the actual py object.
 * GuardAccessor serves the same purpose. The minor difference is that
 * GuardManager is a tree structure, so a GuardAccessor just has to retrieve
 * the value in the next level in this tree and pass it to the child
 * GuardAccessor.
 *
 * GuardAccessor also owns the GuardManager associated with the retrieved
 * value from the GuardAccessor.
 */
class GuardAccessor {
 public:
  GuardAccessor(
      RootGuardManager* root,
      py::object accessor_key,
      std::string source,
      py::handle example_value,
      py::handle guard_manager_enum);

  // Return by reference as GuardAccessor owns the GuardManager.
  std::unique_ptr<GuardManager>& get_guard_manager() {
    return _guard_manager;
  }

  bool matches_key(const py::handle& key) const {
    return _accessor_key.equal(key);
  }

  std::string get_source() {
    return _source;
  }

  // matches_dict_tag is used by the DictGetItemGuardAccessor to skip the guard
  // subtree on immutable dict getitems.
  virtual bool check_nopybind(PyObject* obj, bool matches_dict_tag = false) = 0;
  virtual bool check_nopybind(FrameLocalsMapping* map, bool matches_dict_tag) {
    // throw std::runtime_error("fallback to python");
    // Could fallback to running check on the Python dict (lazily constructed)
    return check_nopybind((PyObject*)map->to_dict(), matches_dict_tag);
  }
  virtual GuardDebugInfo check_verbose_nopybind(PyObject* obj) = 0;
  virtual std::string repr() const = 0;

  virtual ~GuardAccessor() = default;

  // Cloning related functions
  GuardAccessor(GuardManager* guard_manager, GuardAccessor* from);

  virtual GuardAccessor* clone(
      RootGuardManager* cloned_root,
      const py::function& clone_filter_fn) = 0;

  void clone_visitor(GuardAccessor* to) {
    to->_source = this->_source;
    to->_accessor_key = this->_accessor_key;
  }

  template <typename DerivedGuardAccessor>
  GuardAccessor* clone_common(
      RootGuardManager* cloned_root,
      const py::function& clone_filter_fn) {
    GuardManager* cloned_mgr = clone_guard_manager(
        get_guard_manager().get(), cloned_root, clone_filter_fn);
    if (cloned_mgr == nullptr) {
      return nullptr;
    }
    DerivedGuardAccessor* cloned_accessor =
        new DerivedGuardAccessor(cloned_mgr, (DerivedGuardAccessor*)this);
    return cloned_accessor;
  }

 protected:
  // Guard manager corresponding to the retrieved value from the
  // GuardAccessor.
  std::unique_ptr<GuardManager> _guard_manager;
  // accessor key could be py::str for getattr, getitem or py::function for
  // lambda accessor. It is a py::object because we need to keep these accessor
  // keys alive.
  py::object _accessor_key;

  // A string that can be eval'd on f_locals or f_globals to access the variable
  // value. Only used for debugging.
  std::string _source;
};

/**
 * GuardManager encapsulates all the guards related to a particular
 * py::object. It is a tree structure and consists of 1) Leaf guards - Guards
 * that are run on the user given object 2) Accessors - Guard accessors (like
 * getattr, getitem) to access the next value in the tree hierarchy. Accessor
 * object also holds the child GuardManager.
 *
 * Lets look at an example to understand how it works.
 * class Pair:
 *     int x = 1;
 *     int y = 2;
 *
 * At compile time
 * >> guard_mananger = GuardManager()
 * >> guard_mananger.x.add_lambda_guard(
 *        lambda x: isinstance(x, Pair),
 *        lambda x: f"expected Pair, found {type(x)}"
 *    )
 * >> guard_mananger.x.add_lambda_guard(lambda x: x == 1, lambda x: f"found
 * {x}, expected 1")
 * >> guard_mananger.y.add_lambda_guard(lambda x: x == 2, lambda x: f"found
 * {x}, expected 2")
 *
 * At runtime
 * >> guard_mananger.check(Pair())
 *
 * At compile time we build the tree structure. When we do `guard_manager.x`,
 * it creates an AttrGuardAccessorNode, initializes a child guard manager with
 * this accessor node, and adds it as a child. When we do
 * `guard_manager.x.add_lambda_guard`, we call add_lambda_guard on the newly
 * created guard manager and register a new leaf guard on it.
 *
 * At runtime, the accessor node has an important function of providing a way
 * to access the value for the child guard. In the above example,
 * guard_manager.x adds an AttrGuardAccessorNode with attr_name x. When check
 * function is called, parent GuardManager calls getattr(value, "x") on its
 * value passed to the check function to call the check function of the child
 * guard manager.
 *
 * Performance optimization for fail fast - An optimization for runtime here is
 * to sort the execution of child guards depending on the failure count.  This
 * ensures that we run the guards that are more prone to fail statistically
 * first. This can improve the cache lookup time when we have multiple cache
 * entries.
 */

// NOLINTNEXTLINE(cppcoreguidelines-special-member-functions)
class GuardManager {
 public:
  GuardManager() = delete;
  GuardManager(RootGuardManager* root, std::string source)
      : _root(root), _source(std::move(source)), _is_dict(false) {}

  GuardManager(
      RootGuardManager* root,
      std::string source,
      py::handle example_value)
      : _root(root),
        _source(std::move(source)),
        _is_dict(py::isinstance<py::dict>(example_value)),
        _is_immutable(is_immutable_object(example_value)),
        _is_nn_module(is_nn_module(example_value)),
<<<<<<< HEAD
        _is_tensor(THPVariable_Check(example_value.ptr())),
=======
>>>>>>> 02040997
        _type_str(get_type_str(example_value)) {
    if (_is_dict) {
      _dict_tag = get_dict_version_unchecked(example_value.ptr());
      _is_empty_dict = PyDict_Size(example_value.ptr()) == 0;
    }
  }

  GuardManager(const GuardManager& m) = delete;
  GuardManager& operator=(const GuardManager&) = delete;
  virtual ~GuardManager() = default;

  RootGuardManager* get_root() {
    return _root;
  }

  std::string get_source() {
    return _source;
  }

  virtual void add_leaf_guard(std::shared_ptr<LeafGuard> leaf_guard) {
    _leaf_guards.emplace_back(std::move(leaf_guard));
  }

 public:
  // type related helpers
  bool is_guarded_value_immutable() {
    return _is_immutable;
  }

  bool is_guarded_value_nn_module() {
    return _is_nn_module;
  }

  bool is_guarded_value_dict() {
    return _is_dict;
  }

  bool is_guarded_value_empty_dict() {
    return _is_empty_dict;
  }

<<<<<<< HEAD
  bool is_guarded_value_tensor() {
    return _is_tensor;
  }

=======
>>>>>>> 02040997
  std::string type_of_guarded_value() {
    return _type_str;
  }

 public:
<<<<<<< HEAD
  // tag safety related helpers
  // Seen docstring in guards.py ``find_tag_safe_roots`` for full context
  void mark_tag_safe() {
    _is_tag_safe = true;
  }

  void mark_tag_safe_root() {
    if (!_is_tag_safe) {
      throw std::runtime_error(
          "Marking a node tag_safe_root when its not tag safe");
    }
    _is_tag_safe_root = true;
  }

  bool is_tag_safe() {
    return _is_tag_safe;
  }

  bool is_tag_safe_root() {
    return _is_tag_safe_root;
  }

 public:
=======
>>>>>>> 02040997
  // For cloning
  GuardManager(
      RootGuardManager* root,
      std::string source,
      bool is_dict,
      bool is_empty_dict,
      bool is_immutable,
      bool is_nn_module,
<<<<<<< HEAD
      bool is_tensor,
=======
>>>>>>> 02040997
      std::string type_str)
      : _root(root),
        _source(std::move(source)),
        _is_dict(is_dict),
        _is_empty_dict(is_empty_dict),
        _is_immutable(is_immutable),
        _is_nn_module(is_nn_module),
<<<<<<< HEAD
        _is_tensor(is_tensor),
=======
>>>>>>> 02040997
        _type_str(std::move(type_str)) {}

  void clone_common(
      RootGuardManager* cloned_root,
      GuardManager* cloned_mgr,
      const py::function& clone_filter_fn) {
    for (const auto& guard : _leaf_guards) {
      cloned_mgr->_leaf_guards.emplace_back(guard);
      if (std::shared_ptr<RelationalGuard> relational_guard =
              std::dynamic_pointer_cast<RelationalGuard>(guard)) {
        add_relational_guard_resetter_to_cloned_root(
            cloned_root, relational_guard);
      }
    }

    for (const auto& accessor : _accessors) {
      GuardAccessor* cloned_accessor =
          accessor->clone(cloned_root, clone_filter_fn);
      if (cloned_accessor != nullptr) {
        cloned_mgr->_accessors.emplace_back(
            std::unique_ptr<GuardAccessor>(cloned_accessor));
      }
    }
  }

  virtual GuardManager* clone(
      RootGuardManager* cloned_root,
      const py::function& clone_filter_fn) {
    if (!py::cast<bool>(clone_filter_fn(this))) {
      return nullptr;
    }
    GuardManager* cloned_mgr = new GuardManager(
        cloned_root,
        _source,
        _is_dict,
        _is_empty_dict,
        _is_immutable,
        _is_nn_module,
<<<<<<< HEAD
        _is_tensor,
        _type_str);
    if (is_tag_safe()) {
      cloned_mgr->mark_tag_safe();
      if (is_tag_safe_root()) {
        cloned_mgr->mark_tag_safe_root();
      }
    }
=======
        _type_str);
>>>>>>> 02040997
    clone_common(cloned_root, cloned_mgr, clone_filter_fn);
    return cloned_mgr;
  }

  /**
   * Adds a new guard manager with appropriate Accessor. If the accessor is
   * already present, we just return the guard manager.
   */
  template <typename GuardAccessorT>
  GuardManager* get_child_manager(
      const py::object& accessor_key,
      const std::string& source,
      py::handle example_value,
      py::handle guard_manager_enum) {
    // accessor_key type depends on the GuardAccessorT
    // for example for GetAttrGuardAccessor - py::str name

    // Return the manager if the guard accessor exists
    for (const auto& accessor : _accessors) {
      if (accessor->matches_key(accessor_key) &&
          source == accessor->get_source()) {
        return accessor->get_guard_manager().get();
      }
    }

    // Construct a new guard accessor
    _accessors.emplace_back(std::make_unique<GuardAccessorT>(
        _root,
        std::move(accessor_key),
        source,
        example_value,
        guard_manager_enum));
    return _accessors.back()->get_guard_manager().get();
  }

  // Runs the leaf guards check and then child managers check function.
  //
  // NB: There is some code DUPLICATION between this and check_verbose
  // function. This is intentional. check function is in the hot path and is
  // kept very simple. The purpose of check_verbose function is to get guard
  // failure reasoning to understand recompilations. check_verbose function
  // does not change the state of the guard, e.g., it does not shuffle the
  // guards and does not change the fail count. For simplicity, we duplicate
  // the code here.
  template <typename T>
  bool check_nopybind_template(T* value) { // borrowed ref

    if (!this->check_leaf_guards_nopybind(value)) {
      return false;
    }

    return this->check_accessors_nopybind(value);
  }

  virtual bool check_nopybind(PyObject* value) {
    return check_nopybind_template(value);
  }

  virtual bool check_nopybind(FrameLocalsMapping* value) {
    return check_nopybind_template(value);
  }

  template <typename T>
  bool check_leaf_guards_nopybind(T* value) {
    // Iterate over leaf guards
    for (const auto& guard : _leaf_guards) {
      if (!guard->check_nopybind(value)) { // early exit
        _fail_count += 1;
        // no need of sorting, just return.
        return false;
      }
    }

    return true;
  }

  template <typename T>
  bool check_accessors_nopybind(T* value) {
    bool matches_dict_tag = false;
    uint64_t new_tag = 0;
    if constexpr (std::is_same_v<T, PyObject>) {
      if (_is_dict) {
        // Check if the dict tag matches. If it does, propagate to the child
        // accessors. This will pass to the child manager via
        // DictGetItemGuardManager.
        // Relational Guards need to keep state, so do not send matches_dict_tag
        // to avoid early exits when dict_tag matches and the object is
        // immutable.
        new_tag = get_dict_version_unchecked(value);
        matches_dict_tag = (new_tag == _dict_tag);
      }
    }

    // Iterate over accessors.
    bool result = true;
    bool failed_on_first = true;
    for (const auto& accessor : _accessors) {
      if (!accessor->check_nopybind(value, matches_dict_tag)) { // early exit
        _fail_count += 1;
        result = false;
        // need to sort, so break the loop.
        break;
      }
      failed_on_first = false;
    }

    // failed_on_first is just an optimization to avoid sorting if we are
    // failing on the first accessor itself. This is helpful when we have
    // already sorted the guards once, and dont need to sort again.
    if (!result && !failed_on_first) {
      // Inplace sort the child guards by fail count. This moves the guard
      // with higher fail count earlier in the queue, and enables fail fast
      // for the next check_verbose.

      // An alternate implementation was to use priority queue directly on
      // _accessors, but it was rejected because of the complexity of
      // popping and creating a new pq on each run_guards. Moreover, this sort
      // is happening on the unhappy path when check_verbose guard
      // fails. So, its probably ok.
      std::sort(
          _accessors.begin(),
          _accessors.end(),
          [](const std::unique_ptr<GuardAccessor>& a,
             const std::unique_ptr<GuardAccessor>& b) {
            return a->get_guard_manager()->fail_count() >
                b->get_guard_manager()->fail_count();
          });
    }

    if (_is_dict && result) {
      // If result is true, reset the _dict_tag. This is useful if there is a
      // mutation on the dict but it does not change the attr values (like
      // swapping).
      _dict_tag = new_tag;
    }

    return result;
  }

  // This function has some code duplication with function check. This is
  // deliberate to keep check function simple and fast.
  virtual GuardDebugInfo check_verbose_nopybind(
      PyObject* value) { // borrowed ref
    int num_guards_executed = 0;

    const GuardDebugInfo& debug_info =
        check_leaf_guards_verbose_nopybind(value, num_guards_executed);
    if (!debug_info.result) {
      return debug_info;
    }

    return check_accessors_verbose_nopybind(value, num_guards_executed);
  }

  GuardDebugInfo check_leaf_guards_verbose_nopybind(
      PyObject* value,
      int& num_guards_executed) {
    // Iterate over leaf guards
    for (const auto& guard : _leaf_guards) {
      const GuardDebugInfo& debug_info = guard->check_verbose_nopybind(value);
      num_guards_executed++;
      if (!debug_info.result) {
        return GuardDebugInfo(
            false, debug_info.verbose_code_parts, num_guards_executed);
      }
    }

    return GuardDebugInfo(true, num_guards_executed);
  }

  GuardDebugInfo check_accessors_verbose_nopybind(
      PyObject* value,
      int& num_guards_executed) {
    // Iterate over accessors
    for (const auto& accessor : _accessors) {
      const GuardDebugInfo& debug_info =
          accessor->check_verbose_nopybind(value);
      num_guards_executed += debug_info.num_guards_executed;
      if (!debug_info.result) {
        return GuardDebugInfo(
            false, debug_info.verbose_code_parts, num_guards_executed);
      }
    }

    return GuardDebugInfo(true, num_guards_executed);
  }

  bool has_no_accessors() {
    return _accessors.empty();
  }

  int64_t fail_count() const {
    return _fail_count;
  }

  // DEBUG function - Returning raw pointers because we can't return unique_ptr
  // and pybind does not accept a unique_ptr reference return type.
  virtual std::vector<GuardAccessor*> get_accessors() const {
    std::vector<GuardAccessor*> ret;
    ret.reserve(_accessors.size());
    for (const auto& accessor : _accessors) {
      ret.emplace_back(accessor.get());
    }
    return ret;
  }

  // DEBUG function - Returning raw pointers because we can't return unique_ptr
  // and pybind does not accept a unique_ptr reference return type.
  virtual std::vector<GuardManager*> get_child_managers() {
    std::vector<GuardManager*> ret;
    ret.reserve(_accessors.size());
    for (const auto& accessor : _accessors) {
      ret.emplace_back(accessor->get_guard_manager().get());
    }
    return ret;
  }

  // DEBUG function - Returning raw pointers because we can't return unique_ptr
  // and pybind does not accept a unique_ptr reference return type.
  std::vector<LeafGuard*> get_leaf_guards() const {
    std::vector<LeafGuard*> ret;
    ret.reserve(_leaf_guards.size());
    for (const auto& guard : _leaf_guards) {
      ret.push_back(guard.get());
    }
    return ret;
  }

  bool is_leaf_guard_present(const std::string& guard_name) {
    return _inserted_leaf_guards.find(guard_name) !=
        _inserted_leaf_guards.end();
  }

  void insert_leaf_guard(const std::string& guard_name) {
    _inserted_leaf_guards.insert(guard_name);
  }

  void add_permitted_leaf_guard(std::shared_ptr<LeafGuard> leaf_guard) {
    // Selectively called for permitted guards. This is used by DictGuardManager
    // which overrides the add_leaf_guard manager to throw runtime error.
    GuardManager::add_leaf_guard(std::move(leaf_guard));
  }

 protected:
  // Keeps a count of how many times this guard manager check function returns
  // False. This is used for sorting optimization.
  int64_t _fail_count{0};

 private:
  // Root of the guard manager, this is the used to install the relational
  // guard resetters.
  RootGuardManager* _root;

  // A string that can be used to eval on f_locals or f_globals to get the
  // value. This is used only to pass on debugging information.
  std::string _source;

  // A map of which leaf guards are inserted. This is to prevent duplicate
  // guards like TYPE_MATCH.
  std::unordered_set<std::string> _inserted_leaf_guards;

  // Leaf guards are the terminal guards on this object, e.g, type check on a
  // list. These guards have to be run before any children are run.
  //
  // These leaf guards are not shufflable. In almost all cases, these guards
  // will have an order, e,g., type(x) is int guard and x == 5 guard. We also
  // expect very few leaf guards per GuardManager node.
  //
  // NB: Why are leaf guards shared ptr? This is primarily to enable relational
  // guards like `tensor X is not tensor Y`. These guards require multiple
  // values. We handle it by creating one guard object that holds state and this
  // guard is installed in many guard managers, hence a shared ptr.
  std::vector<std::shared_ptr<LeafGuard>> _leaf_guards;

  // GuardAccessors nodes to access the child guards. These guards are
  // shufflable. On a guard failure, they are sorted based on their fail count
  // to enable fail fast for the next check.
  std::vector<std::unique_ptr<GuardAccessor>> _accessors;

  bool _is_dict = false;
  bool _is_empty_dict = false;
  bool _is_immutable = false;
  bool _is_nn_module = false;
<<<<<<< HEAD
  bool _is_tensor = false;
=======
>>>>>>> 02040997
  std::string _type_str;
  uint64_t _dict_tag{0};

  // tag safe markers
  bool _is_tag_safe = false;
  bool _is_tag_safe_root = false;
};

GuardAccessor::GuardAccessor(
    RootGuardManager* root,
    py::object accessor_key,
    std::string source,
    py::handle example_value,
    py::handle guard_manager_enum)
    : _guard_manager(
          make_guard_manager(root, source, example_value, guard_manager_enum)),
      _accessor_key(std::move(accessor_key)),
      _source(std::move(source)) {}

// Cloning related functions
GuardAccessor::GuardAccessor(GuardManager* guard_manager, GuardAccessor* from)
    : _guard_manager(std::unique_ptr<GuardManager>(guard_manager)) {
  from->clone_visitor(this);
}

/**
 Note on [Ownership with cloning] - GuardManagers have the facility to clone
 itself. This is useful for cloning a subset of the guard manager in diff guard
 manager.

 As the ownership goes, the model is exactly same as before. We have unique_ptr
 for GuardAccessor and GuardManagers. So, any state required for the accessors
 and managers is copied over using constructors and clone_visitor functions.
 The main thing to notice is leaf guards. The leaf guards are represented using
 shared_ptr, and they are shared (not cloned) with the cloned managers.

 So for leaf guard state to be released, both the original and cloned managers
 have to be destructed.
*/

/**
 * RootGuardManager is the root of the guard tree. This is primarily
 * constructed to hold the relational guard pointers so that we can reset the
 * state of those guards on guard failure. All the other important
 * implementation is in GuardManager class.
 */

class RootGuardManager : public GuardManager {
 public:
  // This is the root node, set its _root member to nullptr
  RootGuardManager() : GuardManager(this, "L") {}

  // Adds the relational guard resetter
  void add_relational_guard_resetter(
      std::shared_ptr<RelationalGuard> relational_guard) {
    _relational_guard_resetters.emplace_back(std::move(relational_guard));
  }

  // Python visible API to check guard function.
  bool check(py::handle value) {
    return check_nopybind(value.ptr());
  }

  // Python visible API to check_verbose guard function.
  GuardDebugInfo check_verbose(py::handle value) {
    return check_verbose_nopybind(value.ptr());
  }

  // Fast check function.
  template <typename T>
  bool check_nopybind_template(T* value) { // borrowed ref
    // Check [Note on GIL interaction with mutex lock] for details on why we
    // need mutex and its interactions with GIL.
    PyThreadState* _save = nullptr;
    Py_UNBLOCK_THREADS; // ; is added to avoid clang-formatting
    std::lock_guard<std::mutex> lock_guard(_lock);
    Py_BLOCK_THREADS; // ; is added to avoid clang-formatting

    // Get the local state. This will be used for TENSOR_MATCH guards.
    if (_init_local_state) {
      LocalState state;
      _local_state = state;
    }

    if (!GuardManager::check_leaf_guards_nopybind(value)) {
      _reset_relational_guard_state();
      return false;
    }

    // Run accessor guards without TorchFunction enabled
    // Dynamo should only be adding guards on values without
    // torch function at this point, because if there
    // was a torch function, we should've traced through it
    const at::impl::TorchFunctionDisabledState old_state =
        at::impl::PythonTorchFunctionTLS::get_disabled_state();
    at::impl::PythonTorchFunctionTLS::set_disabled_state(
        at::impl::TorchFunctionDisabledState::ALL_DISABLED);

    if (!GuardManager::check_accessors_nopybind(value)) {
      at::impl::PythonTorchFunctionTLS::set_disabled_state(old_state);
      _reset_relational_guard_state();
      return false;
    }

    // Iterate over epilogue leaf guards.
    for (const auto& guard : _epilogue_lambda_guards) {
      if (!guard->check_nopybind(value)) { // early exit
        at::impl::PythonTorchFunctionTLS::set_disabled_state(old_state);
        _reset_relational_guard_state();
        return false;
      }
    }

    at::impl::PythonTorchFunctionTLS::set_disabled_state(old_state);
    _reset_relational_guard_state();
    return true;
  }

  bool check_nopybind(PyObject* value) override {
    return check_nopybind_template(value);
  }

  bool check_nopybind(FrameLocalsMapping* value) override {
    return check_nopybind_template(value);
  }

  // Fast check_verbose function.
  GuardDebugInfo check_verbose_nopybind(
      PyObject* value) override { // borrowed ref
    // Check [Note on GIL interaction with mutex lock] for details on why we
    // need mutex and its interactions with GIL.
    PyThreadState* _save = nullptr;
    Py_UNBLOCK_THREADS; // ; is added to avoid clang-formatting
    std::lock_guard<std::mutex> lock_guard(_lock);
    Py_BLOCK_THREADS; // ; is added to avoid clang-formatting

    // Get the local state. This will be used for TENSOR_MATCH guards.
    if (_init_local_state) {
      LocalState state;
      _local_state = state;
    }

    int num_guards_executed = 0;

    // Run leaf guards
    // This includes the GlobalStateGuard and the Torch Function Mode stack
    // guard, which require Torch Function to be in its unmodified state
    const GuardDebugInfo& debug_info_leaf =
        GuardManager::check_leaf_guards_verbose_nopybind(
            value, num_guards_executed);

    if (!debug_info_leaf.result) {
      _reset_relational_guard_state();
      return debug_info_leaf;
    }

    const at::impl::TorchFunctionDisabledState old_state =
        at::impl::PythonTorchFunctionTLS::get_disabled_state();
    at::impl::PythonTorchFunctionTLS::set_disabled_state(
        at::impl::TorchFunctionDisabledState::ALL_DISABLED);
    const GuardDebugInfo& debug_info_accessors =
        GuardManager::check_accessors_verbose_nopybind(
            value, num_guards_executed);

    if (!debug_info_accessors.result) {
      at::impl::PythonTorchFunctionTLS::set_disabled_state(old_state);
      _reset_relational_guard_state();
      return debug_info_accessors;
    }

    // Iterate over epilogue leaf guards
    for (const auto& guard : _epilogue_lambda_guards) {
      const GuardDebugInfo& tmp_debug_info =
          guard->check_verbose_nopybind(value);
      num_guards_executed++;
      if (!tmp_debug_info.result) {
        at::impl::PythonTorchFunctionTLS::set_disabled_state(old_state);
        _reset_relational_guard_state();
        return GuardDebugInfo(
            false, tmp_debug_info.verbose_code_parts, num_guards_executed);
      }
    }
    at::impl::PythonTorchFunctionTLS::set_disabled_state(old_state);
    _reset_relational_guard_state();
    return GuardDebugInfo(true, num_guards_executed);
  }

  void add_epilogue_lambda_guard(std::unique_ptr<LeafGuard> leaf_guard) {
    _epilogue_lambda_guards.emplace_back(std::move(leaf_guard));
  }

  void set_init_local_state_flag() {
    _init_local_state = true;
  }

  // See note on [Ownership with cloning]
  RootGuardManager* clone_manager(const py::function& clone_filter_fn) {
    // Use clone_filter_fn
    if (!py::cast<bool>(clone_filter_fn(this))) {
      return nullptr;
    }
    RootGuardManager* cloned_root = new RootGuardManager();
    clone_common(cloned_root, cloned_root, clone_filter_fn);
    for (const auto& guard : _epilogue_lambda_guards) {
      cloned_root->_epilogue_lambda_guards.emplace_back(guard);
    }
    return cloned_root;
  }

  // DEBUG function - Returning raw pointers because we can't return unique_ptr
  // and pybind does not accept a unique_ptr reference return type.
  std::vector<LeafGuard*> get_epilogue_lambda_guards() const {
    std::vector<LeafGuard*> ret;
    ret.reserve(_epilogue_lambda_guards.size());
    for (const auto& guard : _epilogue_lambda_guards) {
      ret.push_back(guard.get());
    }
    return ret;
  }

 private:
  // Reset the state of all the relational guards on failure.
  void _reset_relational_guard_state() {
    for (auto& guard : _relational_guard_resetters) {
      guard->reset_state();
    }
  }

 public:
  // Local state for TENSOR_MATCH guards.
  LocalState _local_state;

 private:
  // All the relational guards under this guard manager. We only use these
  // when the guard evaluates to False. This ensures that guard state is reset
  // on guard failure so that next invocation is clean.
  std::vector<std::shared_ptr<RelationalGuard>> _relational_guard_resetters;

  // These guards are lambda guards, i.e., the guards that lack C++
  // implementation. For simplicity, we add these guards at the root. They
  // MUST be run after all other guard managers have finished to ensure that
  // the epilogue guards do not step on some nonexistent getattr or getitem.
  // NB - shared_ptr is used to share the epilogue guards with the cloned guard
  // manager.
  std::vector<std::shared_ptr<LeafGuard>> _epilogue_lambda_guards;

  // [Note on GIL interaction with mutex lock]
  // We use std::mutex to prevent multiple threads from running
  // check/check_verbose simultaneously. This is to prevent race condition due
  // to state changes in RelationalGuard.
  //
  // However, we also need to be careful about GIL interaction with mutex. There
  // is a chance of deadlock
  //
  //    Thread 1: has GIL, waiting for lock
  //    Thread 2: has lock, waiting for GIL
  //
  // This can happen when Thread 2 earlier acquired the mutex lock, starting
  // running the critical section of check function and then called some python
  // function (like LAMBDA_GUARD) and reached Cpython codebase that checks if it
  // should release the GIL (typically happens after every few bytecode
  // instructions). Thread 2 here can decide to release the GIL. Thread 1 can
  // acquire GIL and reach the mutex, where it will wait forever.
  //
  // To avoid this, each thread releases the GIL before acquiring the mutex and
  // then acquires the GIL again after acquiring the mutex lock by using
  // Py_BLOCK_THREADS and Py_UNBLOCK_THREADS. This avoids the deadlock.
  std::mutex _lock;

  // We init LocalState only when this flag it set. This flag is set during
  // TENSOR_MATCH guard init.
  bool _init_local_state = false;
};

/*
 * Dicts are common in python code. Therefore, we handle guards for dicts
 * differently and use PyDict_* APIs which are faster than PyObject_* APIs
 * because of no ref count increments/decrements.
 *
 * DictGuardManager relies on the order of dict.keys(). It keeps track of the
 * indices of dict.keys() to access the key, value pair.
 */
typedef std::pair<std::unique_ptr<GuardManager>, std::unique_ptr<GuardManager>>
    KeyValueManager;
class DictGuardManager : public GuardManager {
 public:
  DictGuardManager(
      RootGuardManager* root,
      std::string source,
      py::handle example_value)
      : GuardManager(root, std::move(source), example_value),
        _size(PyDict_Size(example_value.ptr())),
        _expected_type(Py_TYPE(example_value.ptr())),
        _is_exact_dict_type(PyDict_CheckExact(example_value.ptr())) {}

  GuardManager* get_key_manager(
      py::object key_index,
      std::string source,
      py::handle example_value,
      py::handle guard_manager_enum) {
    KeyValueManager& key_value_manager =
        _get_index_manager(std::move(key_index));
    if (!key_value_manager.first) {
      key_value_manager.first = make_guard_manager(
          this->get_root(),
          std::move(source),
          example_value,
          guard_manager_enum);
    };
    return key_value_manager.first.get();
  }

  GuardManager* get_value_manager(
      py::object key_index,
      std::string source,
      py::handle example_value,
      py::handle guard_manager_enum) {
    KeyValueManager& key_value_manager =
        _get_index_manager(std::move(key_index));
    if (!key_value_manager.second) {
      key_value_manager.second = make_guard_manager(
          this->get_root(),
          std::move(source),
          example_value,
          guard_manager_enum);
    };
    return key_value_manager.second.get();
  }

  bool check_nopybind(PyObject* obj) override { // borrowed ref
    // TODO(janimesh) - Implement a fast-path using dict versions.

    if (Py_TYPE(obj) != _expected_type) {
      _fail_count += 1;
      return false;
    }

    if (PyDict_Size(obj) != _size) {
      _fail_count += 1;
      return false;
    }

    // Early return
    if (_size == 0) {
      return true;
    }

    // Invokes the base class's check_nopybind method. We permit a limited set
    // of leaf guards and accessors within the DictGuardManager framework.
    // Integrating certain guards or accessors directly within the
    // DictGuardManager can be challenging. For instance, `type(dict_object)` as
    // an accessor is permissible, which otherwise would be hard to integrate
    // directly into DictGuardManager.  Similarly, incorporating guards such as
    // DICT_CONTAINS and DICT_VERSION as leaf guards offers a simpler solution
    // than embedding these functionalities within the DictGuardManager itself.
    if (!GuardManager::check_nopybind(obj)) {
      _fail_count += 1;
      // No need to shuffle the child guards, just return.
      return false;
    }

    PyObject *key = nullptr, *value = nullptr;
    Py_ssize_t pos = 0;

    // Points to an element in the _indices vector.
    size_t index_pointer = 0;
    // Points to the key index in the dict
    Py_ssize_t dict_pointer = 0;

    while (index_pointer < _indices.size() &&
           PyDict_Next(obj, &pos, &key, &value)) {
      // Skip if dict_pointer is not a saved index.
      if (dict_pointer == _indices[index_pointer]) {
        index_pointer += 1;
        KeyValueManager& key_value_manager = _key_value_managers[dict_pointer];
        std::unique_ptr<GuardManager>& key_manager = key_value_manager.first;
        if (key_manager && !key_manager->check_nopybind(key)) {
          return false;
        }
        std::unique_ptr<GuardManager>& value_manager = key_value_manager.second;
        if (value_manager && !value_manager->check_nopybind(value)) {
          return false;
        }
      }
      dict_pointer += 1;
    }
    return true;
  }

  GuardDebugInfo check_verbose_nopybind(
      PyObject* obj) override { // borrowed ref
    if (Py_TYPE(obj) != _expected_type) {
      return GuardDebugInfo(false, "TYPE_MISMATCH(" + get_source() + ")", 0);
    }

    if (PyDict_Size(obj) != _size) {
      return GuardDebugInfo(
          false, "len(" + get_source() + ") != " + std::to_string(_size), 0);
    }

    // Early return
    if (_size == 0) {
      return GuardDebugInfo(true, 0);
    }

    // Invokes the base class's check_nopybind method. We permit a limited set
    // of leaf guards and accessors within the DictGuardManager framework.
    // Integrating certain guards or accessors directly within the
    // DictGuardManager can be challenging. For instance, `type(dict_object)` as
    // an accessor is permissible, which otherwise would be hard to integrate
    // directly into DictGuardManager.  Similarly, incorporating guards such as
    // DICT_CONTAINS and DICT_VERSION as leaf guards offers a simpler solution
    // than embedding these functionalities within the DictGuardManager itself.
    GuardDebugInfo debug_info = GuardManager::check_verbose_nopybind(obj);
    if (!debug_info.result) {
      return debug_info;
    }

    PyObject *key = nullptr, *value = nullptr;
    Py_ssize_t pos = 0;

    // Points to an element in the _indices vector.
    size_t index_pointer = 0;
    Py_ssize_t dict_pointer = 0;

    int num_guards_executed = 0;
    while (index_pointer < _indices.size() &&
           PyDict_Next(obj, &pos, &key, &value)) {
      // Skip if pos is not a saved index.
      if (dict_pointer == _indices[index_pointer]) {
        index_pointer += 1;
        KeyValueManager& key_value_manager = _key_value_managers[dict_pointer];
        std::unique_ptr<GuardManager>& key_manager = key_value_manager.first;
        if (key_manager) {
          GuardDebugInfo debug_info = key_manager->check_verbose_nopybind(key);
          num_guards_executed += debug_info.num_guards_executed;
          if (!debug_info.result) {
            return GuardDebugInfo(
                false, debug_info.verbose_code_parts, num_guards_executed);
          }
        }
        std::unique_ptr<GuardManager>& value_manager = key_value_manager.second;
        if (value_manager) {
          GuardDebugInfo debug_info =
              value_manager->check_verbose_nopybind(value);
          num_guards_executed += debug_info.num_guards_executed;
          if (!debug_info.result) {
            return GuardDebugInfo(
                false, debug_info.verbose_code_parts, num_guards_executed);
          }
        }
      }
      dict_pointer += 1;
    }
    return GuardDebugInfo(true, num_guards_executed);
  }

  void skip_adding_guard(const py::object& a, const py::object& b) {
    // The `add_leaf_guard` method in `DictGuardManager` is overridden to block
    // the addition of leaf guards. However, this is too strict. Python side of
    // guard management frequently adds TYPE_MATCH and DICT_LENGTH on
    // DictGuardManager. We could refactor Python side to never call these
    // guards on dict objects, but that results in messy code. Instead, we just
    // override these two guards to not go through add_leaf_guard code path and
    // skip adding guards. This makes the python side easy.
  }

  void fail_on_get_child_manager(
      const py::object& a,
      const std::string& source,
      const py::object& b) {
    throw std::runtime_error("Can not add an accessor to DictGuardManager");
  }

  void add_leaf_guard(std::shared_ptr<LeafGuard> leaf_guard) override {
    // If you are calling this, you probably want to go through a key, value
    // child manager and then add a leaf guard on them. DictGuardManager already
    // has TYPE_MATCH and LENGTH_CHECK built in.
    throw std::runtime_error("DictGuardManager does not support a leaf_guard");
  }

  // Debug helper - Returning raw pointers because we can't return unique_ptr
  // and pybind does not accept a unique_ptr reference return type.
  std::unordered_map<Py_ssize_t, std::pair<GuardManager*, GuardManager*>>
  get_key_value_managers() {
    std::unordered_map<Py_ssize_t, std::pair<GuardManager*, GuardManager*>> ret;
    for (auto index : _indices) {
      ret[index] = std::make_pair(
          _key_value_managers[index].first.get(),
          _key_value_managers[index].second.get());
    }
    return ret;
  }

  bool is_exact_dict_type() {
    return _is_exact_dict_type;
  }

 public: // cloning functions
  DictGuardManager(
      RootGuardManager* cloned_root,
      std::string source,
      Py_ssize_t size,
      PyTypeObject* expected_type,
      bool is_exact_dict_type,
      std::vector<Py_ssize_t> indices,
      std::string type_of,
      bool is_empty_dict)
      : GuardManager(
            cloned_root,
            std::move(source),
            true, // _is_dict
            is_empty_dict,
<<<<<<< HEAD
            false, // _is_immutable
            false, // _is_nn_module
            false, // _is_tensor
=======
            false, // _is_nn_module
            false, // _is_immutable
>>>>>>> 02040997
            std::move(type_of)),
        _size(size),
        _expected_type(expected_type),
        _is_exact_dict_type(is_exact_dict_type),
        _indices(std::move(indices)) {}

  template <typename T>
  GuardManager* clone_dict_guard_manager(
      RootGuardManager* cloned_root,
      const py::function& clone_filter_fn) {
    if (!py::cast<bool>(clone_filter_fn(this))) {
      return nullptr;
    }
    T* cloned_mgr = new T(
        cloned_root,
        get_source(),
        _size,
        _expected_type,
        _is_exact_dict_type,
        _indices,
        type_of_guarded_value(),
        is_guarded_value_empty_dict());
<<<<<<< HEAD
    if (is_tag_safe()) {
      cloned_mgr->mark_tag_safe();
      if (is_tag_safe_root()) {
        cloned_mgr->mark_tag_safe_root();
      }
    }
=======

>>>>>>> 02040997
    clone_common(cloned_root, cloned_mgr, clone_filter_fn);
    for (auto index : _indices) {
      KeyValueManager& key_value_manager = _key_value_managers[index];
      std::unique_ptr<GuardManager>& key_manager = key_value_manager.first;
      std::unique_ptr<GuardManager>& value_manager = key_value_manager.second;

      cloned_mgr->_key_value_managers[index] = std::make_pair(nullptr, nullptr);

      if (key_manager) {
        GuardManager* cloned_key_manager =
            key_manager->clone(cloned_root, clone_filter_fn);
        if (cloned_key_manager) {
          cloned_mgr->_key_value_managers[index].first =
              std::unique_ptr<GuardManager>(cloned_key_manager);
        }
      }

      if (value_manager) {
        GuardManager* cloned_value_manager =
            value_manager->clone(cloned_root, clone_filter_fn);
        if (cloned_value_manager) {
          cloned_mgr->_key_value_managers[index].second =
              std::unique_ptr<GuardManager>(cloned_value_manager);
        }
      }
    }
    return cloned_mgr;
  }

  GuardManager* clone(
      RootGuardManager* cloned_root,
      const py::function& clone_filter_fn) override {
    return clone_dict_guard_manager<DictGuardManager>(
        cloned_root, clone_filter_fn);
  }

 private:
  /**
   * Adds a new KeyDictGuardAccessor. If the accessor is already present, we
   * just return the guard manager.
   */
  KeyValueManager& _get_index_manager(py::object key_index) {
    // Check if the accessor is already present.
    Py_ssize_t index = py::cast<Py_ssize_t>(std::move(key_index));
    auto it = _key_value_managers.find(index);
    if (it != _key_value_managers.end()) {
      return it->second;
    }
    _indices.push_back(index);
    // Always keep the _indices array sorted
    std::sort(_indices.begin(), _indices.end());
    _key_value_managers[index] = std::make_pair(nullptr, nullptr);
    return _key_value_managers[index];
  }

 protected:
  Py_ssize_t _size;
  // DictGuardManager supports both exact dict type and non-exact dict type.
  // Therefore, we have to compare the type to early exit.
  PyTypeObject* _expected_type;
  bool _is_exact_dict_type; // Useful to check getattr_manager validity.
  std::vector<Py_ssize_t> _indices;
  std::unordered_map<Py_ssize_t, KeyValueManager> _key_value_managers;
};

GuardManager* clone_guard_manager(
    GuardManager* from,
    RootGuardManager* cloned_root,
    const py::function& clone_filter_fn) {
  return from->clone(cloned_root, clone_filter_fn);
}

void add_relational_guard_resetter_to_cloned_root(
    RootGuardManager* root,
    std::shared_ptr<RelationalGuard> guard) {
  root->add_relational_guard_resetter(std::move(guard));
}

std::unique_ptr<GuardManager> make_guard_manager(
    RootGuardManager* root,
    std::string source,
    py::handle example_value,
    py::handle guard_manager_enum) {
#if IS_PYBIND_2_13_PLUS
  using threeobjects = std::tuple<py::object, py::object, py::object>;
  PYBIND11_CONSTINIT static py::gil_safe_call_once_and_store<threeobjects>
      storage;

  auto& [guard_manager_enum_class, base_guard_manager_enum, dict_guard_manager_enum] =
      storage
          .call_once_and_store_result([]() -> threeobjects {
            py::object guard_manager_enum_class =
                py::module_::import("torch._dynamo.guards")
                    .attr("GuardManagerType");
            return {
                guard_manager_enum_class,
                guard_manager_enum_class.attr("GUARD_MANAGER"),
                guard_manager_enum_class.attr("DICT_GUARD_MANAGER")};
          })
          .get_stored();
#else
  static py::object guard_manager_enum_class =
      py::module_::import("torch._dynamo.guards").attr("GuardManagerType");
  static py::object base_guard_manager_enum =
      guard_manager_enum_class.attr("GUARD_MANAGER");
  static py::object dict_guard_manager_enum =
      guard_manager_enum_class.attr("DICT_GUARD_MANAGER");
#endif
  if (py::isinstance<py::dict>(example_value)) {
    if (guard_manager_enum.is(base_guard_manager_enum)) {
      // For dicts that don't need to guard on keys, we can just rely on the
      // base GuardManager.
      return std::make_unique<GuardManager>(
          root, std::move(source), example_value);
    } else if (guard_manager_enum.is(dict_guard_manager_enum)) {
      return std::make_unique<DictGuardManager>(
          root, std::move(source), example_value);
    } else {
      throw py::type_error("Invalid guard manager enum");
    }
  }
  return std::make_unique<GuardManager>(root, std::move(source), example_value);
}

class TORCH_FUNCTION_MODE_STACK : public LeafGuard {
 public:
  TORCH_FUNCTION_MODE_STACK(
      RootGuardManager* root_guard_manager,
      const py::list& initial_stack,
      py::object verbose_code_parts)
      : LeafGuard(root_guard_manager, std::move(verbose_code_parts)) {
    Py_ssize_t len = PyList_Size(initial_stack.ptr());
    for (Py_ssize_t idx = 0; idx < len; idx++) {
      PyObject* mode = PyList_GetItem(initial_stack.ptr(), idx); // borrowed ref
      auto type = Py_TYPE(mode);
      this->_ref_stack.push_back(type);
    }
  }

  template <typename T>
  bool check_nopybind_template(T* value) {
    // Ignore value arg, only used to satisfy the interface
    const size_t len = (size_t)at::impl::PythonTorchFunctionTLS::stack_len();
    const size_t ref_stack_size = this->_ref_stack.size();

    if (len != ref_stack_size) {
      return false;
    }

    for (int64_t idx = 0; (size_t)idx < len; idx++) {
      std::shared_ptr<c10::SafePyObject> mode =
          at::impl::PythonTorchFunctionTLS::get_stack_at(idx);

      PyTypeObject* mode_type = Py_TYPE(mode->ptr(getPyInterpreter()));
      if (mode_type != _ref_stack.at(idx)) {
        return false;
      }
    }

    return true;
  }

  bool check_nopybind(PyObject* value) override {
    return check_nopybind_template(value);
  }

  bool check_nopybind(FrameLocalsMapping* value) override {
    return check_nopybind_template(value);
  }

 private:
  std::vector<PyTypeObject*> _ref_stack;
};

class DISPATCH_KEY_SET_MATCH : public LeafGuard {
 public:
  DISPATCH_KEY_SET_MATCH(
      RootGuardManager* root_guard_manager,
      py::object value,
      py::object verbose_code_parts)
      : LeafGuard(root_guard_manager, std::move(verbose_code_parts)) {
    root_guard_manager->set_init_local_state_flag();
    c10::DispatchKeySet value_ = value.cast<c10::DispatchKeySet>();
    raw_repr = _root_guard_manager->_local_state.apply(value_).raw_repr();
  }

  bool check_nopybind(PyObject* value) override { // borrowed ref
    py::handle handle = py::handle(value);
    c10::DispatchKeySet value_ = handle.cast<c10::DispatchKeySet>();
    return raw_repr ==
        _root_guard_manager->_local_state.apply(value_).raw_repr();
  }

 private:
  uint64_t raw_repr;
};

class TENSOR_MATCH : public LeafGuard {
 public:
  TENSOR_MATCH(
      RootGuardManager* root_guard_manager,
      py::object value,
      py::object dynamic_dims_sizes_py,
      py::object dynamic_dims_strides_py,
      py::object tensor_name,
      py::object verbose_code_parts,
      py::object pytype,
      py::object dispatch_keys)
      : LeafGuard(root_guard_manager, std::move(verbose_code_parts)),
        _tensor_name(py::cast<std::string>(std::move(tensor_name))) {
    root_guard_manager->set_init_local_state_flag();
    PyObject* item = value.ptr();
    if (!THPVariable_CheckExact(item) && !THPVariable_Check(item)) {
      PyErr_SetString(PyExc_TypeError, "expected Tensor()");
      return;
    }
    if (!PyType_Check(pytype.ptr())) {
      PyErr_SetString(PyExc_TypeError, "expected type object");
      return;
    }
    auto tensor = THPVariable_Unpack(item);

    std::vector<std::optional<c10::SymInt>> tensor_dims_size =
        pyListToVecOptInt(dynamic_dims_sizes_py.ptr());
    std::vector<std::optional<c10::SymInt>> tensor_dims_stride =
        pyListToVecOptInt(dynamic_dims_strides_py.ptr());

    tensor_dims_size = tensor_dims_size.empty()
        ? wrapIntegersInOptional(tensor.sym_sizes())
        : tensor_dims_size;
    tensor_dims_stride = tensor_dims_stride.empty()
        ? wrapIntegersInOptional(tensor.sym_strides())
        : tensor_dims_stride;
    LocalState state;
    _tensor_check = std::make_unique<TensorCheck>(
        state,
        (PyTypeObject*)pytype.ptr(),
        std::move(tensor),
        dispatch_keys.cast<c10::DispatchKeySet>(),
        std::move(tensor_dims_size),
        std::move(tensor_dims_stride));
  }

  bool check_nopybind(PyObject* value) override { // borrowed ref
    if (Py_TYPE(value) != _tensor_check->pytype) {
      return false;
    }
    return _tensor_check->check(
        _root_guard_manager->_local_state, THPVariable_Unpack(value));
  }

  GuardDebugInfo check_verbose_nopybind(
      PyObject* value) override { // borrowed ref

    if (Py_TYPE(value) != _tensor_check->pytype) {
      std::stringstream fail_reason;
      PyObject* type_str = PyObject_Str(PyObject_Type(value));
      fail_reason << "expected type of '" << _tensor_name
                  << "' to be a tensor type, ";
      if (!type_str) {
        fail_reason << "but found a different type";
      } else {
        fail_reason << "' but found " << PyUnicode_AsUTF8(type_str);
      }
      return GuardDebugInfo(false, fail_reason.str(), 0);
    }

    std::string fail_reason = _tensor_check->check_verbose(
        _root_guard_manager->_local_state,
        THPVariable_Unpack(value),
        _tensor_name);

    if (!fail_reason.empty()) {
      if (is_parameter(py::handle(value))) {
        fail_reason += ". Guard failed on a parameter, consider using ";
        fail_reason +=
            "torch._dynamo.config.force_parameter_static_shapes = False ";
        fail_reason += "to allow dynamism on parameters.";
      }
      return GuardDebugInfo(false, fail_reason, 0);
    }
    return GuardDebugInfo(true, 1);
  }

 private:
  std::string _tensor_name;
  std::unique_ptr<TensorCheck> _tensor_check;
};

/**
 * Represents __getattr__ accessor.
 */
class GetAttrGuardAccessor : public GuardAccessor {
 public:
  GetAttrGuardAccessor(
      RootGuardManager* root,
      py::str name,
      std::string source,
      py::handle example_value,
      py::handle guard_manager_enum)
      : GuardAccessor(
            root,
            name,
            std::move(source),
            example_value,
            guard_manager_enum),
        _attr_name(name.ptr()) {}

  // NB: Intentional duplication between check_nopybind and
  // check_verbose_nopybind.
  bool check_nopybind(PyObject* obj, bool matches_dict_tag = false)
      override { // borrowed ref
    PyObject* x = PyObject_GetAttr(obj, _attr_name); // new ref
    if (x == nullptr) {
      // Attribute absent, clear the exception and return false.
      PyErr_Clear();
      return false;
    }
    bool result = _guard_manager->check_nopybind(x);
    Py_DECREF(x);
    return result;
  }

  GuardDebugInfo check_verbose_nopybind(
      PyObject* obj) override { // borrowed ref
    PyObject* x = PyObject_GetAttr(obj, _attr_name); // new ref
    if (x == nullptr) {
      // Attribute absent, clear the exception and return false.
      PyErr_Clear();
      return GuardDebugInfo(
          false, "getattr failed on source " + get_source(), 0);
    }
    GuardDebugInfo result = _guard_manager->check_verbose_nopybind(x);
    Py_DECREF(x);
    return result;
  }

  std::string repr() const override {
    // Helpful when printing GuardManager tree structure.
    return "GetAttrGuardAccessor(" + py::str(_attr_name).cast<std::string>() +
        ")";
  }

 public: // cloning functions
  GetAttrGuardAccessor(GuardManager* guard_manager, GetAttrGuardAccessor* from)
      : GuardAccessor(guard_manager, from) {
    from->clone_visitor(this);
  }

  GuardAccessor* clone(
      RootGuardManager* cloned_root,
      const py::function& clone_filter_fn) override {
    return clone_common<GetAttrGuardAccessor>(cloned_root, clone_filter_fn);
  }

  void clone_visitor(GetAttrGuardAccessor* to) {
    to->_attr_name = _attr_name;
  }

 private:
  // no need of py::object here because the attr_name is already passed on to
  // the base class as accessor_key which is a py::object.
  PyObject* _attr_name{nullptr};
};

/**
 * Represents object.__getattribute__(obj, attr_name) accessor.
 */
class GenericGetAttrGuardAccessor : public GuardAccessor {
 public:
  GenericGetAttrGuardAccessor(
      RootGuardManager* root,
      py::str name,
      std::string source,
      py::handle example_value,
      py::handle guard_manager_enum)
      : GuardAccessor(
            root,
            name,
            std::move(source),
            example_value,
            guard_manager_enum),
        _attr_name(name.ptr()) {}

  // NB: Intentional duplication between check_nopybind and
  // check_verbose_nopybind.
  bool check_nopybind(PyObject* obj, bool matches_dict_tag = false)
      override { // borrowed ref
    PyObject* x = PyObject_GenericGetAttr(obj, _attr_name); // new ref
    if (x == nullptr) {
      // Attribute absent, clear the exception and return false.
      PyErr_Clear();
      return false;
    }
    bool result = _guard_manager->check_nopybind(x);
    Py_DECREF(x);
    return result;
  }

  GuardDebugInfo check_verbose_nopybind(
      PyObject* obj) override { // borrowed ref
    PyObject* x = PyObject_GenericGetAttr(obj, _attr_name); // new ref
    if (x == nullptr) {
      // Attribute absent, clear the exception and return false.
      PyErr_Clear();
      return GuardDebugInfo(
          false, "getattr failed on source " + get_source(), 0);
    }
    GuardDebugInfo result = _guard_manager->check_verbose_nopybind(x);
    Py_DECREF(x);
    return result;
  }

  std::string repr() const override {
    // Helpful when printing GuardManager tree structure.
    return "GenericGetAttrGuardAccessor(" +
        py::str(_attr_name).cast<std::string>() + ")";
  }

 public: // cloning functions
  GenericGetAttrGuardAccessor(
      GuardManager* guard_manager,
      GenericGetAttrGuardAccessor* from)
      : GuardAccessor(guard_manager, from) {
    from->clone_visitor(this);
  }

  GuardAccessor* clone(
      RootGuardManager* cloned_root,
      const py::function& clone_filter_fn) override {
    return clone_common<GenericGetAttrGuardAccessor>(
        cloned_root, clone_filter_fn);
  }

  void clone_visitor(GenericGetAttrGuardAccessor* to) {
    to->_attr_name = _attr_name;
  }

 private:
  // no need of py::object here because the attr_name is already passed on to
  // the base class as accessor_key which is a py::object.
  PyObject* _attr_name{nullptr};
};

/**
 * Represents x.__dict__ accessor.
 */
class GetGenericDictGuardAccessor : public GuardAccessor {
 public:
  GetGenericDictGuardAccessor(
      RootGuardManager* root,
      py::str name,
      std::string source,
      py::handle example_value,
      py::handle guard_manager_enum)
      : GuardAccessor(
            root,
            std::move(name),
            std::move(source),
            example_value,
            guard_manager_enum) {}

  // NB: Intentional duplication between check_nopybind and
  // check_verbose_nopybind.
  bool check_nopybind(PyObject* obj, bool matches_dict_tag = false)
      override { // borrowed ref
    // NOTE for future guard optimization developers - We tried saving the dict
    // pointer and weakref of the original object to avoid calling
    // PyObject_GenericGetDict on a fast path, but this did not lead any
    // meaningful speedups because of 2 reasons
    // 1) Once __dict__ is generated, accessing it the second time is fast.
    // 2) Getting the object from weakref, from 3.13 onwards, requires
    // Py_DECREF, which further eats into the benefit.
    PyObject* x = PyObject_GenericGetDict(obj, nullptr); // new ref
    if (x == nullptr) {
      // Attribute absent, clear the exception and return false.
      PyErr_Clear();
      return false;
    }
    bool result = _guard_manager->check_nopybind(x);
    Py_DECREF(x);
    return result;
  }

  GuardDebugInfo check_verbose_nopybind(
      PyObject* obj) override { // borrowed ref
    PyObject* x = PyObject_GenericGetDict(obj, nullptr); // new ref
    if (x == nullptr) {
      // Attribute absent, clear the exception and return false.
      PyErr_Clear();
      return GuardDebugInfo(
          false, "getattr failed on source " + get_source(), 0);
    }
    GuardDebugInfo result = _guard_manager->check_verbose_nopybind(x);
    Py_DECREF(x);
    return result;
  }

  std::string repr() const override {
    // Helpful when printing GuardManager tree structure.
    return "GetGenericDictGuardAccessor";
  }

 public: // cloning functions
  GetGenericDictGuardAccessor(
      GuardManager* guard_manager,
      GetGenericDictGuardAccessor* from)
      : GuardAccessor(guard_manager, from) {
    from->clone_visitor(this);
  }

  GuardAccessor* clone(
      RootGuardManager* cloned_root,
      const py::function& clone_filter_fn) override {
    return clone_common<GetGenericDictGuardAccessor>(
        cloned_root, clone_filter_fn);
  }
};

/**
 * Represents __getitem__ accessor.
 */
class GetItemGuardAccessor : public GuardAccessor {
 public:
  GetItemGuardAccessor(
      RootGuardManager* root,
      py::object name,
      std::string source,
      py::handle example_value,
      py::handle guard_manager_enum)
      : GuardAccessor(
            root,
            name,
            std::move(source),
            example_value,
            guard_manager_enum),
        _attr_name(name.ptr()) {}

  // NB: Intentional duplication between check_nopybind and
  // check_verbose_nopybind.
  bool check_nopybind(PyObject* obj, bool matches_dict_tag = false)
      override { // borrowed ref
    PyObject* x = PyObject_GetItem(obj, _attr_name); // new ref
    if (x == nullptr) {
      PyErr_Clear();
      return false;
    }
    bool result = _guard_manager->check_nopybind(x);
    Py_DECREF(x);
    return result;
  }

  GuardDebugInfo check_verbose_nopybind(
      PyObject* obj) override { // borrowed ref
    PyObject* x = PyObject_GetItem(obj, _attr_name); // new ref
    if (x == nullptr) {
      PyErr_Clear();
      return GuardDebugInfo(
          false, std::string("KeyError on ") + get_source(), 0);
    }
    GuardDebugInfo result = _guard_manager->check_verbose_nopybind(x);
    Py_DECREF(x);
    return result;
  }

  std::string repr() const override {
    return "GetItemGuardAccessor(" + py::str(_attr_name).cast<std::string>() +
        ")";
  }

 public: // cloning functions
  GetItemGuardAccessor(GuardManager* guard_manager, GetItemGuardAccessor* from)
      : GuardAccessor(guard_manager, from) {
    from->clone_visitor(this);
  }

  GuardAccessor* clone(
      RootGuardManager* cloned_root,
      const py::function& clone_filter_fn) override {
    return clone_common<GetItemGuardAccessor>(cloned_root, clone_filter_fn);
  }

  void clone_visitor(GetItemGuardAccessor* to) {
    to->_attr_name = _attr_name;
  }

 private:
  // no need of py::object here because the attr_name is already passed on to
  // the base class as accessor_key which is a py::object.
  PyObject* _attr_name{nullptr};
};

/**
 * Represents f_locals[name] accessor. Special handling for frame locals since
 * we avoid converting it to Python as much as possible.
 * NB: We don't check for name order in frame locals since it is constant
 * across frames corresponding to the same code object.
 */
class FrameLocalsGuardAccessor : public GuardAccessor {
 public:
  FrameLocalsGuardAccessor(
      RootGuardManager* root,
      const py::tuple& key,
      std::string source,
      py::handle example_value,
      py::handle guard_manager_enum)
      : GuardAccessor(
            root,
            key[0],
            std::move(source),
            example_value,
            guard_manager_enum),
        _key(key[0].ptr()),
        _framelocals_idx(key[1].cast<int>()),
        _is_immutable_object(is_immutable_object(example_value)) {}

  // Run as a result of calling run_root_guard_manager/check_nopybind
  // NB: Intentional duplication between check_nopybind and
  // check_verbose_nopybind.
  bool check_nopybind(
      FrameLocalsMapping* obj,
      bool matches_dict_tag = false) override { // borrowed ref
    if (matches_dict_tag && _is_immutable_object) {
      // immutable object and dict tag matches, we can skip the guard subtree.
      return true;
    }

    PyObject* x = obj->get(_framelocals_idx);
    if (x == nullptr) {
      PyErr_Clear();
      return false;
    }
    return _guard_manager->check_nopybind(x);
  }

  // Run as a result of calling check(), e.g. from Python
  // NB: Intentional duplication between check_nopybind and
  // check_verbose_nopybind.
  bool check_nopybind(PyObject* obj, bool matches_dict_tag = false) override {
    if (!PyDict_Check(obj)) {
      // This should not cause guard failure.
      // If this error is encountered, it probably means
      // we did not convert FrameLocalsMapping to dict (using to_dict()).
      throw std::runtime_error(
          "FrameLocalsGuardAccessor check expected dict() input");
    }

    if (matches_dict_tag && _is_immutable_object) {
      // immutable object and dict tag matches, we can skip the guard subtree.
      return true;
    }

    PyObject* x = PyDict_GetItem(obj, _key); // borrowed ref
    if (x == nullptr) {
      PyErr_Clear();
      return false;
    }
    bool result = _guard_manager->check_nopybind(x);
    return result;
  }

  // If we've reached here, it means the guard failed - `obj` should be the
  // FrameLocalsMapping converted into a Python dict and we should
  // behave like DictGetItemGuardAccessor.
  GuardDebugInfo check_verbose_nopybind(
      PyObject* obj) override { // borrowed ref
    if (!PyDict_Check(obj)) {
      PyErr_Clear();
      return GuardDebugInfo(
          false, "FrameLocalsGuardAccessor check expected dict() input", 0);
    }
    PyObject* x = PyDict_GetItem(obj, _key); // borrowed ref
    if (x == nullptr) {
      PyErr_Clear();
      return GuardDebugInfo(
          false, std::string("KeyError on ") + get_source(), 0);
    }
    GuardDebugInfo result = _guard_manager->check_verbose_nopybind(x);
    return result;
  }

  std::string repr() const override {
    return "FrameLocalsGuardAccessor(key=" +
        py::repr(_key).cast<std::string>() +
        ", framelocals_idx=" + std::to_string(_framelocals_idx) + ")";
  }

 public: // cloning functions
  FrameLocalsGuardAccessor(
      GuardManager* guard_manager,
      FrameLocalsGuardAccessor* from)
      : GuardAccessor(guard_manager, from) {
    from->clone_visitor(this);
  }

  GuardAccessor* clone(
      RootGuardManager* cloned_root,
      const py::function& clone_filter_fn) override {
    return clone_common<FrameLocalsGuardAccessor>(cloned_root, clone_filter_fn);
  }

  void clone_visitor(FrameLocalsGuardAccessor* to) {
    to->_key = _key;
    to->_framelocals_idx = _framelocals_idx;
    to->_is_immutable_object = _is_immutable_object;
  }

 private:
  PyObject* _key{nullptr};
  int _framelocals_idx{-1};

  // If immutable object and dict tag matches, we can skip the guard subtree and
  // return true.
  bool _is_immutable_object{false};
};

/**
 * Represents dict[name] accessor. Needed since DictGuardManager does not
 * support sorting. We differentiate it from GetItemGuardAccessor because
 * PyDict_GetItem should be faster than PyObject_GetItem.
 */
class DictGetItemGuardAccessor : public GuardAccessor {
 public:
  DictGetItemGuardAccessor(
      RootGuardManager* root,
      py::object key,
      std::string source,
      py::handle example_value,
      py::handle guard_manager_enum)
      : GuardAccessor(
            root,
            key,
            std::move(source),
            example_value,
            guard_manager_enum),
        _key(key.ptr()),
        _is_immutable_object(is_immutable_object(example_value)) {}

  // NB: Intentional duplication between check_nopybind and
  // check_verbose_nopybind.
  bool check_nopybind(PyObject* obj, bool matches_dict_tag = false) override {
    if (matches_dict_tag && _is_immutable_object &&
        _guard_manager->has_no_accessors()) {
      // immutable object and dict tag matches, we can skip the guard subtree.
      // NB: We only skip the subtree if there are no accessors in the subtree.
      // This is specifically for tensors which are used in symbolic shape C++
      // guards, and therefore have accessors on the tensor GuardManager itself.
      return true;
    }

    PyObject* x = PyDict_GetItem(obj, _key); // borrowed ref
    if (x == nullptr) {
      PyErr_Clear();
      return false;
    }
    bool result = _guard_manager->check_nopybind(x);
    return result;
  }

  GuardDebugInfo check_verbose_nopybind(
      PyObject* obj) override { // borrowed ref
    PyObject* x = PyDict_GetItem(obj, _key); // borrowed ref
    if (x == nullptr) {
      PyErr_Clear();
      return GuardDebugInfo(
          false, std::string("KeyError on ") + get_source(), 0);
    }
    GuardDebugInfo result = _guard_manager->check_verbose_nopybind(x);
    return result;
  }

  std::string repr() const override {
    return "DictGetItemGuardAccessor(" + py::repr(_key).cast<std::string>() +
        ")";
  }

 public: // cloning functions
  DictGetItemGuardAccessor(
      GuardManager* guard_manager,
      DictGetItemGuardAccessor* from)
      : GuardAccessor(guard_manager, from) {
    from->clone_visitor(this);
  }

  GuardAccessor* clone(
      RootGuardManager* cloned_root,
      const py::function& clone_filter_fn) override {
    return clone_common<DictGetItemGuardAccessor>(cloned_root, clone_filter_fn);
  }

  void clone_visitor(DictGetItemGuardAccessor* to) {
    to->_key = _key;
    to->_is_immutable_object = _is_immutable_object;
  }

 private:
  PyObject* _key{nullptr};

  // If immutable object and dict tag matches, we can skip the guard subtree and
  // return true.
  bool _is_immutable_object{false};
};

/**
 * Represents list[index] accessor. It is faster than generic
 * GetItemGuardAccessor.
 */
class ListGetItemGuardAccessor : public GuardAccessor {
 public:
  ListGetItemGuardAccessor(
      RootGuardManager* root,
      const py::object& index,
      std::string source,
      py::handle example_value,
      py::handle guard_manager_enum)
      : GuardAccessor(
            root,
            index,
            std::move(source),
            example_value,
            guard_manager_enum),
        _index(py::cast<Py_ssize_t>(index)) {}

  // NB: Intentional duplication between check_nopybind and
  // check_verbose_nopybind.
  bool check_nopybind(PyObject* obj, bool matches_dict_tag = false)
      override { // borrowed ref
    PyObject* x = PyList_GetItem(obj, _index); // borrowed ref
    if (x == nullptr) {
      PyErr_Clear();
      return false;
    }
    bool result = _guard_manager->check_nopybind(x);
    return result;
  }

  GuardDebugInfo check_verbose_nopybind(
      PyObject* obj) override { // borrowed ref
    PyObject* x = PyList_GetItem(obj, _index); // borrowed ref
    if (x == nullptr) {
      PyErr_Clear();
      return GuardDebugInfo(
          false, std::string("IndexError on ") + get_source(), 0);
    }
    GuardDebugInfo result = _guard_manager->check_verbose_nopybind(x);
    return result;
  }

  std::string repr() const override {
    return "ListGetItemGuardAccessor(" + std::to_string(_index) + ")";
  }

 public: // cloning functions
  ListGetItemGuardAccessor(
      GuardManager* guard_manager,
      ListGetItemGuardAccessor* from)
      : GuardAccessor(guard_manager, from) {
    from->clone_visitor(this);
  }

  GuardAccessor* clone(
      RootGuardManager* cloned_root,
      const py::function& clone_filter_fn) override {
    return clone_common<ListGetItemGuardAccessor>(cloned_root, clone_filter_fn);
  }

  void clone_visitor(ListGetItemGuardAccessor* to) {
    to->_index = _index;
  }

 private:
  Py_ssize_t _index{-1};
};

/**
 * Represents set[index] accessor by converting the set into a list.
 */
class SetGetItemGuardAccessor : public GuardAccessor {
 public:
  SetGetItemGuardAccessor(
      RootGuardManager* root,
      const py::object& index,
      std::string source,
      py::handle example_value,
      py::handle guard_manager_enum)
      : GuardAccessor(
            root,
            index,
            std::move(source),
            example_value,
            guard_manager_enum),
        _index(py::cast<Py_ssize_t>(index)) {}

  // NB: Intentional duplication between check_nopybind and
  // check_verbose_nopybind.
  bool check_nopybind(PyObject* obj, bool matches_dict_tag = false)
      override { // borrowed ref

    PyObject* lst = PySequence_List(obj);
    PyObject* x = PyList_GetItem(lst, _index); // borrowed ref
    Py_XDECREF(lst);
    if (x == nullptr) {
      PyErr_Clear();
      return false;
    }
    bool result = _guard_manager->check_nopybind(x);
    return result;
  }

  GuardDebugInfo check_verbose_nopybind(
      PyObject* obj) override { // borrowed ref

    PyObject* lst = PySequence_List(obj);
    PyObject* x = PyList_GetItem(lst, _index); // borrowed ref
    Py_XDECREF(lst);

    if (x == nullptr) {
      PyErr_Clear();
      return GuardDebugInfo(false, 0);
    }
    GuardDebugInfo result = _guard_manager->check_verbose_nopybind(x);
    return result;
  }

  std::string repr() const override {
    return fmt::format("SetGetItemGuardAccessor(index={})", _index);
  }

 public: // cloning functions
  SetGetItemGuardAccessor(
      GuardManager* guard_manager,
      SetGetItemGuardAccessor* from)
      : GuardAccessor(guard_manager, from) {
    from->clone_visitor(this);
  }

  GuardAccessor* clone(
      RootGuardManager* cloned_root,
      const py::function& clone_filter_fn) override {
    return clone_common<SetGetItemGuardAccessor>(cloned_root, clone_filter_fn);
  }

  void clone_visitor(SetGetItemGuardAccessor* to) {
    to->_index = _index;
  }

 private:
  Py_ssize_t _index{-1};
};

/**
 * Represents tuple[index] accessor. It is faster than generic
 * GetItemGuardAccessor.
 */
class TupleGetItemGuardAccessor : public GuardAccessor {
 public:
  TupleGetItemGuardAccessor(
      RootGuardManager* root,
      const py::object& index,
      std::string source,
      py::handle example_value,
      py::handle guard_manager_enum)
      : GuardAccessor(
            root,
            index,
            std::move(source),
            example_value,
            guard_manager_enum),
        _index(py::cast<Py_ssize_t>(index)) {}

  // NB: Intentional duplication between check_nopybind and
  // check_verbose_nopybind.
  bool check_nopybind(PyObject* obj, bool matches_dict_tag = false)
      override { // borrowed ref
    PyObject* x = PyTuple_GetItem(obj, _index); // borrowed ref
    if (x == nullptr) {
      PyErr_Clear();
      return false;
    }
    bool result = _guard_manager->check_nopybind(x);
    return result;
  }

  GuardDebugInfo check_verbose_nopybind(
      PyObject* obj) override { // borrowed ref
    PyObject* x = PyTuple_GetItem(obj, _index); // borrowed ref
    if (x == nullptr) {
      PyErr_Clear();
      return GuardDebugInfo(
          false, std::string("IndexError on ") + get_source(), 0);
    }
    GuardDebugInfo result = _guard_manager->check_verbose_nopybind(x);
    return result;
  }

  std::string repr() const override {
    return "TupleGetItemGuardAccessor(" + std::to_string(_index) + ")";
  }

 public: // cloning functions
  TupleGetItemGuardAccessor(
      GuardManager* guard_manager,
      TupleGetItemGuardAccessor* from)
      : GuardAccessor(guard_manager, from) {
    from->clone_visitor(this);
  }

  GuardAccessor* clone(
      RootGuardManager* cloned_root,
      const py::function& clone_filter_fn) override {
    return clone_common<TupleGetItemGuardAccessor>(
        cloned_root, clone_filter_fn);
  }

  void clone_visitor(TupleGetItemGuardAccessor* to) {
    to->_index = _index;
  }

 private:
  Py_ssize_t _index{-1};
};

enum class TensorProperty {
  SIZE = 0,
  STRIDE = 1,
  STORAGE_OFFSET = 2,
};

std::string to_string(TensorProperty prop) {
  switch (prop) {
    case TensorProperty::SIZE:
      return "TensorProperty::SIZE";
    case TensorProperty::STRIDE:
      return "TensorProperty::STRIDE";
    case TensorProperty::STORAGE_OFFSET:
      return "TensorProperty::STORAGE_OFFSET";
    default:
      return "TensorProperty::Unknown";
  }
}

/**
 * Represents tensor.size/shape/storage_offset accessor.
 */
template <TensorProperty _prop>
class TensorPropertyGuardAccessor : public GuardAccessor {
 public:
  TensorPropertyGuardAccessor(
      RootGuardManager* root,
      const py::object& index,
      std::string source,
      py::handle example_value,
      py::handle guard_manager_enum)
      : GuardAccessor(
            root,
            index,
            std::move(source),
            example_value,
            guard_manager_enum) {
    if (_prop != TensorProperty::STORAGE_OFFSET) {
      _index = py::cast<Py_ssize_t>(index);
    }
  }
  // NB: Intentional duplication between check_nopybind and
  // check_verbose_nopybind.
  bool check_nopybind(PyObject* obj, bool matches_dict_tag = false)
      override { // borrowed ref
    // We need to check here to ensure that `obj` is a tensor
    // Usually we have a TENSOR_MATCH in the parent guard manager
    // but in the case of ``tensor._base` we don't. When the tensor
    // is not a view `tensor._base` is None and we have to check
    // that here.
    if (!THPVariable_CheckExact(obj) && !THPVariable_Check(obj)) {
      return false;
    }
    at::Tensor tensor = THPVariable_Unpack(obj);
    std::optional<int64_t> opt_value;
    if (_prop == TensorProperty::SIZE) {
      if (_index >= tensor.dim()) {
        return false;
      }
      opt_value = tensor.sym_size(_index).maybe_as_int();
    } else if (_prop == TensorProperty::STRIDE) {
      if (_index >= tensor.dim()) {
        return false;
      }
      opt_value = tensor.sym_stride(_index).maybe_as_int();
    } else if (_prop == TensorProperty::STORAGE_OFFSET) {
      opt_value = tensor.sym_storage_offset().maybe_as_int();
    } else {
      throw std::runtime_error("Unknown property");
    }

    if (!opt_value.has_value()) {
      return false;
    }

    PyObject* py_value =
        PyLong_FromLongLong(opt_value.value()); // New reference
    bool result = _guard_manager->check_nopybind(py_value);
    Py_DECREF(py_value);
    return result;
  }

  GuardDebugInfo check_verbose_nopybind(
      PyObject* obj) override { // borrowed ref
    // check that its a tensor
    if (!THPVariable_CheckExact(obj) && !THPVariable_Check(obj)) {
      return GuardDebugInfo(false, "not a tensor" + get_source(), 0);
    }
    at::Tensor tensor = THPVariable_Unpack(obj);
    std::optional<int64_t> opt_value;
    if (_prop == TensorProperty::SIZE) {
      if (_index >= tensor.dim()) {
        return GuardDebugInfo(false, "tensor has too few dimensions", 0);
      }
      opt_value = tensor.sym_size(_index).maybe_as_int();
    } else if (_prop == TensorProperty::STRIDE) {
      if (_index >= tensor.dim()) {
        return GuardDebugInfo(false, "tensor has too few dimensions", 0);
      }
      opt_value = tensor.sym_stride(_index).maybe_as_int();
    } else if (_prop == TensorProperty::STORAGE_OFFSET) {
      opt_value = tensor.sym_storage_offset().maybe_as_int();
    } else {
      return GuardDebugInfo(false, "unknown property", 0);
    }

    if (!opt_value.has_value()) {
      return GuardDebugInfo(false, "symbolic values found", 0);
    }

    PyObject* py_value =
        PyLong_FromLongLong(opt_value.value()); // New reference
    GuardDebugInfo result = _guard_manager->check_verbose_nopybind(py_value);
    Py_DECREF(py_value);
    return result;
  }

  std::string repr() const override {
    // Helpful when printing GuardManager tree structure.
    return "TensorPropertyGuardAccessor<" + to_string(_prop) + +">(" +
        std::to_string(_index) + ")";
  }

 public: // cloning functions
  TensorPropertyGuardAccessor(
      GuardManager* guard_manager,
      TensorPropertyGuardAccessor<_prop>* from)
      : GuardAccessor(guard_manager, from) {
    from->clone_visitor(this);
  }

  GuardAccessor* clone(
      RootGuardManager* cloned_root,
      const py::function& clone_filter_fn) override {
    return clone_common<TensorPropertyGuardAccessor<_prop>>(
        cloned_root, clone_filter_fn);
  }

  void clone_visitor(TensorPropertyGuardAccessor<_prop>* to) {
    to->_index = _index;
  }

 private:
  Py_ssize_t _index{-1};
};

/**
 * Indexed Guard Accessor that retrieves a value from the child
 * and sends a (index, source) to the parent.
 */
class IndexedGuardAccessor : public GuardAccessor {
 public:
  IndexedGuardAccessor(
      RootGuardManager* root,
      py::int_ index,
      std::string source,
      py::handle example_value,
      py::handle guard_manager_enum)
      : GuardAccessor(
            root,
            index,
            std::move(source),
            example_value,
            guard_manager_enum),
        _index(index) {}
  // NB: Intentional duplication between check_nopybind and
  // check_verbose_nopybind.
  bool check_nopybind(PyObject* obj, bool matches_dict_tag = false)
      override { // borrowed ref
    PyObject* tuple = PyTuple_Pack(2, _index.ptr(), obj); // New reference
    bool result = _guard_manager->check_nopybind(tuple);
    Py_DECREF(tuple);
    return result;
  }

  GuardDebugInfo check_verbose_nopybind(
      PyObject* obj) override { // borrowed ref
    PyObject* tuple = PyTuple_Pack(2, _index.ptr(), obj); // New reference
    GuardDebugInfo result = _guard_manager->check_verbose_nopybind(tuple);
    Py_DECREF(tuple);
    return result;
  }

  std::string repr() const override {
    // Helpful when printing GuardManager tree structure.
    return "IndexedGuardAccesor(" +
        std::to_string(py::cast<Py_ssize_t>(_index)) + ")";
  }

 public: // cloning functions
  IndexedGuardAccessor(GuardManager* guard_manager, IndexedGuardAccessor* from)
      : GuardAccessor(guard_manager, from) {
    from->clone_visitor(this);
  }

  GuardAccessor* clone(
      RootGuardManager* cloned_root,
      const py::function& clone_filter_fn) override {
    return clone_common<IndexedGuardAccessor>(cloned_root, clone_filter_fn);
  }

  void clone_visitor(IndexedGuardAccessor* to) {
    to->_index = _index;
  }

 private:
  py::int_ _index{-1};
};

/**
 * Represents tensor.grad accessor.
 */
class GradGuardAccessor : public GuardAccessor {
 public:
  GradGuardAccessor(
      RootGuardManager* root,
      py::str name,
      std::string source,
      py::handle example_value,
      py::handle guard_manager_enum)
      : GuardAccessor(
            root,
            std::move(name),
            std::move(source),
            example_value,
            guard_manager_enum) {}

  // NB: Intentional duplication between check_nopybind and
  // check_verbose_nopybind.
  bool check_nopybind(PyObject* obj, bool matches_dict_tag = false)
      override { // borrowed ref
    // check that its a tensor
    if (!THPVariable_CheckExact(obj) && !THPVariable_Check(obj)) {
      return false;
    }
    PyObject* grad =
        THPVariable_Wrap(THPVariable_Unpack(obj).grad()); // New reference
    bool result = _guard_manager->check_nopybind(grad);
    // For undefined tensor, THPVariable_Wrap returns Py_RETURN_NONE. So, no
    // need of Py_XDECREF.
    Py_DECREF(grad);
    return result;
  }

  GuardDebugInfo check_verbose_nopybind(
      PyObject* obj) override { // borrowed ref
    // check that its a tensor
    if (!THPVariable_CheckExact(obj) && !THPVariable_Check(obj)) {
      return GuardDebugInfo(
          false, "not a tensor - grad field is accessed " + get_source(), 0);
    }
    PyObject* grad =
        THPVariable_Wrap(THPVariable_Unpack(obj).grad()); // New reference
    GuardDebugInfo result = _guard_manager->check_verbose_nopybind(grad);
    // For undefined tensor, THPVariable_Wrap returns Py_RETURN_NONE. So, no
    // need of Py_XDECREF.
    Py_DECREF(grad);
    return result;
  }

  std::string repr() const override {
    // Helpful when printing GuardManager tree structure.
    return "GradGuardAccessor(grad)";
  }

 public: // cloning functions
  GradGuardAccessor(GuardManager* guard_manager, GradGuardAccessor* from)
      : GuardAccessor(guard_manager, from) {
    from->clone_visitor(this);
  }

  GuardAccessor* clone(
      RootGuardManager* cloned_root,
      const py::function& clone_filter_fn) override {
    return clone_common<GradGuardAccessor>(cloned_root, clone_filter_fn);
  }
};

/**
 * Represents func.__defaults__ accessor.
 */
class FuncDefaultsGuardAccessor : public GuardAccessor {
 public:
  FuncDefaultsGuardAccessor(
      RootGuardManager* root,
      py::object name,
      std::string source,
      py::handle example_value,
      py::handle guard_manager_enum)
      : GuardAccessor(
            root,
            std::move(name),
            std::move(source),
            example_value,
            guard_manager_enum) {}

  // NB: Intentional duplication between check_nopybind and
  // check_verbose_nopybind.
  bool check_nopybind(PyObject* obj, bool matches_dict_tag = false)
      override { // borrowed ref
    PyObject* func = obj;
    if (PyMethod_Check(obj)) {
      func = PyMethod_GET_FUNCTION(obj); // borrowed ref
    } else if (PyInstanceMethod_Check(obj)) {
      func = PyInstanceMethod_GET_FUNCTION(obj); // borrowed ref
    }
    PyObject* x = PyFunction_GetDefaults(func); // borrowed ref
    if (x == nullptr) {
      PyErr_Clear();
      return false;
    }
    return _guard_manager->check_nopybind(x);
  }

  GuardDebugInfo check_verbose_nopybind(
      PyObject* obj) override { // borrowed ref
    PyObject* func = obj;
    if (PyMethod_Check(obj)) {
      func = PyMethod_GET_FUNCTION(obj); // borrowed ref
    } else if (PyInstanceMethod_Check(obj)) {
      func = PyInstanceMethod_GET_FUNCTION(obj); // borrowed ref
    }
    PyObject* x = PyFunction_GetDefaults(func);
    if (x == nullptr) {
      PyErr_Clear();
      return GuardDebugInfo(
          false,
          std::string(repr() + ": Not a function on ") + get_source(),
          0);
    }

    return _guard_manager->check_verbose_nopybind(x);
  }

  std::string repr() const override {
    return "FuncDefaultsGuardAccessor";
  }

 public: // cloning functions
  FuncDefaultsGuardAccessor(
      GuardManager* guard_manager,
      FuncDefaultsGuardAccessor* from)
      : GuardAccessor(guard_manager, from) {
    from->clone_visitor(this);
  }
  GuardAccessor* clone(
      RootGuardManager* cloned_root,
      const py::function& clone_filter_fn) override {
    return clone_common<FuncDefaultsGuardAccessor>(
        cloned_root, clone_filter_fn);
  }
};

/**
 * Represents func.__kwdefaults__ accessor.
 */
class FuncKwDefaultsGuardAccessor : public GuardAccessor {
 public:
  FuncKwDefaultsGuardAccessor(
      RootGuardManager* root,
      py::object name,
      std::string source,
      py::handle example_value,
      py::handle guard_manager_enum)
      : GuardAccessor(
            root,
            std::move(name),
            std::move(source),
            example_value,
            guard_manager_enum) {}

  // NB: Intentional duplication between check_nopybind and
  // check_verbose_nopybind.
  bool check_nopybind(PyObject* obj, bool matches_dict_tag = false)
      override { // borrowed ref
    PyObject* func = obj;
    if (PyMethod_Check(obj)) {
      func = PyMethod_GET_FUNCTION(obj); // borrowed ref
    } else if (PyInstanceMethod_Check(obj)) {
      func = PyInstanceMethod_GET_FUNCTION(obj); // borrowed ref
    }
    PyObject* x = PyFunction_GetKwDefaults(func); // borrowed ref
    if (x == nullptr) {
      PyErr_Clear();
      return false;
    }
    return _guard_manager->check_nopybind(x);
  }

  GuardDebugInfo check_verbose_nopybind(
      PyObject* obj) override { // borrowed ref
    PyObject* func = obj;
    if (PyMethod_Check(obj)) {
      func = PyMethod_GET_FUNCTION(obj); // borrowed ref
    } else if (PyInstanceMethod_Check(obj)) {
      func = PyInstanceMethod_GET_FUNCTION(obj); // borrowed ref
    }
    PyObject* x = PyFunction_GetKwDefaults(func);
    if (x == nullptr) {
      PyErr_Clear();
      return GuardDebugInfo(
          false,
          std::string(repr() + ": Not a function on ") + get_source(),
          0);
    }

    return _guard_manager->check_verbose_nopybind(x);
  }

  std::string repr() const override {
    return "FuncKwDefaultsGuardAccessor";
  }

 public: // cloning functions
  FuncKwDefaultsGuardAccessor(
      GuardManager* guard_manager,
      FuncKwDefaultsGuardAccessor* from)
      : GuardAccessor(guard_manager, from) {
    from->clone_visitor(this);
  }

  GuardAccessor* clone(
      RootGuardManager* cloned_root,
      const py::function& clone_filter_fn) override {
    return clone_common<FuncKwDefaultsGuardAccessor>(
        cloned_root, clone_filter_fn);
  }
};

/**
 * Represents f_globals accessor. This sits as a child accessor of the
 * RootGuardManager.
 */
class GlobalsGuardAccessor : public GuardAccessor {
 public:
  GlobalsGuardAccessor(
      RootGuardManager* root,
      py::dict globals_dict,
      std::string source,
      py::handle example_value,
      py::handle guard_manager_enum)
      : GuardAccessor(
            root,
            globals_dict,
            std::move(source),
            example_value,
            guard_manager_enum),
        _globals_dict(globals_dict.ptr()) {}

  // NB: Intentional duplication between check_nopybind and
  // check_verbose_nopybind.
  bool check_nopybind(PyObject* obj, bool matches_dict_tag = false)
      override { // borrowed ref
    // Ignore the obj arg. This is required to satisfy the function signature.
    // Just pass on the globals dict to the child manager.
    return _guard_manager->check_nopybind(_globals_dict);
  }

  GuardDebugInfo check_verbose_nopybind(
      PyObject* obj) override { // borrowed ref
    // Ignore the obj arg. This is required to satisfy the function signature.
    // Just pass on the globals dict to the child manager.
    return _guard_manager->check_verbose_nopybind(_globals_dict);
  }

  std::string repr() const override {
    return "GlobalsGuardAccessor";
  }

 public: // cloning functions
  GlobalsGuardAccessor(GuardManager* guard_manager, GlobalsGuardAccessor* from)
      : GuardAccessor(guard_manager, from) {
    from->clone_visitor(this);
  }

  GuardAccessor* clone(
      RootGuardManager* cloned_root,
      const py::function& clone_filter_fn) override {
    return clone_common<GlobalsGuardAccessor>(cloned_root, clone_filter_fn);
  }

  void clone_visitor(GlobalsGuardAccessor* to) {
    to->_globals_dict = _globals_dict;
  }

 private:
  // no need of py::object here because the globals_dict is already passed on to
  // the base class as accessor_key which is a py::object.
  PyObject* _globals_dict{nullptr};
};

/**
 * Represent type(...) accessor.
 */
class TypeGuardAccessor : public GuardAccessor {
 public:
  // name = __type_accessor__, a unique string used as attribute name.
  TypeGuardAccessor(
      RootGuardManager* root,
      py::str name,
      std::string source,
      py::handle example_value,
      py::handle guard_manager_enum)
      : GuardAccessor(
            root,
            std::move(name),
            std::move(source),
            example_value,
            guard_manager_enum) {}

  // NB: Intentional duplication between check_nopybind and
  // check_verbose_nopybind.
  bool check_nopybind(PyObject* obj, bool matches_dict_tag = false)
      override { // borrowed ref
    PyObject* x = (PyObject*)Py_TYPE(obj); // borrowed ref
    return _guard_manager->check_nopybind(x);
  }

  GuardDebugInfo check_verbose_nopybind(
      PyObject* obj) override { // borrowed ref
    PyObject* x = (PyObject*)Py_TYPE(obj); // borrowed ref
    return _guard_manager->check_verbose_nopybind(x);
  }

  std::string repr() const override {
    return "TypeGuardAccessor";
  }

 public: // cloning functions
  TypeGuardAccessor(GuardManager* guard_manager, TypeGuardAccessor* from)
      : GuardAccessor(guard_manager, from) {
    from->clone_visitor(this);
  }

  GuardAccessor* clone(
      RootGuardManager* cloned_root,
      const py::function& clone_filter_fn) override {
    return clone_common<TypeGuardAccessor>(cloned_root, clone_filter_fn);
  }

  void clone_visitor(TypeGuardAccessor* to) {}
};

/**
 * Getitem tuple_iterator accessor.
 */
class TupleIteratorGetItemAccessor : public GuardAccessor {
 public:
  TupleIteratorGetItemAccessor(
      RootGuardManager* root,
      py::object index,
      std::string source,
      py::handle example_value,
      py::handle guard_manager_enum)
      : GuardAccessor(
            root,
            index,
            std::move(source),
            example_value,
            guard_manager_enum),
        _index(py::cast<Py_ssize_t>(std::move(index))) {}

  // NB: Intentional duplication between check_nopybind and
  // check_verbose_nopybind.
  bool check_nopybind(PyObject* obj, bool matches_dict_tag = false)
      override { // borrowed ref
    _PyTupleIterObject* it = (_PyTupleIterObject*)obj;
    PyObject* x =
        PyTuple_GET_ITEM(it->it_seq, it->it_index + _index); // borrowed ref
    if (x == nullptr) {
      // Out of range.
      PyErr_Clear();
      return false;
    }
    bool result = _guard_manager->check_nopybind(x);
    return result;
  }

  GuardDebugInfo check_verbose_nopybind(
      PyObject* obj) override { // borrowed ref
    _PyTupleIterObject* it = (_PyTupleIterObject*)obj;
    PyObject* x =
        PyTuple_GET_ITEM(it->it_seq, it->it_index + _index); // borrowed ref
    if (x == nullptr) {
      // Out of range.
      PyErr_Clear();
      return GuardDebugInfo(false, std::string("IndexError ") + repr(), 0);
    }
    GuardDebugInfo result = _guard_manager->check_verbose_nopybind(x);
    return result;
  }

  std::string repr() const override {
    return "TupleIteratorGetItemAccessor(" + std::to_string(_index) + ")";
  }

 public: // cloning functions
  TupleIteratorGetItemAccessor(
      GuardManager* guard_manager,
      TupleIteratorGetItemAccessor* from)
      : GuardAccessor(guard_manager, from) {
    from->clone_visitor(this);
  }

  GuardAccessor* clone(
      RootGuardManager* cloned_root,
      const py::function& clone_filter_fn) override {
    return clone_common<TupleIteratorGetItemAccessor>(
        cloned_root, clone_filter_fn);
  }

  void clone_visitor(TupleIteratorGetItemAccessor* to) {
    to->_index = _index;
  }

 private:
  Py_ssize_t _index{-1};
};

/**
 * GlobalWeakRef accessor. Dynamo can insert a weakref object into the frame
 * globals. This accessor reads the globals and then calls the weakref object
 * to get the underlying object. This is a child of GlobalsGuardAccessor.
 * Therefore, we will get the globals dict while calling check_nopybind.
 */
class GlobalWeakRefGuardAccessor : public GuardAccessor {
 public:
  GlobalWeakRefGuardAccessor(
      RootGuardManager* root,
      py::object global_name,
      std::string source,
      py::handle example_value,
      py::handle guard_manager_enum)
      : GuardAccessor(
            root,
            global_name,
            std::move(source),
            example_value,
            guard_manager_enum),
        _global_name(global_name.ptr()) {}

  // NB: Intentional duplication between check_nopybind and
  // check_verbose_nopybind.
  bool check_nopybind(PyObject* obj, bool matches_dict_tag = false)
      override { // borrowed ref
    // obj is globals dict because GlobalWeakRefGuardAccessor has to be a
    // child of GlobalsGuardAccessor.
    PyObject* weakref = PyDict_GetItem(obj, _global_name); // borrowed ref
    if (weakref == nullptr) {
      // The weakref is not in the globals dict.
      PyErr_Clear();
      return false;
    }

    if (!PyWeakref_Check(weakref)) {
      return false;
    }

    PyObject* x = nullptr;
    if (PyWeakref_GetRef(weakref, &x) == -1) { // strong reference
      // error when attempting to call ref
      PyErr_Clear();
      return false;
    }
    if (x == nullptr) {
      // weakref is dead
      x = Py_NewRef(Py_None);
    }
    bool result = _guard_manager->check_nopybind(x);
    Py_DECREF(x);
    return result;
  }

  GuardDebugInfo check_verbose_nopybind(
      PyObject* obj) override { // borrowed ref
    // obj is globals dict because GlobalWeakRefGuardAccessor has to be a
    // child of GlobalsGuardAccessor.
    PyObject* weakref = PyDict_GetItem(obj, _global_name); // borrowed ref
    if (weakref == nullptr) {
      // The weakref is not in the globals dict.
      PyErr_Clear();
      return GuardDebugInfo(
          false, std::string("KeyError on ") + get_source(), 0);
    }

    if (!PyWeakref_Check(weakref)) {
      return GuardDebugInfo(
          false, std::string("Not a weakref ") + get_source(), 0);
    }

    PyObject* x = nullptr;
    if (PyWeakref_GetRef(weakref, &x) == -1) { // strong reference
      // error when attempting to call ref
      PyErr_Clear();
      return GuardDebugInfo(
          false, std::string("Weakref_GetRef failed ") + get_source(), 0);
    }
    if (x == nullptr) {
      // weakref is dead
      x = Py_NewRef(Py_None);
    }
    auto result = _guard_manager->check_verbose_nopybind(x);
    Py_DECREF(x);
    return result;
  }

  std::string repr() const override {
    return "GlobalWeakRefGuardAccessor(" +
        py::str(_global_name).cast<std::string>() + ")";
  }

 public: // cloning functions
  GlobalWeakRefGuardAccessor(
      GuardManager* guard_manager,
      GlobalWeakRefGuardAccessor* from)
      : GuardAccessor(guard_manager, from) {
    from->clone_visitor(this);
  }
  GuardAccessor* clone(
      RootGuardManager* cloned_root,
      const py::function& clone_filter_fn) override {
    return clone_common<GlobalWeakRefGuardAccessor>(
        cloned_root, clone_filter_fn);
  }

  void clone_visitor(GlobalWeakRefGuardAccessor* to) {
    to->_global_name = _global_name;
  }

 private:
  PyObject* _global_name{nullptr};
};

/**
 * Implements weakref call - x_weak()
 */
class WeakRefCallGuardAccessor : public GuardAccessor {
 public:
  WeakRefCallGuardAccessor(
      RootGuardManager* root,
      py::str name,
      std::string source,
      py::handle example_value,
      py::handle guard_manager_enum)
      : GuardAccessor(
            root,
            std::move(name),
            std::move(source),
            example_value,
            guard_manager_enum) {}

  // NB: Intentional duplication between check_nopybind and
  // check_verbose_nopybind.
  bool check_nopybind(PyObject* obj, bool matches_dict_tag = false)
      override { // borrowed ref
    if (!PyWeakref_Check(obj)) {
      return false;
    }

    PyObject* x = nullptr;
    if (PyWeakref_GetRef(obj, &x) == -1) { // strong reference
      // error when attempting to call ref
      PyErr_Clear();
      return false;
    }
    if (x == nullptr) {
      // weakref is dead
      x = Py_NewRef(Py_None);
    }
    bool result = _guard_manager->check_nopybind(x);
    Py_DECREF(x);
    return result;
  }

  GuardDebugInfo check_verbose_nopybind(
      PyObject* obj) override { // borrowed ref
    if (!PyWeakref_Check(obj)) {
      return GuardDebugInfo(
          false, std::string("Not a weakref obj ") + get_source(), 0);
    }

    PyObject* x = nullptr;
    if (PyWeakref_GetRef(obj, &x) == -1) { // strong reference
      // error when attempting to call ref
      PyErr_Clear();
      return GuardDebugInfo(
          false, std::string("Weakref_GetRef failed ") + get_source(), 0);
    }
    if (x == nullptr) {
      // weakref is dead
      x = Py_NewRef(Py_None);
    }
    auto result = _guard_manager->check_verbose_nopybind(x);
    Py_DECREF(x);
    return result;
  }

  std::string repr() const override {
    return "WeakRefCallGuardAccessor()";
  }

 public: // cloning functions
  WeakRefCallGuardAccessor(
      GuardManager* guard_manager,
      WeakRefCallGuardAccessor* from)
      : GuardAccessor(guard_manager, from) {
    from->clone_visitor(this);
  }

  GuardAccessor* clone(
      RootGuardManager* cloned_root,
      const py::function& clone_filter_fn) override {
    return clone_common<WeakRefCallGuardAccessor>(cloned_root, clone_filter_fn);
  }

  void clone_visitor(WeakRefCallGuardAccessor* to) {}
};

/**
 * Implements function call no args - e.g, torch.cuda.current_device()
 */
class CallFunctionNoArgsGuardAccessor : public GuardAccessor {
 public:
  CallFunctionNoArgsGuardAccessor(
      RootGuardManager* root,
      py::str name,
      std::string source,
      py::handle example_value,
      py::handle guard_manager_enum)
      : GuardAccessor(
            root,
            std::move(name),
            std::move(source),
            example_value,
            guard_manager_enum) {}

  // NB: Intentional duplication between check_nopybind and
  // check_verbose_nopybind.
  bool check_nopybind(PyObject* obj, bool matches_dict_tag = false)
      override { // borrowed ref
    if (!PyCallable_Check(obj)) {
      return false;
    }

    PyObject* x = PyObject_CallNoArgs(obj);
    if (x == nullptr) {
      // Call failed, clear the exception and return false.
      PyErr_Clear();
      return false;
    }

    bool result = _guard_manager->check_nopybind(x);
    Py_DECREF(x);
    return result;
  }

  GuardDebugInfo check_verbose_nopybind(
      PyObject* obj) override { // borrowed ref
    if (!PyCallable_Check(obj)) {
      return GuardDebugInfo(
          false, std::string("Not a callable obj ") + get_source(), 0);
    }

    PyObject* x = PyObject_CallNoArgs(obj);
    if (x == nullptr) {
      // Call failed, clear the exception and return debug info.
      std::string exc_message = get_exception_message();
      PyErr_Clear();
      return GuardDebugInfo(false, exc_message, 0);
    }

    GuardDebugInfo result = _guard_manager->check_verbose_nopybind(x);
    Py_DECREF(x);
    return result;
  }

  std::string repr() const override {
    return "CallFunctionNoArgsGuardAccessor()";
  }

 public: // cloning functions
  CallFunctionNoArgsGuardAccessor(
      GuardManager* guard_manager,
      CallFunctionNoArgsGuardAccessor* from)
      : GuardAccessor(guard_manager, from) {
    from->clone_visitor(this);
  }

  GuardAccessor* clone(
      RootGuardManager* cloned_root,
      const py::function& clone_filter_fn) override {
    return clone_common<CallFunctionNoArgsGuardAccessor>(
        cloned_root, clone_filter_fn);
  }

  void clone_visitor(CallFunctionNoArgsGuardAccessor* to) {}
};

/**
 * Similar to PythonLambdaLeafGuard, this class is a way to allow developers to
 * supply accessor as a python function. This is useful for from_numpy source.
 */
class PythonLambdaGuardAccessor : public GuardAccessor {
 public:
  PythonLambdaGuardAccessor(
      RootGuardManager* root,
      py::function accessor_fn,
      std::string source,
      py::handle example_value,
      py::handle guard_manager_enum)
      : GuardAccessor(
            root,
            accessor_fn,
            std::move(source),
            example_value,
            guard_manager_enum),
        _accessor_fn(std::move(accessor_fn)) {}

  // NB: Intentional duplication between check_nopybind and
  // check_verbose_nopybind.
  bool check_nopybind(PyObject* obj, bool matches_dict_tag = false)
      override { // borrowed ref
    PyObject* x = PyObject_CallOneArg(_accessor_fn.ptr(), obj); // new ref
    if (x == nullptr) {
      // The accessor function failed.
      PyErr_Clear();
      return false;
    }
    bool result = _guard_manager->check_nopybind(x);
    Py_DECREF(x);
    return result;
  }

  GuardDebugInfo check_verbose_nopybind(
      PyObject* obj) override { // borrowed ref
    PyObject* x = PyObject_CallOneArg(_accessor_fn.ptr(), obj); // new ref
    if (x == nullptr) {
      // The accessor function failed.
      std::string exc_message = get_exception_message();
      PyErr_Clear();
      return GuardDebugInfo(false, exc_message, 0);
    }
    GuardDebugInfo result = _guard_manager->check_verbose_nopybind(x);
    Py_DECREF(x);
    return result;
  }

  std::string repr() const override {
    return "PythonLambdaGuardAccessor";
  }

 public: // cloning functions
  PythonLambdaGuardAccessor(
      GuardManager* guard_manager,
      PythonLambdaGuardAccessor* from)
      : GuardAccessor(guard_manager, from) {
    from->clone_visitor(this);
  }

  GuardAccessor* clone(
      RootGuardManager* cloned_root,
      const py::function& clone_filter_fn) override {
    return clone_common<PythonLambdaGuardAccessor>(
        cloned_root, clone_filter_fn);
  }

  void clone_visitor(PythonLambdaGuardAccessor* to) {
    to->_accessor_fn = _accessor_fn;
  }

 private:
  py::object _accessor_fn;
};

void install_object_aliasing_guard(
    GuardManager* x,
    GuardManager* y,
    py::object verbose_code_parts) {
  // Adds tensor X is tensor Y guard. This is a an example of relational guard.
  // There is one guard object that is shared between two guard managers.
  std::shared_ptr<RelationalGuard> guard = std::make_shared<OBJECT_ALIASING>(
      x->get_root(), std::move(verbose_code_parts));

  // Register the resetter on the root guard manager, so that it can reset
  // the newly added relational guard when the guard eval fails.
  x->get_root()->add_relational_guard_resetter(guard);

  // In case the guard is a DictGuardManager, OBJECT_ALIASING guard is a
  // permitted guard.
  x->add_permitted_leaf_guard(guard);
  y->add_permitted_leaf_guard(guard);
}

void install_no_tensor_aliasing_guard(
    const py::list& guard_managers,
    const py::list& tensor_names,
    py::object verbose_code_parts) {
  // Adds a guard that checks none of tensors alias. This is a an example of
  // relational guard. There is one guard object that is shared between multiple
  // guard managers.
  std::shared_ptr<RelationalGuard> guard = std::make_shared<NO_TENSOR_ALIASING>(
      py::cast<GuardManager*>(guard_managers[0])->get_root(),
      tensor_names,
      std::move(verbose_code_parts));

  // Register the resetter on the root guard manager, so that it can reset
  // the newly added relational guard when the guard eval fails.
  py::cast<GuardManager*>(guard_managers[0])
      ->get_root()
      ->add_relational_guard_resetter(guard);
  for (const auto& guard_manager : guard_managers) {
    py::cast<GuardManager*>(guard_manager)->add_leaf_guard(guard);
  }
}

void install_symbolic_shape_guard(
    const py::list& guard_managers,
    py::int_ nargs_int,
    py::int_ nargs_float,
    py::int_ py_addr,
    py::object py_addr_keep_alive,
    py::object verbose_code_parts) {
  // Adds a guard that checks symbolic shapes. This is a an example of
  // relational guard. There is one guard object that is shared between
  // multiple guard managers.
  std::shared_ptr<RelationalGuard> guard =
      std::make_shared<SYMBOLIC_SHAPE_GUARD>(
          py::cast<GuardManager*>(guard_managers[0])->get_root(),
          std::move(nargs_int),
          std::move(nargs_float),
          std::move(py_addr),
          std::move(py_addr_keep_alive),
          std::move(verbose_code_parts));

  // Register the resetter on the root guard manager, so that it can reset
  // the newly added relational guard when the guard eval fails.
  py::cast<GuardManager*>(guard_managers[0])
      ->get_root()
      ->add_relational_guard_resetter(guard);
  for (const auto& guard_manager : guard_managers) {
    py::cast<GuardManager*>(guard_manager)->add_leaf_guard(guard);
  }
}

void install_storage_overlapping_guard_with_checker(
    const std::shared_ptr<StorageOverlapChecker>& checker,
    const py::list& guard_managers,
    const py::object& verbose_code_parts,
    bool overlapping) {
  if (guard_managers.empty()) {
    // If there are no GuardManagers, there's no need to create a
    // STORAGE_OVERLAPPING guard.
    return;
  }

  std::shared_ptr<RelationalGuard> guard =
      std::make_shared<STORAGE_OVERLAPPING>(
          py::cast<GuardManager*>(guard_managers[0])->get_root(),
          overlapping,
          checker,
          verbose_code_parts);
  py::cast<GuardManager*>(guard_managers[0])
      ->get_root()
      ->add_relational_guard_resetter(guard);
  for (const auto& guard_manager : guard_managers) {
    py::cast<GuardManager*>(guard_manager)->add_leaf_guard(guard);
  }
}

void install_storage_overlapping_guard(
    const py::list& overlapping_guard_managers,
    const py::list& non_overlapping_guard_managers,
    const py::object& verbose_code_parts) {
  // Create a single StorageOverlapChecker that will be shared amongst
  // the 2 STORAGE_OVERLAPPING guards below.
  std::shared_ptr<StorageOverlapChecker> checker =
      std::make_shared<StorageOverlapChecker>(
          overlapping_guard_managers.size(),
          non_overlapping_guard_managers.size());
  // Create the possibly overlapping storage guard.
  install_storage_overlapping_guard_with_checker(
      checker,
      overlapping_guard_managers,
      verbose_code_parts,
      /* overlapping= */ true);
  // Create the non-overlapping storage guard.
  install_storage_overlapping_guard_with_checker(
      checker,
      non_overlapping_guard_managers,
      verbose_code_parts,
      /* overlapping= */ false);
}

C10_DIAGNOSTIC_PUSH_AND_IGNORED_IF_DEFINED("-Wdeprecated-volatile")
char flush_cache_by_eviction() {
  constexpr size_t evict_size = 32 * 1024 * 1024;
  std::vector<char> buffer(evict_size, 1);

  volatile char sink = 0;
  for (size_t i = 0; i < buffer.size(); i += 64) {
    sink ^= buffer[i];
  }
  return sink;
}
C10_DIAGNOSTIC_POP()

double profile_guard_manager(
    RootGuardManager* root,
    py::object f_locals,
    int n_iters) {
  PyObject* locals = f_locals.ptr();

  // Warmup to setup fast paths (like dict_tags) for the actual profiling
  for (int i = 0; i < 5; i++) {
    root->check_nopybind(locals);
  }

  std::chrono::duration<double> total_elapsed{0.0};
  for (int i = 0; i < n_iters; i++) {
    // Flush the caches to accurately measure the overhead
    // store into a volatile to prevent optimization
    volatile char dummy = flush_cache_by_eviction();
    (void)dummy;

    auto start = std::chrono::high_resolution_clock::now();
    root->check_nopybind(locals);
    auto end = std::chrono::high_resolution_clock::now();
    total_elapsed += end - start;
  }

  // Calculate the average time per iteration in microseconds
  return (total_elapsed.count() * 1e6) / n_iters;
}

} // namespace

static void* _torchinductor_pyobject_tensor_data_ptr(PyObject* obj) {
  if (C10_UNLIKELY(
          obj == nullptr ||
          (!THPVariable_CheckExact(obj) && !THPVariable_Check(obj)))) {
    throw std::runtime_error(
        "_torchinductor_pyobject_tensor_data_ptr: non-tensor input");
  }
  return THPVariable_Unpack(obj).data_ptr();
}

void* convert_to_root_guard_manager(py::object root) {
  // For invalidated guards, return nullptr
  if (root.is(py::none())) {
    return nullptr;
  }
  RootGuardManager* root_mgr = std::move(root).cast<RootGuardManager*>();
  return (void*)root_mgr;
}

bool run_root_guard_manager(void* root, FrameLocalsMapping* f_locals) {
  // for invalidated guards, return false
  if (root == nullptr) {
    return false;
  }

#ifdef GUARD_INSTRUCTION_COUNT
  auto n = count_instructions(
      [&] { ((RootGuardManager*)root)->check_nopybind(f_locals); });
  std::cout << "#instructions in guard eval = " << n << std::endl << std::flush;
#endif

  return ((RootGuardManager*)root)->check_nopybind(f_locals);
}

PyObject* torch_c_dynamo_guards_init() {
  // initialize TensorGuardsType
  TensorGuardsType.tp_name = "torch._C._dynamo.guards.TensorGuards";
  TensorGuardsType.tp_basicsize = sizeof(TensorGuards);
  TensorGuardsType.tp_itemsize = 0;
  TensorGuardsType.tp_dealloc = (destructor)TensorGuards_dealloc;
  TensorGuardsType.tp_flags = Py_TPFLAGS_DEFAULT;
  TensorGuardsType.tp_doc = "Check properties of a torch.Tensor";
  TensorGuardsType.tp_methods = TensorGuards_methods;
  TensorGuardsType.tp_init = (initproc)TensorGuards_init;
  TensorGuardsType.tp_new = TensorGuards_new;

  if (PyType_Ready(&TensorGuardsType) < 0)
    return nullptr;

  GlobalStateGuardType.tp_name = "torch._C._dynamo.guards.GlobalStateGuard";
  GlobalStateGuardType.tp_basicsize = sizeof(GlobalStateGuard);
  GlobalStateGuardType.tp_itemsize = 0;
  GlobalStateGuardType.tp_flags = Py_TPFLAGS_DEFAULT;
  GlobalStateGuardType.tp_doc = "Guard on PyTorch global flags such as no_grad";
  GlobalStateGuardType.tp_methods = GlobalStateGuard_methods;
  GlobalStateGuardType.tp_init = (initproc)GlobalStateGuard_init;
  GlobalStateGuardType.tp_new = PyType_GenericNew;

  if (PyType_Ready(&GlobalStateGuardType) < 0)
    return nullptr;

  auto m = PyModule_Create(&_module);
  if (m == nullptr)
    return nullptr;

#ifdef Py_GIL_DISABLED
  PyUnstable_Module_SetGIL(m, Py_MOD_GIL_NOT_USED);
#endif

  Py_INCREF(&TensorGuardsType);
  if (PyModule_AddObject(m, "TensorGuards", (PyObject*)&TensorGuardsType) < 0) {
    Py_DECREF(&TensorGuardsType);
    Py_DECREF(m);
    return nullptr;
  }

  Py_INCREF(&GlobalStateGuardType);
  if (PyModule_AddObject(
          m, "GlobalStateGuard", (PyObject*)&GlobalStateGuardType) < 0) {
    Py_DECREF(&GlobalStateGuardType);
    Py_DECREF(m);
    return nullptr;
  }

  // We expose the address of _torchinductor_pyobject_tensor_data_ptr in order
  // to allow manual linking in our generated TorchInductor Python bindings.
  // While regular linking works in most cases, it does not work properly in
  // fbcode due to janky build setup there.
  if (PyModule_AddObject(
          m,
          "_torchinductor_pyobject_tensor_data_ptr",
          PyLong_FromVoidPtr(reinterpret_cast<void*>(
              &_torchinductor_pyobject_tensor_data_ptr))) < 0) {
    return nullptr;
  }

  auto py_m = py::handle(m).cast<py::module>();
  py::class_<GuardDebugInfo, std::unique_ptr<GuardDebugInfo>>(
      py_m, "GuardDebugInfo")
      .def(py::init<bool, py::list, int>())
      .def("__str__", &GuardDebugInfo::to_string)
      .def_readonly("result", &GuardDebugInfo::result)
      .def_readonly("verbose_code_parts", &GuardDebugInfo::verbose_code_parts)
      .def_readonly(
          "num_guards_executed", &GuardDebugInfo::num_guards_executed);

  // Leaf Guards
  py::class_<LeafGuard, std::shared_ptr<LeafGuard>>(py_m, "LeafGuard")
      .def("verbose_code_parts", &LeafGuard::verbose_code_parts);
  py::class_<LAMBDA_GUARD, LeafGuard, std::shared_ptr<LAMBDA_GUARD>>(
      py_m, "LAMBDA_GUARD")
      .def(py::init<RootGuardManager*, py::function, py::list>())
      .def("__call__", &LAMBDA_GUARD::check);
  py::class_<TYPE_MATCH, LeafGuard, std::shared_ptr<TYPE_MATCH>>(
      py_m, "TYPE_MATCH")
      .def(py::init<RootGuardManager*, py::object, py::list>())
      .def("__call__", &TYPE_MATCH::check);
  py::class_<ID_MATCH, LeafGuard, std::shared_ptr<ID_MATCH>>(py_m, "ID_MATCH")
      .def(py::init<RootGuardManager*, py::object, py::list>())
      .def("__call__", &ID_MATCH::check);
  py::class_<NONE_MATCH, LeafGuard, std::shared_ptr<NONE_MATCH>>(
      py_m, "NONE_MATCH")
      .def(py::init<RootGuardManager*, py::list>())
      .def("__call__", &NONE_MATCH::check);
  py::class_<TRUE_MATCH, LeafGuard, std::shared_ptr<TRUE_MATCH>>(
      py_m, "TRUE_MATCH")
      .def(py::init<RootGuardManager*, py::list>())
      .def("__call__", &TRUE_MATCH::check);
  py::class_<FALSE_MATCH, LeafGuard, std::shared_ptr<FALSE_MATCH>>(
      py_m, "FALSE_MATCH")
      .def(py::init<RootGuardManager*, py::list>())
      .def("__call__", &FALSE_MATCH::check);
  py::class_<EQUALS_MATCH, LeafGuard, std::shared_ptr<EQUALS_MATCH>>(
      py_m, "EQUALS_MATCH")
      .def(py::init<RootGuardManager*, py::object, py::list>())
      .def("__call__", &EQUALS_MATCH::check);
  py::class_<LENGTH_CHECK, LeafGuard, std::shared_ptr<LENGTH_CHECK>>(
      py_m, "LENGTH_CHECK")
      .def(py::init<RootGuardManager*, py::object, py::list>())
      .def("__call__", &LENGTH_CHECK::check);
  py::class_<DICT_LENGTH, LeafGuard, std::shared_ptr<DICT_LENGTH>>(
      py_m, "DICT_LENGTH")
      .def(py::init<RootGuardManager*, py::object, py::list>())
      .def("__call__", &DICT_LENGTH::check);
  py::class_<DEFAULT_DEVICE, LeafGuard, std::shared_ptr<DEFAULT_DEVICE>>(
      py_m, "DEFAULT_DEVICE")
      .def(py::init<RootGuardManager*, py::list>())
      .def("__call__", &DEFAULT_DEVICE::check);
  py::class_<NOT_NONE, LeafGuard, std::shared_ptr<NOT_NONE>>(py_m, "NOT_NONE")
      .def(py::init<RootGuardManager*, py::list>())
      .def("__call__", &NOT_NONE::check);
  py::class_<
      MAPPING_KEYS_MATCH,
      LeafGuard,
      std::shared_ptr<MAPPING_KEYS_MATCH>>(py_m, "MAPPING_KEYS_MATCH")
      .def(py::init<RootGuardManager*, py::object, py::list>())
      .def("__call__", &MAPPING_KEYS_MATCH::check);
  py::class_<
      TUPLE_ITERATOR_LEN,
      LeafGuard,
      std::shared_ptr<TUPLE_ITERATOR_LEN>>(py_m, "TUPLE_ITERATOR_LEN")
      .def(py::init<RootGuardManager*, py::object, py::object, py::list>())
      .def("__call__", &TUPLE_ITERATOR_LEN::check);
  py::class_<
      RANGE_ITERATOR_MATCH,
      LeafGuard,
      std::shared_ptr<RANGE_ITERATOR_MATCH>>(py_m, "RANGE_ITERATOR_MATCH")
      .def(py::init<
           RootGuardManager*,
           py::object,
           py::object,
           py::object,
           py::object,
           py::list>())
      .def("__call__", &RANGE_ITERATOR_MATCH::check);
  py::class_<GLOBAL_STATE, LeafGuard, std::shared_ptr<GLOBAL_STATE>>(
      py_m, "GLOBAL_STATE")
      .def(py::init<RootGuardManager*, py::list>())
      .def("check_verbose", &GLOBAL_STATE::check_verbose)
      .def("__call__", &GLOBAL_STATE::check);
  py::class_<
      TORCH_FUNCTION_MODE_STACK,
      LeafGuard,
      std::shared_ptr<TORCH_FUNCTION_MODE_STACK>>(
      py_m, "TORCH_FUNCTION_MODE_STACK")
      .def(py::init<RootGuardManager*, py::list, py::list>())
      .def("__call__", &TORCH_FUNCTION_MODE_STACK::check);
  py::class_<NO_HASATTR, LeafGuard, std::shared_ptr<NO_HASATTR>>(
      py_m, "NO_HASATTR")
      .def(py::init<RootGuardManager*, py::object, py::list>())
      .def("__call__", &NO_HASATTR::check);
  py::class_<DICT_CONTAINS, LeafGuard, std::shared_ptr<DICT_CONTAINS>>(
      py_m, "DICT_CONTAINS")
      .def(py::init<RootGuardManager*, bool, py::object, py::list>())
      .def("__call__", &DICT_CONTAINS::check);
  py::class_<SET_CONTAINS, LeafGuard, std::shared_ptr<SET_CONTAINS>>(
      py_m, "SET_CONTAINS")
      .def(py::init<RootGuardManager*, bool, py::object, py::list>())
      .def("__call__", &SET_CONTAINS::check);
  py::class_<DYNAMIC_INDICES, LeafGuard, std::shared_ptr<DYNAMIC_INDICES>>(
      py_m, "DYNAMIC_INDICES")
      .def(py::init<RootGuardManager*, py::set, py::list>())
      .def("__call__", &DYNAMIC_INDICES::check);
  py::class_<DICT_VERSION, LeafGuard, std::shared_ptr<DICT_VERSION>>(
      py_m, "DICT_VERSION")
      .def(py::init<RootGuardManager*, py::object, py::list>())
      .def("__call__", &DICT_VERSION::check);
  py::class_<
      DISPATCH_KEY_SET_MATCH,
      LeafGuard,
      std::shared_ptr<DISPATCH_KEY_SET_MATCH>>(py_m, "DISPATCH_KEY_SET_MATCH")
      .def(py::init<RootGuardManager*, py::object, py::list>())
      .def("__call__", &DISPATCH_KEY_SET_MATCH::check);
  py::class_<TENSOR_MATCH, LeafGuard, std::shared_ptr<TENSOR_MATCH>>(
      py_m, "TENSOR_MATCH")
      .def(py::init<
           RootGuardManager*,
           py::object,
           py::object,
           py::object,
           py::str,
           py::list,
           py::type,
           py::object>())
      .def("__call__", &TENSOR_MATCH::check);
  // NOLINTNEXTLINE(bugprone-unused-raii)
  py::class_<RelationalGuard, LeafGuard, std::shared_ptr<RelationalGuard>>(
      py_m, "RelationalGuard");
  // NOLINTNEXTLINE(bugprone-unused-raii)
  py::class_<
      OBJECT_ALIASING,
      RelationalGuard,
      std::shared_ptr<OBJECT_ALIASING>>(py_m, "OBJECT_ALIASING");
  // NOLINTNEXTLINE(bugprone-unused-raii)
  py::class_<
      NO_TENSOR_ALIASING,
      RelationalGuard,
      std::shared_ptr<NO_TENSOR_ALIASING>>(py_m, "NO_TENSOR_ALIASING");
  // NOLINTNEXTLINE(bugprone-unused-raii)
  py::class_<
      STORAGE_OVERLAPPING,
      RelationalGuard,
      std::shared_ptr<STORAGE_OVERLAPPING>>(py_m, "STORAGE_OVERLAPPING");
  // NOLINTNEXTLINE(bugprone-unused-raii)
  py::class_<
      SYMBOLIC_SHAPE_GUARD,
      RelationalGuard,
      std::shared_ptr<SYMBOLIC_SHAPE_GUARD>>(py_m, "SYMBOLIC_SHAPE_GUARD");

  // Guard Accessors - These are present so that we can iterate over the
  // GuardManager hierarchy. We intentionally do not provide even an init
  // function on these, because these should be constructed from within C++.
  py::class_<GuardAccessor, std::unique_ptr<GuardAccessor>>(
      py_m, "GuardAccessor")
      .def("repr", &GuardAccessor::repr);
  // NOLINTNEXTLINE(bugprone-unused-raii)
  py::class_<
      GetAttrGuardAccessor,
      GuardAccessor,
      std::unique_ptr<GetAttrGuardAccessor>>(py_m, "GetAttrGuardAccessor");
  // NOLINTNEXTLINE(bugprone-unused-raii)
  py::class_<
      GenericGetAttrGuardAccessor,
      GuardAccessor,
      std::unique_ptr<GenericGetAttrGuardAccessor>>(
      py_m, "GenericGetAttrGuardAccessor");
  // NOLINTNEXTLINE(bugprone-unused-raii)
  py::class_<
      GetGenericDictGuardAccessor,
      GuardAccessor,
      std::unique_ptr<GetGenericDictGuardAccessor>>(
      py_m, "GetGenericDictGuardAccessor");
  // NOLINTNEXTLINE(bugprone-unused-raii)
  py::class_<
      GetItemGuardAccessor,
      GuardAccessor,
      std::unique_ptr<GetItemGuardAccessor>>(py_m, "GetItemGuardAccessor");
  // NOLINTNEXTLINE(bugprone-unused-raii)
  py::class_<
      FrameLocalsGuardAccessor,
      GuardAccessor,
      std::unique_ptr<FrameLocalsGuardAccessor>>(
      py_m, "FrameLocalsGuardAccessor");
  // NOLINTNEXTLINE(bugprone-unused-raii)
  py::class_<
      DictGetItemGuardAccessor,
      GuardAccessor,
      std::unique_ptr<DictGetItemGuardAccessor>>(
      py_m, "DictGetItemGuardAccessor");
  // NOLINTNEXTLINE(bugprone-unused-raii)
  py::class_<
      ListGetItemGuardAccessor,
      GuardAccessor,
      std::unique_ptr<ListGetItemGuardAccessor>>(
      py_m, "ListGetItemGuardAccessor");
  // NOLINTNEXTLINE(bugprone-unused-raii)
  py::class_<
      TupleGetItemGuardAccessor,
      GuardAccessor,
      std::unique_ptr<TupleGetItemGuardAccessor>>(
      py_m, "TupleGetItemGuardAccessor");
  // NOLINTNEXTLINE(bugprone-unused-raii)
  py::class_<
      FuncDefaultsGuardAccessor,
      GuardAccessor,
      std::unique_ptr<FuncDefaultsGuardAccessor>>(
      py_m, "FuncDefaultsGuardAccessor");
  // NOLINTNEXTLINE(bugprone-unused-raii)
  py::class_<
      FuncKwDefaultsGuardAccessor,
      GuardAccessor,
      std::unique_ptr<FuncKwDefaultsGuardAccessor>>(
      py_m, "FuncKwDefaultsGuardAccessor");
  // NOLINTNEXTLINE(bugprone-unused-raii)
  py::class_<
      GlobalsGuardAccessor,
      GuardAccessor,
      std::unique_ptr<GlobalsGuardAccessor>>(py_m, "GlobalsGuardAccessor");
  // NOLINTNEXTLINE(bugprone-unused-raii)
  py::class_<
      TypeGuardAccessor,
      GuardAccessor,
      std::unique_ptr<TypeGuardAccessor>>(py_m, "TypeGuardAccessor");
  // NOLINTNEXTLINE(bugprone-unused-raii)
  py::class_<
      WeakRefCallGuardAccessor,
      GuardAccessor,
      std::unique_ptr<WeakRefCallGuardAccessor>>(
      py_m, "WeakRefCallGuardAccessor");
  // NOLINTNEXTLINE(bugprone-unused-raii)
  py::class_<
      CallFunctionNoArgsGuardAccessor,
      GuardAccessor,
      std::unique_ptr<CallFunctionNoArgsGuardAccessor>>(
      py_m, "CallFunctionNoArgsGuardAccessor");
  // NOLINTNEXTLINE(bugprone-unused-raii)
  py::class_<
      TupleIteratorGetItemAccessor,
      GuardAccessor,
      std::unique_ptr<TupleIteratorGetItemAccessor>>(
      py_m, "TupleIteratorGetItemAccessor");
  // NOLINTNEXTLINE(bugprone-unused-raii)
  py::class_<
      GlobalWeakRefGuardAccessor,
      GuardAccessor,
      std::unique_ptr<GlobalWeakRefGuardAccessor>>(
      py_m, "GlobalWeakRefGuardAccessor");

  // Guard Manager - No constructor in python, python should use
  // RootGuardManager.
  py::class_<GuardManager, std::unique_ptr<GuardManager>>(py_m, "GuardManager")
      // return by reference because GuardManager has the ownership of accessors
      .def("get_source", &GuardManager::get_source)
      .def("fail_count", &GuardManager::fail_count)
      .def(
          "is_guarded_value_immutable",
          &GuardManager::is_guarded_value_immutable)
      .def(
          "is_guarded_value_nn_module",
          &GuardManager::is_guarded_value_nn_module)
      .def("is_guarded_value_dict", &GuardManager::is_guarded_value_dict)
      .def(
          "is_guarded_value_empty_dict",
          &GuardManager::is_guarded_value_empty_dict)
<<<<<<< HEAD
      .def("is_guarded_value_tensor", &GuardManager::is_guarded_value_tensor)
      .def("has_no_accessors", &GuardManager::has_no_accessors)
      .def("mark_tag_safe", &GuardManager::mark_tag_safe)
      .def("mark_tag_safe_root", &GuardManager::mark_tag_safe_root)
      .def("is_tag_safe", &GuardManager::is_tag_safe)
      .def("is_tag_safe_root", &GuardManager::is_tag_safe_root)
=======
>>>>>>> 02040997
      .def("type_of_guarded_value", &GuardManager::type_of_guarded_value)
      .def(
          "get_accessors",
          &GuardManager::get_accessors,
          py::return_value_policy::reference)
      // return by reference because GuardManager has the ownership of child
      // managers
      .def(
          "get_child_managers",
          &GuardManager::get_child_managers,
          py::return_value_policy::reference)
      // return by reference because GuardManager has the ownership of leaf
      // guards
      .def(
          "get_leaf_guards",
          &GuardManager::get_leaf_guards,
          py::return_value_policy::reference)
      .def(
          "add_lambda_guard",
          [](GuardManager& self,
             py::object lambda,
             py::object verbose_code_parts) -> void {
            self.add_leaf_guard(std::make_shared<LAMBDA_GUARD>(
                self.get_root(),
                std::move(lambda),
                std::move(verbose_code_parts)));
          })
      .def(
          "add_type_match_guard",
          [](GuardManager& self,
             py::object value,
             py::object verbose_code_parts) -> void {
            SKIP_IF_GUARD_ALREADY_PRESENT("TYPE_MATCH");
            self.add_leaf_guard(std::make_shared<TYPE_MATCH>(
                self.get_root(),
                std::move(value),
                std::move(verbose_code_parts)));
          })
      .def(
          "add_id_match_guard",
          [](GuardManager& self,
             py::object value,
             py::object verbose_code_parts) -> void {
            SKIP_IF_GUARD_ALREADY_PRESENT("ID_MATCH");
            self.add_leaf_guard(std::make_shared<ID_MATCH>(
                self.get_root(),
                std::move(value),
                std::move(verbose_code_parts)));
          })
      .def(
          "add_none_match_guard",
          [](GuardManager& self, py::object verbose_code_parts) -> void {
            SKIP_IF_GUARD_ALREADY_PRESENT("NONE_MATCH");
            self.add_leaf_guard(std::make_shared<NONE_MATCH>(
                self.get_root(), std::move(verbose_code_parts)));
          })
      .def(
          "add_true_match_guard",
          [](GuardManager& self, py::object verbose_code_parts) -> void {
            SKIP_IF_GUARD_ALREADY_PRESENT("TRUE_MATCH");
            self.add_leaf_guard(std::make_shared<TRUE_MATCH>(
                self.get_root(), std::move(verbose_code_parts)));
          })
      .def(
          "add_false_match_guard",
          [](GuardManager& self, py::object verbose_code_parts) -> void {
            SKIP_IF_GUARD_ALREADY_PRESENT("FALSE_MATCH");
            self.add_leaf_guard(std::make_shared<FALSE_MATCH>(
                self.get_root(), std::move(verbose_code_parts)));
          })
      .def(
          "add_equals_match_guard",
          [](GuardManager& self,
             py::object value,
             py::object verbose_code_parts) -> void {
            SKIP_IF_GUARD_ALREADY_PRESENT("EQUALS_MATCH");
            self.add_leaf_guard(std::make_shared<EQUALS_MATCH>(
                self.get_root(),
                std::move(value),
                std::move(verbose_code_parts)));
          })
      .def(
          "add_length_check_guard",
          [](GuardManager& self,
             py::object value,
             py::object verbose_code_parts) -> void {
            SKIP_IF_GUARD_ALREADY_PRESENT("LENGTH_CHECK");
            self.add_leaf_guard(std::make_shared<LENGTH_CHECK>(
                self.get_root(),
                std::move(value),
                std::move(verbose_code_parts)));
          })
      .def(
          "add_dict_length_check_guard",
          [](GuardManager& self,
             py::object value,
             py::object verbose_code_parts) -> void {
            SKIP_IF_GUARD_ALREADY_PRESENT("DICT_LENGTH");
            self.add_leaf_guard(std::make_shared<DICT_LENGTH>(
                self.get_root(),
                std::move(value),
                std::move(verbose_code_parts)));
          })
      .def(
          "add_tuple_iterator_length_guard",
          [](GuardManager& self,
             py::object length,
             py::object type_id,
             py::object verbose_code_parts) -> void {
            SKIP_IF_GUARD_ALREADY_PRESENT("TUPLE_ITERATOR_LEN");
            self.add_leaf_guard(std::make_shared<TUPLE_ITERATOR_LEN>(
                self.get_root(),
                std::move(length),
                std::move(type_id),
                std::move(verbose_code_parts)));
          })
      .def(
          "add_range_iterator_match_guard",
          [](GuardManager& self,
             py::object start,
             py::object stop,
             py::object step,
             py::object type_id,
             py::object verbose_code_parts) -> void {
            SKIP_IF_GUARD_ALREADY_PRESENT("RANGE_ITERATOR_MATCH");
            self.add_leaf_guard(std::make_shared<RANGE_ITERATOR_MATCH>(
                self.get_root(),
                std::move(start),
                std::move(stop),
                std::move(step),
                std::move(type_id),
                std::move(verbose_code_parts)));
          })
      .def(
          "add_default_device_guard",
          [](GuardManager& self, py::object verbose_code_parts) -> void {
            self.add_leaf_guard(std::make_shared<DEFAULT_DEVICE>(
                self.get_root(), std::move(verbose_code_parts)));
          })
      .def(
          "add_not_none_guard",
          [](GuardManager& self, py::object verbose_code_parts) -> void {
            SKIP_IF_GUARD_ALREADY_PRESENT("NOT_NONE");
            self.add_leaf_guard(std::make_shared<NOT_NONE>(
                self.get_root(), std::move(verbose_code_parts)));
          })
      .def(
          "add_mapping_keys_guard",
          [](GuardManager& self,
             py::object value,
             py::object verbose_code_parts) -> void {
            SKIP_IF_GUARD_ALREADY_PRESENT("MAPPING_KEYS_MATCH");
            self.add_leaf_guard(std::make_shared<MAPPING_KEYS_MATCH>(
                self.get_root(),
                std::move(value),
                std::move(verbose_code_parts)));
          })
      .def(
          "add_dispatch_key_set_guard",
          [](GuardManager& self,
             py::object value,
             py::object verbose_code_parts) -> void {
            SKIP_IF_GUARD_ALREADY_PRESENT("DISPATCH_KEY_SET_MATCH");
            self.add_leaf_guard(std::make_shared<DISPATCH_KEY_SET_MATCH>(
                self.get_root(),
                std::move(value),
                std::move(verbose_code_parts)));
          })
      .def(
          "add_global_state_guard",
          [](GuardManager& self,
             py::object initial_state,
             py::object verbose_code_parts) -> void {
            self.add_leaf_guard(std::make_shared<GLOBAL_STATE>(
                self.get_root(),
                std::move(initial_state),
                std::move(verbose_code_parts)));
          })
      .def(
          "add_torch_function_mode_stack_guard",
          [](GuardManager& self,
             const py::list& initial_stack,
             py::object verbose_code_parts) -> void {
            self.add_leaf_guard(std::make_shared<TORCH_FUNCTION_MODE_STACK>(
                self.get_root(), initial_stack, std::move(verbose_code_parts)));
          })
      .def(
          "add_no_hasattr_guard",
          [](GuardManager& self,
             py::object attr_name,
             py::object verbose_code_parts) -> void {
            self.add_leaf_guard(std::make_shared<NO_HASATTR>(
                self.get_root(),
                std::move(attr_name),
                std::move(verbose_code_parts)));
          })
      .def(
          "add_dict_contains_guard",
          [](GuardManager& self,
             bool contains,
             py::object key,
             py::object verbose_code_parts) -> void {
            self.add_leaf_guard(std::make_shared<DICT_CONTAINS>(
                self.get_root(),
                contains,
                std::move(key),
                std::move(verbose_code_parts)));
          })
      .def(
          "add_set_contains_guard",
          [](GuardManager& self,
             bool contains,
             py::object item,
             py::object verbose_code_parts) -> void {
            self.add_leaf_guard(std::make_shared<SET_CONTAINS>(
                self.get_root(),
                contains,
                std::move(item),
                std::move(verbose_code_parts)));
          })
      .def(
          "add_dynamic_indices_guard",
          [](GuardManager& self,
             py::set value,
             py::object verbose_code_parts) -> void {
            self.add_leaf_guard(std::make_shared<DYNAMIC_INDICES>(
                self.get_root(),
                std::move(value),
                std::move(verbose_code_parts)));
          })
      .def(
          "add_dict_version_guard",
          [](GuardManager& self,
             py::object value,
             py::object verbose_code_parts) -> void {
            SKIP_IF_GUARD_ALREADY_PRESENT("DICT_VERSION");
            self.add_leaf_guard(std::make_shared<DICT_VERSION>(
                self.get_root(),
                std::move(value),
                std::move(verbose_code_parts)));
          })
      .def(
          "add_tensor_match_guard",
          [](GuardManager& self,
             py::object value,
             py::object sizes,
             py::object strides,
             py::object tensor_name,
             py::object verbose_code_parts,
             py::object pytype,
             py::object dispatch_keys) -> void {
            SKIP_IF_GUARD_ALREADY_PRESENT("TENSOR_MATCH");
            self.add_leaf_guard(std::make_shared<TENSOR_MATCH>(
                self.get_root(),
                std::move(value),
                std::move(sizes),
                std::move(strides),
                std::move(tensor_name),
                std::move(verbose_code_parts),
                std::move(pytype),
                std::move(dispatch_keys)));
          })

      // return by reference because GuardManager has the ownership of accessors
      // and guard managers
      .def(
          "getitem_manager",
          &GuardManager::get_child_manager<GetItemGuardAccessor>,
          py::arg("key"),
          py::arg("source"),
          py::arg("example_value"),
          py::arg("guard_manager_enum"),
          py::return_value_policy::reference)
      // return by reference because GuardManager has the ownership of accessors
      // and guard managers
      .def(
          "framelocals_manager",
          &GuardManager::get_child_manager<FrameLocalsGuardAccessor>,
          py::arg("key"),
          py::arg("source"),
          py::arg("example_value"),
          py::arg("guard_manager_enum"),
          py::return_value_policy::reference)
      // return by reference because GuardManager has the ownership of accessors
      // and guard managers
      .def(
          "dict_getitem_manager",
          &GuardManager::get_child_manager<DictGetItemGuardAccessor>,
          py::arg("key"),
          py::arg("source"),
          py::arg("example_value"),
          py::arg("guard_manager_enum"),
          py::return_value_policy::reference)
      // return by reference because GuardManager has the ownership of accessors
      // and guard managers
      .def(
          "list_getitem_manager",
          &GuardManager::get_child_manager<ListGetItemGuardAccessor>,
          py::arg("key"),
          py::arg("source"),
          py::arg("example_value"),
          py::arg("guard_manager_enum"),
          py::return_value_policy::reference)
      // return by reference because GuardManager has the ownership of accessors
      // and guard managers
      .def(
          "indexed_manager",
          &GuardManager::get_child_manager<IndexedGuardAccessor>,
          py::arg("idx"),
          py::arg("source"),
          py::arg("example_value"),
          py::arg("guard_manager_enum"),
          py::return_value_policy::reference)
      // return by reference because GuardManager has the ownership of accessors
      // and guard managers
      .def(
          "tensor_property_size_manager",
          &GuardManager::get_child_manager<
              TensorPropertyGuardAccessor<TensorProperty::SIZE>>,
          py::arg("idx"),
          py::arg("source"),
          py::arg("example_value"),
          py::arg("guard_manager_enum"),
          py::return_value_policy::reference)
      // return by reference because GuardManager has the ownership of accessors
      // and guard managers
      .def(
          "tensor_property_stride_manager",
          &GuardManager::get_child_manager<
              TensorPropertyGuardAccessor<TensorProperty::STRIDE>>,
          py::arg("idx"),
          py::arg("source"),
          py::arg("example_value"),
          py::arg("guard_manager_enum"),
          py::return_value_policy::reference)
      // return by reference because GuardManager has the ownership of accessors
      // and guard managers
      .def(
          "tensor_property_storage_offset_manager",
          &GuardManager::get_child_manager<
              TensorPropertyGuardAccessor<TensorProperty::STORAGE_OFFSET>>,
          py::arg("idx"),
          py::arg("source"),
          py::arg("example_value"),
          py::arg("guard_manager_enum"),
          py::return_value_policy::reference)
      // return by reference because GuardManager has the ownership of accessors
      // and guard managers
      .def(
          "tuple_getitem_manager",
          &GuardManager::get_child_manager<TupleGetItemGuardAccessor>,
          py::arg("key"),
          py::arg("source"),
          py::arg("example_value"),
          py::arg("guard_manager_enum"),
          py::return_value_policy::reference)
      // return by reference because GuardManager has the ownership of accessors
      // and guard managers
      .def(
          "func_defaults_manager",
          [](GuardManager& self,
             std::string source,
             py::object example_value,
             py::handle guard_manager_enum) -> GuardManager* {
            // A unique key is used to save as the accessor key.
            py::str unique_key("__defaults_accessor__");
            return self.get_child_manager<FuncDefaultsGuardAccessor>(
                std::move(unique_key),
                std::move(source),
                std::move(example_value),
                guard_manager_enum);
          },
          py::arg("source"),
          py::arg("example_value"),
          py::arg("guard_manager_enum"),
          py::return_value_policy::reference)

      // return by reference because GuardManager has the ownership of accessors
      // and guard managers
      .def(
          "func_kwdefaults_manager",
          [](GuardManager& self,
             std::string source,
             py::object example_value,
             py::handle guard_manager_enum) -> GuardManager* {
            // A unique key is used to save as the accessor key.
            py::str unique_key("__kwdefaults_accessor__");
            return self.get_child_manager<FuncKwDefaultsGuardAccessor>(
                std::move(unique_key),
                std::move(source),
                std::move(example_value),
                guard_manager_enum);
          },
          py::arg("source"),
          py::arg("example_value"),
          py::arg("guard_manager_enum"),
          py::return_value_policy::reference)
      // return by reference because GuardManager has the ownership of accessors
      // and guard managers
      .def(
          "globals_dict_manager",
          &GuardManager::get_child_manager<GlobalsGuardAccessor>,
          py::arg("f_globals"),
          py::arg("source"),
          py::arg("example_value"),
          py::arg("guard_manager_enum"),
          py::return_value_policy::reference)
      // return by reference because GuardManager has the ownership of accessors
      // and guard managers
      .def(
          "type_manager",
          [](GuardManager& self,
             std::string source,
             py::handle example_value,
             py::handle guard_manager_enum) -> GuardManager* {
            // A unique key is used to save as the accessor key.
            py::str unique_key("__type_accessor__");
            return self.get_child_manager<TypeGuardAccessor>(
                std::move(unique_key),
                std::move(source),
                example_value,
                guard_manager_enum);
          },
          py::arg("source"),
          py::arg("example_value"),
          py::arg("guard_manager_enum"),
          py::return_value_policy::reference)
      // return by reference because GuardManager has the ownership of accessors
      // and guard managers
      .def(
          "weakref_call_manager",
          [](GuardManager& self,
             std::string source,
             py::handle example_value,
             py::handle guard_manager_enum) -> GuardManager* {
            // A unique key is used to save as the accessor key.
            py::str unique_key("__weakref_call_accessor__");
            return self.get_child_manager<WeakRefCallGuardAccessor>(
                std::move(unique_key),
                std::move(source),
                example_value,
                guard_manager_enum);
          },
          py::arg("source"),
          py::arg("example_value"),
          py::arg("guard_manager_enum"),
          py::return_value_policy::reference)
      // return by reference because GuardManager has the ownership of accessors
      // and guard managers
      .def(
          "call_function_no_args_manager",
          [](GuardManager& self,
             std::string source,
             py::handle example_value,
             py::handle guard_manager_enum) -> GuardManager* {
            // A unique key is used to save as the accessor key.
            py::str unique_key("__call_function_no_args_accessor__");
            return self.get_child_manager<CallFunctionNoArgsGuardAccessor>(
                std::move(unique_key),
                std::move(source),
                example_value,
                guard_manager_enum);
          },
          py::arg("source"),
          py::arg("example_value"),
          py::arg("guard_manager_enum"),
          py::return_value_policy::reference)
      // return by reference because GuardManager has the ownership of accessors
      // and guard managers
      .def(
          "tuple_iterator_getitem_manager",
          &GuardManager::get_child_manager<TupleIteratorGetItemAccessor>,
          py::arg("index"),
          py::arg("source"),
          py::arg("example_value"),
          py::arg("guard_manager_enum"),
          py::return_value_policy::reference)
      .def(
          "set_getitem_manager",
          &GuardManager::get_child_manager<SetGetItemGuardAccessor>,
          py::arg("index"),
          py::arg("source"),
          py::arg("example_value"),
          py::arg("guard_manager_enum"),
          py::return_value_policy::reference)
      // return by reference because GuardManager has the ownership of accessors
      // and guard managers
      .def(
          "global_weakref_manager",
          &GuardManager::get_child_manager<GlobalWeakRefGuardAccessor>,
          py::arg("global_name"),
          py::arg("source"),
          py::arg("example_value"),
          py::arg("guard_manager_enum"),
          py::return_value_policy::reference)
      // return by reference because GuardManager has the ownership of accessors
      // and guard managers
      .def(
          "lambda_manager",
          &GuardManager::get_child_manager<PythonLambdaGuardAccessor>,
          py::arg("python_lambda"),
          py::arg("source"),
          py::arg("example_value"),
          py::arg("guard_manager_enum"),
          py::return_value_policy::reference)
      // return by reference because GuardManager has the ownership of accessors
      // and guard managers
      .def(
          "grad_manager",
          [](GuardManager& self,
             std::string source,
             py::handle example_value,
             py::handle guard_manager_enum) -> GuardManager* {
            // A unique key is used to save as the accessor key.
            py::str unique_key("__grad_accessor__");
            return self.get_child_manager<GradGuardAccessor>(
                std::move(unique_key),
                std::move(source),
                example_value,
                guard_manager_enum);
          },
          py::arg("source"),
          py::arg("example_value"),
          py::arg("guard_manager_enum"),
          py::return_value_policy::reference)
      // return by reference because GuardManager has the ownership of accessors
      // and guard managers
      .def(
          "get_generic_dict_manager",
          [](GuardManager& self,
             std::string source,
             py::handle example_value,
             py::handle guard_manager_enum) -> GuardManager* {
            // A unique key is used to save as the accessor key.
            py::str unique_key("__generic_dict_accessor__");
            return self.get_child_manager<GetGenericDictGuardAccessor>(
                std::move(unique_key),
                std::move(source),
                example_value,
                guard_manager_enum);
          },
          py::arg("source"),
          py::arg("example_value"),
          py::arg("guard_manager_enum"),
          py::return_value_policy::reference)
      // return by reference because C++ GuardManager has the ownership of
      // accessors and guard managers
      .def(
          "generic_getattr_manager",
          &GuardManager::get_child_manager<GenericGetAttrGuardAccessor>,
          py::arg("attr"),
          py::arg("source"),
          py::arg("example_value"),
          py::arg("guard_manager_enum"),
          py::return_value_policy::reference)
      // return by reference because C++ GuardManager has the ownership of
      // accessors and guard managers
      .def(
          "getattr_manager",
          &GuardManager::get_child_manager<GetAttrGuardAccessor>,
          py::arg("attr"),
          py::arg("source"),
          py::arg("example_value"),
          py::arg("guard_manager_enum"),
          py::return_value_policy::reference);

  // Root Guard Manager
  py::class_<RootGuardManager, GuardManager, std::unique_ptr<RootGuardManager>>(
      py_m, "RootGuardManager")
      .def(py::init<>())
      .def("check", &RootGuardManager::check)
      .def("check_verbose", &RootGuardManager::check_verbose)
      .def(
          "clone_manager",
          &RootGuardManager::clone_manager,
          py::return_value_policy::reference)
      // return by reference because GuardManager has the ownership of leaf
      // guards
      .def(
          "get_epilogue_lambda_guards",
          &RootGuardManager::get_epilogue_lambda_guards,
          py::return_value_policy::reference)
      .def(
          "add_epilogue_lambda_guard",
          [](RootGuardManager& self,
             py::object lambda,
             py::object verbose_code_parts) -> void {
            self.add_epilogue_lambda_guard(std::make_unique<LAMBDA_GUARD>(
                &self, std::move(lambda), std::move(verbose_code_parts)));
          });

  // Dict Guard Manager
  py::class_<DictGuardManager, GuardManager, std::unique_ptr<DictGuardManager>>(
      py_m, "DictGuardManager")
      // return by reference because GuardManager has the ownership of accessors
      // and guard managers
      .def(
          "get_key_manager",
          [](DictGuardManager& self,
             py::object index,
             std::string source,
             py::handle example_value,
             py::handle guard_manager_enum) -> GuardManager* {
            return self.get_key_manager(
                std::move(index),
                std::move(source),
                example_value,
                guard_manager_enum);
          },
          py::arg("index"),
          py::arg("source"),
          py::arg("example_value"),
          py::arg("guard_manager_enum"),
          py::return_value_policy::reference)
      // return by reference because GuardManager has the ownership of accessors
      // and guard managers
      .def(
          "get_value_manager",
          [](DictGuardManager& self,
             py::object index,
             std::string source,
             py::handle example_value,
             py::handle guard_manager_enum) -> GuardManager* {
            return self.get_value_manager(
                std::move(index),
                std::move(source),
                example_value,
                guard_manager_enum);
          },
          py::arg("index"),
          py::arg("source"),
          py::arg("example_value"),
          py::arg("guard_manager_enum"),
          py::return_value_policy::reference)
      // return by reference because GuardManager has the ownership of leaf
      // guards
      .def(
          "get_key_value_managers",
          &DictGuardManager::get_key_value_managers,
          py::return_value_policy::reference)
      // Skipped leaf guards
      .def("add_type_match_guard", &DictGuardManager::skip_adding_guard)
      .def("add_dict_length_check_guard", &DictGuardManager::skip_adding_guard)
      // Permitted leaf guards
      .def(
          "add_dict_contains_guard",
          [](DictGuardManager& self,
             bool contains,
             py::object key,
             py::object verbose_code_parts) -> void {
            self.add_permitted_leaf_guard(std::make_shared<DICT_CONTAINS>(
                self.get_root(),
                contains,
                std::move(key),
                std::move(verbose_code_parts)));
          })
      .def(
          "add_dict_version_guard",
          [](DictGuardManager& self,
             py::object value,
             py::object verbose_code_parts) -> void {
            SKIP_IF_GUARD_ALREADY_PRESENT("DICT_VERSION");
            self.add_permitted_leaf_guard(std::make_shared<DICT_VERSION>(
                self.get_root(),
                std::move(value),
                std::move(verbose_code_parts)));
          })
      .def(
          "add_no_hasattr_guard",
          [](DictGuardManager& self,
             py::object attr_name,
             py::object verbose_code_parts) -> void {
            self.add_permitted_leaf_guard(std::make_shared<NO_HASATTR>(
                self.get_root(),
                std::move(attr_name),
                std::move(verbose_code_parts)));
          })
      // Not permitted accessors
      .def("lambda_manager", &DictGuardManager::fail_on_get_child_manager)
      .def("getitem_manager", &DictGuardManager::fail_on_get_child_manager)
      .def("dict_getitem_manager", &DictGuardManager::fail_on_get_child_manager)
      .def("globals_dict_manager", &DictGuardManager::fail_on_get_child_manager)
      .def(
          "tuple_iterator_getitem_manager",
          &DictGuardManager::fail_on_get_child_manager)
      .def(
          "global_weakref_manager",
          &DictGuardManager::fail_on_get_child_manager)
      .def("lambda_manager", &DictGuardManager::fail_on_get_child_manager)
      // Permitted accessors (and also type_manager)
      // return by reference because GuardManager has the ownership of accessors
      // and guard managers
      .def(
          "getattr_manager",
          [](DictGuardManager& self,
             py::object attr_name,
             std::string source,
             py::handle example_value,
             py::handle guard_manager_enum) -> GuardManager* {
            if (self.is_exact_dict_type()) {
              throw std::runtime_error(
                  "getattr_manager on a DictGuardManager is supported only for dict subclasses");
            }
            return self.get_child_manager<GetAttrGuardAccessor>(
                std::move(attr_name),
                std::move(source),
                example_value,
                guard_manager_enum);
          },
          py::arg("attr"),
          py::arg("source"),
          py::arg("example_value"),
          py::arg("guard_manager_enum"),
          py::return_value_policy::reference);

  py_m.def("install_object_aliasing_guard", install_object_aliasing_guard);
  py_m.def(
      "install_no_tensor_aliasing_guard", install_no_tensor_aliasing_guard);
  py_m.def(
      "install_storage_overlapping_guard", install_storage_overlapping_guard);
  py_m.def(
      "compute_overlapping_tensors",
      [](const std::vector<Tensor> tensors, bool symbolic) {
        // Pick the correct Meta class, depending on whether we are
        // dealing with symbolic values or not.
        if (symbolic) {
          return compute_overlapping_tensors<DynamicMeta>(tensors);
        } else {
          return compute_overlapping_tensors<StaticMeta>(tensors);
        }
      },
      py::arg("tensors"),
      py::arg("symbolic") = true);
  py_m.def("install_symbolic_shape_guard", install_symbolic_shape_guard);
  py_m.def("profile_guard_manager", profile_guard_manager);

// initialize dict_version_map watcher for 3.12
#if IS_PYTHON_3_12_PLUS

  dict_version_watcher_id = PyDict_AddWatcher(dict_version_watch_callback);
  if (dict_version_watcher_id == -1) {
    throw std::runtime_error("Failed to install dict_version_watch_callback");
  }

#endif

  return m;
}

} // namespace torch::dynamo<|MERGE_RESOLUTION|>--- conflicted
+++ resolved
@@ -1173,8 +1173,9 @@
     return true;
   }
 
-  return PyLong_Check(example_value.ptr()) ||
-      PyFloat_Check(example_value.ptr()) || PyBool_Check(example_value.ptr()) ||
+  return (example_value.ptr() == Py_None) ||
+      PyLong_Check(example_value.ptr()) || PyFloat_Check(example_value.ptr()) ||
+      PyBool_Check(example_value.ptr()) ||
       PyUnicode_Check(example_value.ptr()) ||
       (is_tensor_immutable && THPVariable_Check(example_value.ptr()));
 }
@@ -2573,10 +2574,7 @@
         _is_dict(py::isinstance<py::dict>(example_value)),
         _is_immutable(is_immutable_object(example_value)),
         _is_nn_module(is_nn_module(example_value)),
-<<<<<<< HEAD
         _is_tensor(THPVariable_Check(example_value.ptr())),
-=======
->>>>>>> 02040997
         _type_str(get_type_str(example_value)) {
     if (_is_dict) {
       _dict_tag = get_dict_version_unchecked(example_value.ptr());
@@ -2618,19 +2616,15 @@
     return _is_empty_dict;
   }
 
-<<<<<<< HEAD
   bool is_guarded_value_tensor() {
     return _is_tensor;
   }
 
-=======
->>>>>>> 02040997
   std::string type_of_guarded_value() {
     return _type_str;
   }
 
  public:
-<<<<<<< HEAD
   // tag safety related helpers
   // Seen docstring in guards.py ``find_tag_safe_roots`` for full context
   void mark_tag_safe() {
@@ -2654,8 +2648,6 @@
   }
 
  public:
-=======
->>>>>>> 02040997
   // For cloning
   GuardManager(
       RootGuardManager* root,
@@ -2664,10 +2656,7 @@
       bool is_empty_dict,
       bool is_immutable,
       bool is_nn_module,
-<<<<<<< HEAD
       bool is_tensor,
-=======
->>>>>>> 02040997
       std::string type_str)
       : _root(root),
         _source(std::move(source)),
@@ -2675,10 +2664,7 @@
         _is_empty_dict(is_empty_dict),
         _is_immutable(is_immutable),
         _is_nn_module(is_nn_module),
-<<<<<<< HEAD
         _is_tensor(is_tensor),
-=======
->>>>>>> 02040997
         _type_str(std::move(type_str)) {}
 
   void clone_common(
@@ -2717,7 +2703,6 @@
         _is_empty_dict,
         _is_immutable,
         _is_nn_module,
-<<<<<<< HEAD
         _is_tensor,
         _type_str);
     if (is_tag_safe()) {
@@ -2726,9 +2711,6 @@
         cloned_mgr->mark_tag_safe_root();
       }
     }
-=======
-        _type_str);
->>>>>>> 02040997
     clone_common(cloned_root, cloned_mgr, clone_filter_fn);
     return cloned_mgr;
   }
@@ -3012,10 +2994,7 @@
   bool _is_empty_dict = false;
   bool _is_immutable = false;
   bool _is_nn_module = false;
-<<<<<<< HEAD
   bool _is_tensor = false;
-=======
->>>>>>> 02040997
   std::string _type_str;
   uint64_t _dict_tag{0};
 
@@ -3529,14 +3508,9 @@
             std::move(source),
             true, // _is_dict
             is_empty_dict,
-<<<<<<< HEAD
             false, // _is_immutable
             false, // _is_nn_module
             false, // _is_tensor
-=======
-            false, // _is_nn_module
-            false, // _is_immutable
->>>>>>> 02040997
             std::move(type_of)),
         _size(size),
         _expected_type(expected_type),
@@ -3559,16 +3533,12 @@
         _indices,
         type_of_guarded_value(),
         is_guarded_value_empty_dict());
-<<<<<<< HEAD
     if (is_tag_safe()) {
       cloned_mgr->mark_tag_safe();
       if (is_tag_safe_root()) {
         cloned_mgr->mark_tag_safe_root();
       }
     }
-=======
-
->>>>>>> 02040997
     clone_common(cloned_root, cloned_mgr, clone_filter_fn);
     for (auto index : _indices) {
       KeyValueManager& key_value_manager = _key_value_managers[index];
@@ -6091,15 +6061,12 @@
       .def(
           "is_guarded_value_empty_dict",
           &GuardManager::is_guarded_value_empty_dict)
-<<<<<<< HEAD
       .def("is_guarded_value_tensor", &GuardManager::is_guarded_value_tensor)
       .def("has_no_accessors", &GuardManager::has_no_accessors)
       .def("mark_tag_safe", &GuardManager::mark_tag_safe)
       .def("mark_tag_safe_root", &GuardManager::mark_tag_safe_root)
       .def("is_tag_safe", &GuardManager::is_tag_safe)
       .def("is_tag_safe_root", &GuardManager::is_tag_safe_root)
-=======
->>>>>>> 02040997
       .def("type_of_guarded_value", &GuardManager::type_of_guarded_value)
       .def(
           "get_accessors",
