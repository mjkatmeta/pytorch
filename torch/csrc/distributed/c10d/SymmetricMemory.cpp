--- conflicted
+++ resolved
@@ -276,13 +276,8 @@
       "memset32_(Tensor(a!) input, int offset, int val, int count) -> Tensor(a!)");
 
   m.def("nvshmem_broadcast(Tensor(a!) input, str group_name) -> Tensor(a!)");
-<<<<<<< HEAD
-  m.def(
-      "nvshmem_reduce_scatter_out(Tensor input, str group_name, Tensor(a!) out) -> Tensor(a!)");
   m.def(
       "nvshmem_sendrecv(Tensor input, Tensor(a!) out, str group_name) -> Tensor(a!)");
-=======
->>>>>>> b3ae4173
 }
 
 TORCH_LIBRARY_IMPL(symm_mem, Meta, m) {
