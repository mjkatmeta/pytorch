#include <ATen/ATen.h>
#include <ATen/ceil_div.h>
#include <ATen/cuda/CUDAContext.h>
#include <c10/cuda/CUDAGuard.h>
#include <torch/library.h>

#if !defined(USE_ROCM) && defined(PYTORCH_C10_DRIVER_API_SUPPORTED)
#include <c10/cuda/driver_api.h>
#endif

#if defined(CUDART_VERSION) && CUDART_VERSION >= 12030

#ifndef AT_PER_OPERATOR_HEADERS
#include <ATen/Functions.h>
#include <ATen/NativeFunctions.h>
#else
#include <ATen/ops/empty_like.h>
#endif

#include <torch/csrc/distributed/c10d/CUDASymmetricMemory-inl.h>
#include <torch/csrc/distributed/c10d/CUDASymmetricMemory.hpp>
#include <torch/csrc/distributed/c10d/cuda/AsyncMM.cuh>

#define INT_SWITCH_CASE(name, val, ...) \
  case val: {                           \
    constexpr int name = val;           \
    __VA_ARGS__();                      \
    break;                              \
  }

#define DISPATCH_WORLD_SIZES(world_size, ...)      \
  switch (world_size) {                            \
    INT_SWITCH_CASE(k_world_size, 8, __VA_ARGS__); \
    INT_SWITCH_CASE(k_world_size, 4, __VA_ARGS__); \
    INT_SWITCH_CASE(k_world_size, 2, __VA_ARGS__); \
    default: {                                     \
      constexpr int k_world_size = -1;             \
      __VA_ARGS__();                               \
    }                                              \
  }

#define DISPATCH_WORLD_SIZES_NO_DEFAULT(world_size, ...)                 \
  switch (world_size) {                                                  \
    INT_SWITCH_CASE(k_world_size, 8, __VA_ARGS__);                       \
    INT_SWITCH_CASE(k_world_size, 4, __VA_ARGS__);                       \
    INT_SWITCH_CASE(k_world_size, 2, __VA_ARGS__);                       \
    default: {                                                           \
      TORCH_CHECK(false, "Not implemented for world_size=", world_size); \
    }                                                                    \
  }

#define DISPATCH_ALIGNMENTS_16_8_4(alignment, ...)                    \
  switch (alignment) {                                                \
    INT_SWITCH_CASE(k_alignment, 16, __VA_ARGS__);                    \
    INT_SWITCH_CASE(k_alignment, 8, __VA_ARGS__);                     \
    INT_SWITCH_CASE(k_alignment, 4, __VA_ARGS__);                     \
    default: {                                                        \
      TORCH_CHECK(false, "Not implemented for aligment=", alignment); \
    }                                                                 \
  }

#define AT_DISPATCH_FLOAT_AND_BFLOAT16(scalar_type, name, ...)         \
  AT_DISPATCH_SWITCH(                                                  \
      scalar_type, name, AT_DISPATCH_CASE(at::kBFloat16, __VA_ARGS__); \
      AT_DISPATCH_CASE(at::kFloat, __VA_ARGS__));

namespace {

using namespace c10d::symmetric_memory;

size_t get_and_verify_alignment(const at::Tensor& input, const char* op_name) {
  const size_t min_alignment = std::max(4l, input.element_size());
  // Only check the offset since the multicast address is always at least
  // 128-bit aligned
  const size_t ptr_alignment = get_alignment(
      static_cast<size_t>(input.storage_offset() * input.element_size()));
  TORCH_CHECK(
      ptr_alignment >= min_alignment,
      op_name,
      "<",
      input.scalar_type(),
      ">: input ptr + offset must be at least ",
      min_alignment,
      "-byte aligned.");

  const size_t size_alignment =
      get_alignment(static_cast<size_t>(input.numel() * input.element_size()));
  TORCH_CHECK(
      size_alignment >= min_alignment,
      op_name,
      "<",
      input.scalar_type(),
      ">: input size must be at least ",
      min_alignment,
      "-byte aligned.");
  return std::min(ptr_alignment, size_alignment);
}

void init_elementwise_launch_config(
    size_t numel,
    size_t element_size,
    size_t alignment,
    size_t splits,
    size_t max_num_blocks,
    size_t max_num_threads,
    int& num_blocks,
    int& num_threads) {
  // Align to preserve alignment in each split
  const size_t aligned_numel = at::round_up(numel, alignment * splits);
  const size_t numel_per_split = aligned_numel / splits;
  const size_t numel_per_thread = alignment / element_size;

  if (numel_per_split <= max_num_threads * numel_per_thread) {
    num_blocks = 1;
    num_threads = at::round_up(
        at::ceil_div(numel_per_split, numel_per_thread),
        static_cast<size_t>(C10_WARP_SIZE));
  } else {
    num_blocks = std::min(
        at::ceil_div(numel_per_split, max_num_threads * numel_per_thread),
        max_num_blocks);
    num_threads = max_num_threads;
  }
}

template <typename T, int alignment>
static __global__ void multimem_all_reduce_kernel(
    T* input_mc_ptr,
    size_t numel,
    uint32_t** signal_pads,
    size_t rank,
    size_t world_size) {
  static_assert(alignment % sizeof(T) == 0);
  constexpr size_t numel_per_thread = alignment / sizeof(T);

  sync_remote_blocks<std::memory_order_relaxed>(signal_pads, rank, world_size);
  __syncthreads();

  const size_t numel_per_rank =
      at::round_up(numel, alignment * world_size) / world_size;
  const size_t start = numel_per_rank * rank;

  auto offset = (blockDim.x * blockIdx.x + threadIdx.x) * numel_per_thread;
  auto stride = blockDim.x * gridDim.x * numel_per_thread;
  for (size_t i = offset; i < numel_per_rank; i += stride) {
    if (start + i >= numel) {
      continue;
    }
    auto vec = multimem_ld_reduce_add<alignment>(input_mc_ptr + start + i);
    multimem_st<alignment>(input_mc_ptr + start + i, vec);
  }

  __syncthreads();
  sync_remote_blocks<std::memory_order_acq_rel>(signal_pads, rank, world_size);
}

at::Tensor multimem_all_reduce_(
    const at::Tensor& input,
    std::string reduce_op,
    std::string group_name) {
  TORCH_CHECK(
      input.is_contiguous(), "multimem_all_reduce_: input must be contiguous.");
  TORCH_CHECK(
      reduce_op == "sum",
      "multimem_all_reduce_: only sum is supported for now.");

  auto symm_mem = c10d::symmetric_memory::rendezvous(input, group_name);
  TORCH_CHECK(
      symm_mem != nullptr,
      "multimem_all_reduce_: input must be allocated with empty_strided_p2p().");
  TORCH_CHECK(
      symm_mem->has_multicast_support(),
      "multimem_all_reduce_: multicast support is required.");

  const size_t alignment =
      get_and_verify_alignment(input, "multimem_all_reduce_");

  int num_blocks = 0, num_threads = 0;
  init_elementwise_launch_config(
      input.numel(),
      input.element_size(),
      alignment,
      symm_mem->get_world_size(),
      8,
      1024,
      num_blocks,
      num_threads);

  AT_DISPATCH_FLOAT_AND_BFLOAT16(
      input.scalar_type(), "multimem_all_reduce_", [&]() {
        DISPATCH_ALIGNMENTS_16_8_4(alignment, [&]() {
          multimem_all_reduce_kernel<scalar_t, k_alignment>
              <<<num_blocks,
                 num_threads,
                 0,
                 at::cuda::getCurrentCUDAStream()>>>(
                  reinterpret_cast<scalar_t*>(symm_mem->get_multicast_ptr()) +
                      input.storage_offset(),
                  input.numel(),
                  reinterpret_cast<uint32_t**>(
                      symm_mem->get_signal_pad_ptrs_dev()),
                  symm_mem->get_rank(),
                  symm_mem->get_world_size());
          C10_CUDA_KERNEL_LAUNCH_CHECK();
        });
      });
  return input;
}

template <typename T, int alignment>
static __global__ void multimem_one_shot_all_reduce_kernel(
    T* input_mc_ptr,
    T* output_ptr,
    size_t numel,
    uint32_t** signal_pads,
    size_t rank,
    size_t world_size) {
  static_assert(alignment % sizeof(T) == 0);
  constexpr size_t numel_per_thread = alignment / sizeof(T);

  sync_remote_blocks<std::memory_order_relaxed>(signal_pads, rank, world_size);
  __syncthreads();

  auto offset = (blockDim.x * blockIdx.x + threadIdx.x) * numel_per_thread;
  auto stride = blockDim.x * gridDim.x * numel_per_thread;
  for (size_t i = offset; i < numel; i += stride) {
    auto vec = multimem_ld_reduce_add<alignment>(input_mc_ptr + i);
    st_vec<alignment>(output_ptr + i, vec);
  }

  __syncthreads();
  sync_remote_blocks<std::memory_order_relaxed>(signal_pads, rank, world_size);
}

at::Tensor multimem_one_shot_all_reduce_out(
    const at::Tensor& input,
    std::string reduce_op,
    std::string group_name,
    at::Tensor out) {
  TORCH_CHECK(
      input.is_contiguous(),
      "multimem_one_shot_all_reduce: input must be contiguous.");
  TORCH_CHECK(
      out.is_contiguous(),
      "multimem_one_shot_all_reduce: output must be contiguous.");
  TORCH_CHECK(
      out.sizes() == input.sizes(),
      "multimem_one_shot_all_reduce: input/output size mismatch.");
  TORCH_CHECK(
      reduce_op == "sum",
      "multimem_one_shot_all_reduce: only sum is supported for now.");

  auto symm_mem = c10d::symmetric_memory::rendezvous(input, group_name);
  TORCH_CHECK(
      symm_mem != nullptr,
      "multimem_one_shot_all_reduce: input must be allocated with empty_strided_p2p().");
  TORCH_CHECK(
      symm_mem->has_multicast_support(),
      "multimem_one_shot_all_reduce: requires multicast support.");

  const size_t alignment =
      get_and_verify_alignment(input, "multimem_one_shot_all_reduce");

  int num_blocks = 0, num_threads = 0;
  init_elementwise_launch_config(
      input.numel(),
      input.element_size(),
      alignment,
      1,
      8,
      1024,
      num_blocks,
      num_threads);

  AT_DISPATCH_FLOAT_AND_BFLOAT16(
      input.scalar_type(), "multimem_one_shot_all_reduce", [&]() {
        DISPATCH_ALIGNMENTS_16_8_4(alignment, [&]() {
          multimem_one_shot_all_reduce_kernel<scalar_t, k_alignment>
              <<<num_blocks,
                 num_threads,
                 0,
                 at::cuda::getCurrentCUDAStream()>>>(
                  reinterpret_cast<scalar_t*>(symm_mem->get_multicast_ptr()) +
                      input.storage_offset(),
                  out.data_ptr<scalar_t>(),
                  input.numel(),
                  reinterpret_cast<uint32_t**>(
                      symm_mem->get_signal_pad_ptrs_dev()),
                  symm_mem->get_rank(),
                  symm_mem->get_world_size());
          C10_CUDA_KERNEL_LAUNCH_CHECK();
        });
      });
  return out;
}

at::Tensor multimem_one_shot_all_reduce(
    const at::Tensor& input,
    std::string reduce_op,
    std::string group_name) {
  auto out = at::empty_like(input);
  return multimem_one_shot_all_reduce_out(input, reduce_op, group_name, out);
}

template <int alignment>
static __global__ void multimem_all_gather_kernel(
    char* input_ptr,
    char* output_mc_ptr,
    size_t bytes_per_rank,
    uint32_t** signal_pads,
    size_t rank,
    size_t world_size) {
  sync_remote_blocks<std::memory_order_relaxed>(signal_pads, rank, world_size);
  __syncthreads();

  const size_t start = bytes_per_rank * rank;

  auto offset = (blockDim.x * blockIdx.x + threadIdx.x) * alignment;
  auto stride = blockDim.x * gridDim.x * alignment;
  for (size_t i = offset; i < bytes_per_rank; i += stride) {
    auto vec = ld_vec<alignment>(input_ptr + i);
    multimem_st<alignment>(output_mc_ptr + start + i, vec);
  }

  __syncthreads();
  sync_remote_blocks<std::memory_order_acq_rel>(signal_pads, rank, world_size);
}

at::Tensor multimem_all_gather_out(
    const at::Tensor& input,
    std::string group_name,
    at::Tensor out) {
  auto symm_mem = c10d::symmetric_memory::rendezvous(out, group_name);
  TORCH_CHECK(
      symm_mem != nullptr,
      "multimem_all_gather_out: output must be allocated with empty_strided_p2p().");
  TORCH_CHECK(
      symm_mem->has_multicast_support(),
      "multimem_all_gather_out: output must have multicast support.");

  TORCH_CHECK(
      input.is_contiguous(),
      "multimem_all_gather_out: input must be contiguous.");
  TORCH_CHECK(
      out.is_contiguous(),
      "multimem_all_gather_out: output must be contiguous.");

  TORCH_CHECK(
      input.dim() == out.dim(),
      "multimem_all_gather_out: input/output dimension mismatch.");

  TORCH_CHECK(
      out.sizes()[0] == input.sizes()[0] * symm_mem->get_world_size(),
      "multimem_all_gather_out: out.sizes()[0] must be equal to input.sizes[0] * world_size. (out.sizes():",
      out.sizes(),
      ", input.sizes(): ",
      input.sizes(),
      ", world_size: ",
      symm_mem->get_world_size(),
      ")");

  for (auto d = 1; d < input.dim(); ++d) {
    TORCH_CHECK(
        out.sizes()[d] == input.sizes()[d],
        "multimem_all_gather_out: all non-0th dimension of input and output must match.");
  }

  const size_t alignment =
      get_and_verify_alignment(out, "multimem_all_gather_out");

  int num_blocks = 0, num_threads = 0;
  init_elementwise_launch_config(
      input.numel() * input.element_size(),
      1,
      alignment,
      1,
      8,
      1024,
      num_blocks,
      num_threads);

  DISPATCH_ALIGNMENTS_16_8_4(alignment, [&]() {
    multimem_all_gather_kernel<k_alignment>
        <<<num_blocks, num_threads, 0, at::cuda::getCurrentCUDAStream()>>>(
            static_cast<char*>(input.data_ptr()),
            reinterpret_cast<char*>(symm_mem->get_multicast_ptr()) +
                out.storage_offset() * out.element_size(),
            input.numel() * input.element_size(),
            reinterpret_cast<uint32_t**>(symm_mem->get_signal_pad_ptrs_dev()),
            symm_mem->get_rank(),
            symm_mem->get_world_size());
    C10_CUDA_KERNEL_LAUNCH_CHECK();
  });
  return out;
}

// One-shot all-reduce is register-intensive because it stages values loaded
// from peers in registers before performing reduction. Setting the thread
// count to 512 to prevent/alleviate register spill.
constexpr size_t one_shot_all_reduce_max_num_blocks = 24;
constexpr size_t one_shot_all_reduce_max_num_threads = 512;

template <typename T, int alignment, int k_world_size>
static __launch_bounds__(one_shot_all_reduce_max_num_threads) __global__
    void one_shot_all_reduce_kernel(
        T** input_ptrs,
        T* output_ptr,
        T* input_ptr,
        size_t input_offset,
        size_t numel,
        uint32_t** signal_pads,
        size_t rank,
        size_t world_size) {
  static_assert(alignment % sizeof(T) == 0);
  constexpr size_t numel_per_thread = alignment / sizeof(T);
  // copy input to shared ptr
  auto offset = (blockDim.x * blockIdx.x + threadIdx.x) * numel_per_thread;
  auto stride = blockDim.x * gridDim.x * numel_per_thread;
  if (input_ptr) {
    for (size_t i = offset; i < numel; i += stride) {
      Vec<alignment> vec_st = ld_vec<alignment>(input_ptr + i);
      st_vec<alignment>(input_ptrs[rank] + input_offset + i, vec_st);
    }
  }
  // TODO make it sync with one block for no-copy case
  sync_remote_blocks<std::memory_order_acq_rel>(signal_pads, rank, world_size);
  __syncthreads();

  for (size_t i = offset; i < numel; i += stride) {
    auto vec = load_and_reduce<T, alignment, k_world_size>(
        input_ptrs, rank, world_size, input_offset + i);
    st_vec<alignment>(output_ptr + i, vec);
  }

  __syncthreads();
  sync_remote_blocks<std::memory_order_acq_rel>(signal_pads, rank, world_size);
}

at::Tensor one_shot_all_reduce_out_impl(
    const at::Tensor& input,
    const std::optional<at::Tensor>& local_input,
    std::string reduce_op,
    std::string group_name,
    at::Tensor out) {
  TORCH_CHECK(
      input.is_contiguous(), "one_shot_all_reduce: input must be contiguous.");
  TORCH_CHECK(
      out.is_contiguous(), "one_shot_all_reduce: output must be contiguous.");
  TORCH_CHECK(
      out.sizes() == input.sizes(),
      "one_shot_all_reduce: input/output size mismatch, input.sizes(): ",
      input.sizes(),
      ", output.sizes(): ",
      out.sizes());
  TORCH_CHECK(
      reduce_op == "sum",
      "one_shot_all_reduce: only sum is supported for now.");
  if (local_input.has_value()) {
    TORCH_CHECK(
        local_input->is_contiguous(),
        "one_shot_all_reduce: local input must be contiguous.");
    TORCH_CHECK(
        local_input->numel() <= input.numel(),
        "one_shot_all_reduce: local input size must be smaller than symm buffer size.");
  }
  if (input.numel() == 0) {
    TORCH_CHECK(input.scalar_type() == out.scalar_type());
    return out;
  }
  auto symm_mem = c10d::symmetric_memory::rendezvous(input, group_name);
  TORCH_CHECK(
      symm_mem != nullptr,
      "one_shot_all_reduce: input must be allocated with empty_strided_p2p().");

  const size_t alignment =
      get_and_verify_alignment(input, "one_shot_all_reduce");
  if (local_input.has_value()) {
    const size_t local_alignment =
        get_and_verify_alignment(*local_input, "one_shot_all_reduce");
    TORCH_CHECK(
        alignment == local_alignment,
        "one_shot_all_reduce: local input and symm buffer must have the same alignment.");
  }

  int num_blocks = 0, num_threads = 0;
  init_elementwise_launch_config(
      input.numel(),
      input.element_size(),
      alignment,
      1,
      one_shot_all_reduce_max_num_blocks,
      one_shot_all_reduce_max_num_threads,
      num_blocks,
      num_threads);

  AT_DISPATCH_FLOAT_AND_BFLOAT16(
      input.scalar_type(), "one_shot_all_reduce", [&]() {
        DISPATCH_ALIGNMENTS_16_8_4(alignment, [&]() {
          DISPATCH_WORLD_SIZES(symm_mem->get_world_size(), [&]() {
            one_shot_all_reduce_kernel<scalar_t, k_alignment, k_world_size>
                <<<num_blocks,
                   num_threads,
                   0,
                   at::cuda::getCurrentCUDAStream()>>>(
                    reinterpret_cast<scalar_t**>(
                        symm_mem->get_buffer_ptrs_dev()),
                    out.data_ptr<scalar_t>(),
                    local_input.has_value() ? local_input->data_ptr<scalar_t>()
                                            : nullptr,
                    input.storage_offset(),
                    input.numel(),
                    reinterpret_cast<uint32_t**>(
                        symm_mem->get_signal_pad_ptrs_dev()),
                    symm_mem->get_rank(),
                    symm_mem->get_world_size());
            C10_CUDA_KERNEL_LAUNCH_CHECK();
          });
        });
      });
  return out;
}

at::Tensor one_shot_all_reduce_out(
    const at::Tensor& input,
    std::string reduce_op,
    std::string group_name,
    at::Tensor out) {
  return one_shot_all_reduce_out_impl(
      input, std::nullopt, reduce_op, group_name, out);
}

at::Tensor one_shot_all_reduce_copy_out(
    const at::Tensor& input,
    const at::Tensor& local_input,
    std::string reduce_op,
    std::string group_name,
    at::Tensor out) {
  return one_shot_all_reduce_out_impl(
      input, local_input, reduce_op, group_name, out);
}

at::Tensor one_shot_all_reduce(
    const at::Tensor& input,
    std::string reduce_op,
    std::string group_name) {
  auto out = at::empty_like(input);
  return one_shot_all_reduce_out_impl(
      input, std::nullopt, reduce_op, group_name, out);
}

at::Tensor one_shot_all_reduce_copy(
    const at::Tensor& input,
    const at::Tensor& local_input,
    std::string reduce_op,
    std::string group_name) {
  auto out = at::empty_like(local_input);
  return one_shot_all_reduce_out_impl(
      input, local_input, reduce_op, group_name, out);
}

constexpr size_t two_shot_all_reduce_max_num_blocks = 24;
constexpr size_t two_shot_all_reduce_max_num_threads = 1024;

template <
    typename T,
    int alignment,
    int k_world_size,
    bool reduce_scatter = false,
    bool split_last_dim = false>
static __launch_bounds__(two_shot_all_reduce_max_num_threads) __global__
    void two_shot_all_reduce_kernel(
        T** input_ptrs,
        T* output_ptr,
        size_t input_offset,
        size_t numel,
        uint32_t** signal_pads,
        size_t rank,
        size_t world_size,
        size_t last_dim_size = 0) {
  static_assert(alignment % sizeof(T) == 0);
  constexpr size_t numel_per_thread = alignment / sizeof(T);
  int32_t N_last_dim =
      last_dim_size / world_size; // used only for split_last_dim reduce_scatter
  sync_remote_blocks<std::memory_order_acq_rel>(signal_pads, rank, world_size);
  __syncthreads();

  const size_t numel_per_rank =
      at::round_up(numel, numel_per_thread * world_size) / world_size;
  const size_t start = split_last_dim ? last_dim_size / world_size * rank
                                      : numel_per_rank * rank;

  auto offset = (blockDim.x * blockIdx.x + threadIdx.x) * numel_per_thread;
  auto stride = blockDim.x * gridDim.x * numel_per_thread;
  for (size_t i = offset; i < numel_per_rank; i += stride) {
    if constexpr (!reduce_scatter) {
      // we call reduce-scatter only with evenly divisible number of elements
      if (start + i >= numel) {
        continue;
      }
    }
    size_t idx = i;
    if constexpr (split_last_dim) {
      idx = i / N_last_dim * last_dim_size + i % N_last_dim;
    }
    auto vec = load_and_reduce<T, alignment, k_world_size>(
        input_ptrs, rank, world_size, input_offset + start + idx);
    // store to local buffer or to output
    if constexpr (reduce_scatter) {
      st_vec<alignment>(output_ptr + i, vec);
    } else {
      st_vec<alignment>(input_ptrs[rank] + input_offset + start + i, vec);
    }
  }

  __syncthreads();
  sync_remote_blocks<std::memory_order_acq_rel>(signal_pads, rank, world_size);
  if constexpr (reduce_scatter) {
    return;
  }
  __syncthreads();
  for (size_t i = offset; i < numel_per_rank; i += stride) {
    Vec<alignment> tmp[k_world_size];
#pragma unroll k_world_size
    for (size_t step = 0; step < k_world_size; ++step) {
      size_t remote_rank = (rank + step) % k_world_size;
      size_t remote_start = numel_per_rank * remote_rank;
      if (remote_start + i >= numel) {
        continue;
      }
      tmp[step] = ld_vec<alignment>(
          input_ptrs[remote_rank] + input_offset + remote_start + i);
    }
#pragma unroll k_world_size
    for (size_t step = 0; step < k_world_size; ++step) {
      size_t remote_rank = (rank + step) % k_world_size;
      size_t remote_start = numel_per_rank * remote_rank;
      if (remote_start + i >= numel) {
        continue;
      }
      st_vec<alignment>(output_ptr + remote_start + i, tmp[step]);
    }
  }
  // need to make sure all blocks exit simultaneously so that the data
  // is not corrupted by the subsequent kernels
  __syncthreads();
  sync_remote_blocks<std::memory_order_acq_rel>(signal_pads, rank, world_size);
}

template <typename T, int alignment, int k_world_size>
static __launch_bounds__(two_shot_all_reduce_max_num_threads) __global__
    void two_shot_all_reduce_kernel_inplace(
        T** input_ptrs,
        size_t input_offset,
        size_t numel,
        uint32_t** signal_pads,
        size_t rank,
        size_t world_size) {
  static_assert(alignment % sizeof(T) == 0);
  constexpr size_t numel_per_thread = alignment / sizeof(T);

  sync_remote_blocks<std::memory_order_relaxed>(signal_pads, rank, world_size);
  __syncthreads();

  const size_t numel_per_rank =
      at::round_up(numel, alignment * world_size) / world_size;
  const size_t start = numel_per_rank * rank;

  auto offset = (blockDim.x * blockIdx.x + threadIdx.x) * numel_per_thread;
  auto stride = blockDim.x * gridDim.x * numel_per_thread;
  for (size_t i = offset; i < numel_per_rank; i += stride) {
    if (start + i >= numel) {
      continue;
    }
    auto vec = load_and_reduce<T, alignment, k_world_size>(
        input_ptrs, rank, world_size, input_offset + start + i);
    for (size_t step = 0; step < world_size; ++step) {
      size_t remote_rank = (rank + step) % world_size;
      st_vec<alignment>(
          input_ptrs[remote_rank] + input_offset + start + i, vec);
    }
  }

  __syncthreads();
  sync_remote_blocks<std::memory_order_acq_rel>(signal_pads, rank, world_size);
}

at::Tensor two_shot_all_reduce_impl(
    at::Tensor input,
    std::optional<at::Tensor> output,
    std::string reduce_op,
    std::string group_name) {
  TORCH_CHECK(
      input.is_contiguous(), "two_shot_all_reduce: input must be contiguous.");
  TORCH_CHECK(
      reduce_op == "sum",
      "two_shot_all_reduce: only sum is supported for now.");

  auto symm_mem = c10d::symmetric_memory::rendezvous(input, group_name);
  TORCH_CHECK(
      symm_mem != nullptr,
      "two_shot_all_reduce: input must be allocated with empty_strided_p2p().");

  const size_t alignment =
      get_and_verify_alignment(input, "two_shot_all_reduce");

  if (output.has_value()) {
    TORCH_CHECK(
        output->is_contiguous(),
        "two_shot_all_reduce: output must be contiguous.");
    const size_t output_alignment =
        get_and_verify_alignment(*output, "two_shot_all_reduce");
    TORCH_CHECK(
        alignment <= output_alignment,
        "two_shot_all_reduce: output alignment must be equal to or larger than input.");
    TORCH_CHECK(
        output->sizes() == input.sizes(),
        "two_shot_all_reduce: input/output size mismatch, input.sizes(): ",
        input.sizes(),
        ", output.sizes(): ",
        output->sizes());
    if (input.numel() == 0) {
      TORCH_CHECK(output->scalar_type() == input.scalar_type());
      return *output;
    }
  } else {
    if (input.numel() == 0) {
      return input;
    }
  }

  int num_blocks = 0, num_threads = 0;
  init_elementwise_launch_config(
      input.numel(),
      input.element_size(),
      alignment,
      symm_mem->get_world_size(),
      two_shot_all_reduce_max_num_blocks,
      two_shot_all_reduce_max_num_threads,
      num_blocks,
      num_threads);

  if (!output.has_value()) {
    AT_DISPATCH_FLOAT_AND_BFLOAT16(
        input.scalar_type(), "two_shot_all_reduce", [&]() {
          DISPATCH_ALIGNMENTS_16_8_4(alignment, [&]() {
            DISPATCH_WORLD_SIZES(symm_mem->get_world_size(), [&]() {
              two_shot_all_reduce_kernel_inplace<
                  scalar_t,
                  k_alignment,
                  k_world_size>
                  <<<num_blocks,
                     num_threads,
                     0,
                     at::cuda::getCurrentCUDAStream()>>>(
                      reinterpret_cast<scalar_t**>(
                          symm_mem->get_buffer_ptrs_dev()),
                      input.storage_offset(),
                      input.numel(),
                      reinterpret_cast<uint32_t**>(
                          symm_mem->get_signal_pad_ptrs_dev()),
                      symm_mem->get_rank(),
                      symm_mem->get_world_size());
              C10_CUDA_KERNEL_LAUNCH_CHECK();
            });
          });
        });
    return input;
  } else {
    AT_DISPATCH_FLOAT_AND_BFLOAT16(
        input.scalar_type(), "two_shot_all_reduce", [&]() {
          DISPATCH_ALIGNMENTS_16_8_4(alignment, [&]() {
            DISPATCH_WORLD_SIZES_NO_DEFAULT(symm_mem->get_world_size(), [&]() {
              two_shot_all_reduce_kernel<scalar_t, k_alignment, k_world_size>
                  <<<num_blocks,
                     num_threads,
                     0,
                     at::cuda::getCurrentCUDAStream()>>>(
                      reinterpret_cast<scalar_t**>(
                          symm_mem->get_buffer_ptrs_dev()),
                      output->data_ptr<scalar_t>(),
                      input.storage_offset(),
                      input.numel(),
                      reinterpret_cast<uint32_t**>(
                          symm_mem->get_signal_pad_ptrs_dev()),
                      symm_mem->get_rank(),
                      symm_mem->get_world_size());
              C10_CUDA_KERNEL_LAUNCH_CHECK();
            });
          });
        });
    return *output;
  }
}

at::Tensor two_shot_all_reduce_(
    at::Tensor input,
    std::string reduce_op,
    std::string group_name) {
  return two_shot_all_reduce_impl(input, std::nullopt, reduce_op, group_name);
}

at::Tensor two_shot_all_reduce_out(
    at::Tensor input,
    std::string reduce_op,
    std::string group_name,
    at::Tensor output) {
  return two_shot_all_reduce_impl(input, output, reduce_op, group_name);
}

at::Tensor reduce_scatter_out(
    at::Tensor input,
    std::string group_name,
    bool split_last_dim,
    at::Tensor output) {
  TORCH_CHECK(
      input.is_contiguous(), "reduce_scatter: input must be contiguous.");
  TORCH_CHECK(
      output.is_contiguous(), "reduce_scatter: output must be contiguous.");

  auto symm_mem = c10d::symmetric_memory::rendezvous(input, group_name);
  TORCH_CHECK(
      symm_mem != nullptr,
      "reduce_scatter: input must be allocated with empty_strided_p2p().");

  const size_t alignment = get_and_verify_alignment(input, "reduce_scatter");

  const size_t output_alignment =
      get_and_verify_alignment(input, "reduce_scatter");

  TORCH_CHECK(
      input.numel() %
              (symm_mem->get_world_size() *
               (alignment / input.element_size())) ==
          0,
      "expected number of elements to be divisible by world_size * alignment, number of elements ",
      input.numel(),
      " world size ",
      symm_mem->get_world_size(),
      "alignment ",
      alignment);

  if (split_last_dim) {
    TORCH_CHECK(input.dim() == output.dim());
    bool are_equal_except_last = std::equal(
        input.sizes().begin(), input.sizes().end() - 1, output.sizes().begin());
    TORCH_CHECK(
        are_equal_except_last,
        "reduce_scatter expected input and output to have same sizes except in the last dimension");
    TORCH_CHECK(
        output.size(-1) == input.size(-1) / symm_mem->get_world_size(),
        "reduce_scatter expected output last dim size to be input last dim size / world_size");

    TORCH_CHECK(
        input.size(-1) %
                (symm_mem->get_world_size() *
                 (alignment / input.element_size())) ==
            0,
        "expected last dimension to be divisible by world_size * alignment, last dimension ",
        input.size(-1),
        " world size ",
        symm_mem->get_world_size(),
        "alignment ",
        alignment);
  } else {
    TORCH_CHECK(input.dim() == 1, "reduce_scatter expected 1D input");
    TORCH_CHECK(output.dim() == 1, "reduce_scatter expected 1D output");
    TORCH_CHECK(output.numel() == input.numel() / symm_mem->get_world_size());
  }
  if (input.numel() == 0) {
    TORCH_CHECK(input.scalar_type() == output.scalar_type());
    return output;
  }

  TORCH_CHECK(
      output_alignment >= alignment,
      "reduce_scatter: output alignment should be not smaller than input alignment");

  int num_blocks = 0, num_threads = 0;
  init_elementwise_launch_config(
      input.numel(),
      input.element_size(),
      alignment,
      symm_mem->get_world_size(),
      two_shot_all_reduce_max_num_blocks,
      two_shot_all_reduce_max_num_threads,
      num_blocks,
      num_threads);
  if (split_last_dim) {
    AT_DISPATCH_FLOAT_AND_BFLOAT16(
        input.scalar_type(), "two_shot_all_reduce", [&]() {
          DISPATCH_ALIGNMENTS_16_8_4(alignment, [&]() {
            DISPATCH_WORLD_SIZES_NO_DEFAULT(symm_mem->get_world_size(), [&]() {
              two_shot_all_reduce_kernel<
                  scalar_t,
                  k_alignment,
                  k_world_size,
                  true,
                  true>
                  <<<num_blocks,
                     num_threads,
                     0,
                     at::cuda::getCurrentCUDAStream()>>>(
                      reinterpret_cast<scalar_t**>(
                          symm_mem->get_buffer_ptrs_dev()),
                      output.data_ptr<scalar_t>(),
                      input.storage_offset(),
                      input.numel(),
                      reinterpret_cast<uint32_t**>(
                          symm_mem->get_signal_pad_ptrs_dev()),
                      symm_mem->get_rank(),
                      symm_mem->get_world_size(),
                      input.size(-1));
              C10_CUDA_KERNEL_LAUNCH_CHECK();
            });
          });
        });
  } else {
    AT_DISPATCH_FLOAT_AND_BFLOAT16(
        input.scalar_type(), "two_shot_all_reduce", [&]() {
          DISPATCH_ALIGNMENTS_16_8_4(alignment, [&]() {
            DISPATCH_WORLD_SIZES_NO_DEFAULT(symm_mem->get_world_size(), [&]() {
              two_shot_all_reduce_kernel<
                  scalar_t,
                  k_alignment,
                  k_world_size,
                  true,
                  false>
                  <<<num_blocks,
                     num_threads,
                     0,
                     at::cuda::getCurrentCUDAStream()>>>(
                      reinterpret_cast<scalar_t**>(
                          symm_mem->get_buffer_ptrs_dev()),
                      output.data_ptr<scalar_t>(),
                      input.storage_offset(),
                      input.numel(),
                      reinterpret_cast<uint32_t**>(
                          symm_mem->get_signal_pad_ptrs_dev()),
                      symm_mem->get_rank(),
                      symm_mem->get_world_size(),
                      input.size(-1));
              C10_CUDA_KERNEL_LAUNCH_CHECK();
            });
          });
        });
  }
  return output;
}
} // namespace
#endif // #if defined(CUDART_VERSION) && CUDART_VERSION >= 12030

namespace {

at::Tensor memset32_(
    at::Tensor& input,
    int64_t offset,
    int64_t val,
    int64_t count) {
#if !defined(USE_ROCM) && defined(PYTORCH_C10_DRIVER_API_SUPPORTED)
  TORCH_CHECK(
      input.dim() == 1 && input.is_contiguous() &&
          input.scalar_type() == c10::ScalarType::UInt32,
      "symm_mem::memset32_: input must be a flat, contiguous uint32 tensor.");

  TORCH_CHECK(
      offset >= 0,
      "symm_mem::memset32_: offset must be greater than or equal to 0 (got ",
      offset,
      ")");

  TORCH_CHECK(
      count > 0,
      "symm_mem::memset32_: count must be a positive integer (got ",
      count,
      ")");

  TORCH_CHECK(
      val >= 0 &&
          static_cast<size_t>(val) <= std::numeric_limits<uint32_t>::max(),
      "symm_mem::memset32_: val must be in the range of "
      "[0, 4294967295] (uint32_t).")

  auto element_size = c10::elementSize(input.scalar_type());
  TORCH_CHECK(
      offset + count <= input.numel(),
      "symm_mem::memset32_: offset + count (",
      offset + count,
      ") exceeded the numel of the input (",
      input.numel(),
      ")");

  auto addr = reinterpret_cast<uint32_t*>(input.data_ptr()) + offset;

  c10::cuda::CUDAGuard guard(input.device());
  auto driver_api = c10::cuda::DriverAPI::get();
  C10_CUDA_DRIVER_CHECK(driver_api->cuMemsetD32Async_(
      reinterpret_cast<CUdeviceptr>(addr),
      val,
      count,
      at::cuda::getCurrentCUDAStream()));
#else
  TORCH_CHECK(
      false, "CUDASymmetricMemory requires PYTORCH_C10_DRIVER_API_SUPPORTED");
#endif
  return input;
}

at::Tensor stream_write_value32_(
    at::Tensor& input,
    int64_t offset,
    int64_t val) {
#if !defined(USE_ROCM) && defined(PYTORCH_C10_DRIVER_API_SUPPORTED)
  TORCH_CHECK(
      input.dim() == 1 && input.is_contiguous() &&
          input.scalar_type() == c10::ScalarType::UInt32,
      "symm_mem::stream_write_value32_: input must be a flat, contiguous "
      "uint32 tensor.");

  TORCH_CHECK(
      offset >= 0,
      "symm_mem::stream_write_value32_: offset must be greater than or "
      "equal to 0 (got ",
      offset,
      ")");

  TORCH_CHECK(
      val >= 0 &&
          static_cast<size_t>(val) <= std::numeric_limits<uint32_t>::max(),
      "symm_mem::stream_write_value32_: "
      "val must be in the range of [0, 4294967295] (uint32_t).")

  auto element_size = c10::elementSize(input.scalar_type());
  TORCH_CHECK(
      offset < input.numel(),
      "symm_mem::stream_write_value32_: offset (",
      offset,
      ") exceeded the numel of the input (",
      input.numel(),
      ")");

  auto addr = reinterpret_cast<uint32_t*>(input.data_ptr()) + offset;

  c10::cuda::CUDAGuard guard(input.device());
  auto driver_api = c10::cuda::DriverAPI::get();
  // According to the documentation of CUstreamWriteValue_flags,
  // cuStreamWriteValue32 will provide a memory fence before the write, which
  // has similar semantics to __threadfence_system() but is scoped to the
  // stream rather than a CUDA thread.
  C10_CUDA_DRIVER_CHECK(driver_api->cuStreamWriteValue32_(
      at::cuda::getCurrentCUDAStream(),
      reinterpret_cast<CUdeviceptr>(addr),
      val,
      0));
#else
  TORCH_CHECK(
      false, "CUDASymmetricMemory requires PYTORCH_C10_DRIVER_API_SUPPORTED");
#endif
  return input;
}

} // namespace

TORCH_LIBRARY_IMPL(symm_mem, CUDA, m) {
#if defined(CUDART_VERSION) && CUDART_VERSION >= 12030
  m.impl("multimem_all_reduce_", ::multimem_all_reduce_);

  // NOTE: [multimem_one_shot_all_reduce]
  // multimem.ld_reduce does not guarantee a fixed accumulation order. This
  // means that while multimem_one_shot_all_reduce is faster and has higher
  // numerical accuracy than one_shot_all_reduce, it doesn't guarantee
  // identical results across ranks. There may be use cases that can take
  // advantage of this property, but it should not be used without
  // understanding the caveats.
  m.impl("multimem_one_shot_all_reduce", ::multimem_one_shot_all_reduce);
  m.impl(
      "multimem_one_shot_all_reduce_out", ::multimem_one_shot_all_reduce_out);
  m.impl("multimem_all_gather_out", ::multimem_all_gather_out);
  m.impl("one_shot_all_reduce", ::one_shot_all_reduce);
  m.impl("one_shot_all_reduce_out", ::one_shot_all_reduce_out);
  m.impl("one_shot_all_reduce_copy", ::one_shot_all_reduce_copy);
  m.impl("one_shot_all_reduce_copy_out", ::one_shot_all_reduce_copy_out);
  m.impl("two_shot_all_reduce_", ::two_shot_all_reduce_);
  m.impl("two_shot_all_reduce_out", ::two_shot_all_reduce_out);
  m.impl("reduce_scatter_out", ::reduce_scatter_out);

  m.impl("_async_input_mm", c10d::cuda::detail::async_input_mm);
#endif
  m.impl("stream_write_value32_", ::stream_write_value32_);
  m.impl("memset32_", ::memset32_);
<<<<<<< HEAD

  m.impl("nvshmem_broadcast", c10d::nvshmem_extension::nvshmem_broadcast);
  m.impl(
      "nvshmem_reduce_scatter_out",
      c10d::nvshmem_extension::nvshmem_reduce_scatter_out);
  m.impl("nvshmem_sendrecv", c10d::nvshmem_extension::nvshmem_sendrecv);
=======
>>>>>>> 8a1acbce
}<|MERGE_RESOLUTION|>--- conflicted
+++ resolved
@@ -1087,13 +1087,4 @@
 #endif
   m.impl("stream_write_value32_", ::stream_write_value32_);
   m.impl("memset32_", ::memset32_);
-<<<<<<< HEAD
-
-  m.impl("nvshmem_broadcast", c10d::nvshmem_extension::nvshmem_broadcast);
-  m.impl(
-      "nvshmem_reduce_scatter_out",
-      c10d::nvshmem_extension::nvshmem_reduce_scatter_out);
-  m.impl("nvshmem_sendrecv", c10d::nvshmem_extension::nvshmem_sendrecv);
-=======
->>>>>>> 8a1acbce
 }