--- conflicted
+++ resolved
@@ -487,37 +487,8 @@
   }
 
   // Extract all files within the zipfile to a temporary directory
-<<<<<<< HEAD
   RAIIMinizArchive zip_archive{model_package_path};
   auto found_filenames{zip_archive.get_filenames()};
-=======
-  mz_zip_archive zip_archive;
-  memset(&zip_archive, 0, sizeof(zip_archive));
-
-  if (!mz_zip_reader_init_file(&zip_archive, model_package_path.c_str(), 0)) {
-    throw std::runtime_error(
-        std::string("Failed to initialize zip archive: ") +
-        mz_zip_get_error_string(mz_zip_get_last_error(&zip_archive)));
-  }
-
-  std::vector<std::string> found_filenames;
-  for (uint32_t i = 0; i < zip_archive.m_total_files; i++) {
-    uint32_t filename_len =
-        mz_zip_reader_get_filename(&zip_archive, i, nullptr, 0);
-    if (filename_len == 0) {
-      throw std::runtime_error("Failed to read filename");
-    }
-    // filename_len returned by mz_zip_reader_get_filename includes the null
-    // terminator, so we need to subtract 1 here
-    std::string filename_str(filename_len - 1, '\0');
-    if (!mz_zip_reader_get_filename(
-            &zip_archive, i, filename_str.data(), filename_len)) {
-      throw std::runtime_error("Failed to read filename");
-    }
-    found_filenames.push_back(normalize_path_separator(filename_str));
-  }
-
->>>>>>> 56a7ba29
   if (found_filenames.empty()) {
     throw std::runtime_error("No files found in zip archive.");
   }
@@ -544,25 +515,12 @@
   std::string so_filename;
   std::string cpp_filename;
   std::vector<std::string> obj_filenames;
-<<<<<<< HEAD
-  std::string model_directory = normalize_path_separator(
-      file_prefix + "data" + k_separator + "aotinductor" + k_separator +
-      model_name);
-  std::string const_directory = normalize_path_separator(
-      file_prefix + "data" + k_separator + "constants");
-
-  // zip_filename_str can't be normalize_path_separator, because it should be
-  // as index for mz_zip_reader_extract_file_to_file.
-  for (const auto& zip_filename_str : found_filenames) {
-    auto cur_filename = normalize_path_separator(zip_filename_str);
-=======
   std::string model_directory = file_prefix + "data" + k_separator +
       "aotinductor" + k_separator + model_name;
   std::string const_directory =
       file_prefix + "data" + k_separator + "constants";
 
   for (const std::string& filename_str : found_filenames) {
->>>>>>> 56a7ba29
     // Only compile files in the specified model directory
     if (c10::starts_with(filename_str, model_directory) ||
         c10::starts_with(filename_str, const_directory)) {
@@ -603,12 +561,7 @@
       }
 
       // Extracts file to the temp directory
-<<<<<<< HEAD
-      zip_archive.extract_file(zip_filename_str, output_file_path);
-=======
-      mz_zip_reader_extract_file_to_file(
-          &zip_archive, filename_str.c_str(), output_path_str.c_str(), 0);
->>>>>>> 56a7ba29
+      zip_archive.extract_file(filename_str, output_path_str);
 
       // Save the file for bookkeeping
       size_t extension_idx = output_path_str.find_last_of('.');
