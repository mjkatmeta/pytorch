--- conflicted
+++ resolved
@@ -451,29 +451,16 @@
                     )
 
                     # Ban metadata mutations on fw inputs during the bw
-<<<<<<< HEAD
                     if not input_info.mutates_metadata:
-                        assert (
-                            not joint_mutates_metadata
-                        ), "Found a graph input that had its metadata mutated in the backward. This is not supported"
-
-                    # Ban storage resizing on fw inputs during the bw
-                    if not input_info.mutation_inductor_storage_resize:
-                        assert not was_inductor_storage_resized(
-                            f_input
-                        ), "Found a graph input that had storage resizing in the backward. This is not supported"
-=======
-                    if not inpt_info.mutates_metadata:
                         assert not joint_mutates_metadata, (
                             "Found a graph input that had its metadata mutated in the backward. This is not supported"
                         )
 
                     # Ban storage resizing on fw inputs during the bw
-                    if not inpt_info.mutation_inductor_storage_resize:
-                        assert not was_inductor_storage_resized(f_inpt), (
+                    if not input_info.mutation_inductor_storage_resize:
+                        assert not was_inductor_storage_resized(f_input), (
                             "Found a graph input that had storage resizing in the backward. This is not supported"
                         )
->>>>>>> 62272d5b
 
                     # Allow data mutations on fw inputs during the bw, but only if they do not require grad
                     # So we can guarantee that we can keep the mutations in the graph
@@ -502,17 +489,11 @@
                     f_args[1], tangents_before, tangents_after
                 ):
                     assert not has_metadata_mutation(
-<<<<<<< HEAD
                         f_input, before, check_only_storage_mutation=False
-                    ), "Found an input to the backward that had metadata mutated during the backward pass. This is not supported"
-                    if has_data_mutation(f_input):
-=======
-                        f_inpt, before, check_only_storage_mutation=False
                     ), (
                         "Found an input to the backward that had metadata mutated during the backward pass. This is not supported"
                     )
-                    if has_data_mutation(f_inpt):
->>>>>>> 62272d5b
+                    if has_data_mutation(f_input):
                         can_be_in_graph = _check_if_mutation_can_be_in_graph(
                             keep_input_mutations=True,
                             mutates_data=True,
@@ -647,15 +628,10 @@
                             if input_old.is_inference():
                                 maybe_preserve_vc = nullcontext()
                             else:
-<<<<<<< HEAD
-                                maybe_preserve_vc = torch.autograd._unsafe_preserve_version_counter(
-                                    input_old  # type: ignore[assignment]
-=======
                                 maybe_preserve_vc = (
                                     torch.autograd._unsafe_preserve_version_counter(
-                                        inpt_old  # type: ignore[assignment]
+                                        input_old  # type: ignore[assignment]
                                     )
->>>>>>> 62272d5b
                                 )
                             with torch.no_grad(), maybe_preserve_vc:
                                 input_old.copy_(input_new)
