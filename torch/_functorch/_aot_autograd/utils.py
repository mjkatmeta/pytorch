--- conflicted
+++ resolved
@@ -518,10 +518,6 @@
     )
 
 
-<<<<<<< HEAD
-def without_output_descs(f):
-    @simple_wraps(f)
-=======
 _P = ParamSpec("_P")
 _T = TypeVar("_T")
 _S = TypeVar("_S")
@@ -529,7 +525,7 @@
 
 def without_output_descs(f: Callable[_P, tuple[_T, _S]]) -> Callable[_P, _T]:
     @wraps(f)
->>>>>>> b90d98e2
+    @simple_wraps(f)
     def inner(*args, **kwargs):
         return f(*args, **kwargs)[0]
 
