import os
import warnings
import zipfile
<<<<<<< HEAD
from collections.abc import Mapping
from typing import Any, Callable, Optional, Union
=======
from collections.abc import Iterator
from enum import auto, Enum
from typing import Any, Callable, Optional, TYPE_CHECKING, Union
from typing_extensions import deprecated
>>>>>>> 985261dd

import torch
import torch.utils._pytree as pytree
from torch.fx.passes.infra.pass_base import PassResult
from torch.types import FileLike


__all__ = [
    "AdditionalInputs",
    "Constraint",
    "CustomDecompTable",
    "default_decompositions",
    "Dim",
    "dims",
    "draft_export",
    "export_for_training",
    "export",
    "ExportBackwardSignature",
    "ExportedProgram",
    "ExportGraphSignature",
    "FlatArgsAdapter",
    "load",
    "ModuleCallEntry",
    "ModuleCallSignature",
    "register_dataclass",
    "save",
    "ShapesCollection",
    "unflatten",
    "UnflattenedModule",
]

# To make sure export specific custom ops are loaded
import torch.export.custom_ops

from .decomp_utils import CustomDecompTable
from .dynamic_shapes import AdditionalInputs, Constraint, Dim, dims, ShapesCollection
from .exported_program import (
    default_decompositions,
    ExportedProgram,
    ModuleCallEntry,
    ModuleCallSignature,
)
from .graph_signature import ExportBackwardSignature, ExportGraphSignature
from .unflatten import FlatArgsAdapter, unflatten, UnflattenedModule


PassType = Callable[[torch.fx.GraphModule], Optional[PassResult]]


@deprecated(
    "`torch.export.export_for_training` is deprecated and will be removed in PyTorch 2.10. "
    "Please use `torch.export.export` instead, which is functionally equivalent.",
    category=FutureWarning,
)
def export_for_training(
    mod: torch.nn.Module,
    args: tuple[Any, ...],
    kwargs: Optional[Mapping[str, Any]] = None,
    *,
    dynamic_shapes: Optional[Union[dict[str, Any], tuple[Any, ...], list[Any]]] = None,
    strict: bool = False,
    preserve_module_call_signature: tuple[str, ...] = (),
) -> ExportedProgram:
    """
    :func:`export_for_training` takes any nn.Module along with example inputs, and produces a traced graph representing
    only the Tensor computation of the function in an Ahead-of-Time (AOT) fashion,
    which can subsequently be executed with different inputs or serialized. The
    traced graph (1) produces normalized operators in the all ATen operator set
    (as well as any user-specified custom operators), (2) has eliminated all Python control
    flow and data structures (with certain exceptions), and (3) records the set of
    shape constraints needed to show that this normalization and control-flow elimination
    is sound for future inputs. This API is intended for PT2 quantization training use cases
    and will soon be the default IR of torch.export.export in the near future. To read further about
    the motivation behind this change, please refer to
    https://dev-discuss.pytorch.org/t/why-pytorch-does-not-need-a-new-standardized-operator-set/2206
    With this API, and :func:`run_decompositions()`, you should be able to get inference IR with
    your custom decomposition behaviour.

    **Soundness Guarantee**

    See :func:`export()` docstring for more details.

    Args:
        mod: We will trace the forward method of this module.

        args: Example positional inputs.

        kwargs: Optional example keyword inputs.

        dynamic_shapes:
         An optional argument where the type should either be:
         1) a dict from argument names of ``f`` to their dynamic shape specifications,
         2) a tuple that specifies dynamic shape specifications for each input in original order.
         If you are specifying dynamism on keyword args, you will need to pass them in the order that
         is defined in the original function signature.

         The dynamic shape of a tensor argument can be specified as either
         (1) a dict from dynamic dimension indices to :func:`Dim` types, where it is
         not required to include static dimension indices in this dict, but when they are,
         they should be mapped to None; or (2) a tuple / list of :func:`Dim` types or None,
         where the :func:`Dim` types correspond to dynamic dimensions, and static dimensions
         are denoted by None. Arguments that are dicts or tuples / lists of tensors are
         recursively specified by using mappings or sequences of contained specifications.

        strict: When enabled (default), the export function will trace the program through
         TorchDynamo which will ensure the soundness of the resulting graph. Otherwise, the
         exported program will not validate the implicit assumptions baked into the graph and
         may cause behavior divergence between the original model and the exported one. This is
         useful when users need to workaround bugs in the tracer, or simply want incrementally
         enable safety in their models. Note that this does not affect the resulting IR spec
         to be different and the model will be serialized in the same way regardless of what value
         is passed here.
         WARNING: This option is experimental and use this at your own risk.

        preserve_module_call_signature: A list of submodule paths for which the original
         calling conventions are preserved as metadata. The metadata will be used when calling
         torch.export.unflatten to preserve the original calling conventions of modules.

    Returns:
        An :class:`ExportedProgram` containing the traced callable.

    **Acceptable input/output types**

    Acceptable types of inputs (for ``args`` and ``kwargs``) and outputs include:

    - Primitive types, i.e. ``torch.Tensor``, ``int``, ``float``, ``bool`` and ``str``.
    - Dataclasses, but they must be registered by calling :func:`register_dataclass` first.
    - (Nested) Data structures comprising of ``dict``, ``list``, ``tuple``, ``namedtuple`` and
      ``OrderedDict`` containing all above types.

    """
    from ._trace import _export_for_training

    if not isinstance(mod, torch.nn.Module):
        raise ValueError(
            f"Expected `mod` to be an instance of `torch.nn.Module`, got {type(mod)}."
        )
    if isinstance(mod, torch.jit.ScriptModule):
        raise ValueError(
            "Exporting a ScriptModule is not supported. "
            "Maybe try converting your ScriptModule to an ExportedProgram "
            "using `TS2EPConverter(mod, args, kwargs).convert()` instead."
        )
    return _export_for_training(
        mod,
        args,
        kwargs,
        dynamic_shapes,
        strict=strict,
        preserve_module_call_signature=preserve_module_call_signature,
    )


def export(
    mod: torch.nn.Module,
    args: tuple[Any, ...],
    kwargs: Optional[Mapping[str, Any]] = None,
    *,
    dynamic_shapes: Optional[Union[dict[str, Any], tuple[Any, ...], list[Any]]] = None,
    strict: bool = False,
    preserve_module_call_signature: tuple[str, ...] = (),
) -> ExportedProgram:
    """
    :func:`export` takes any nn.Module along with example inputs, and produces a traced graph representing
    only the Tensor computation of the function in an Ahead-of-Time (AOT) fashion,
    which can subsequently be executed with different inputs or serialized.  The
    traced graph (1) produces normalized operators in the functional ATen operator set
    (as well as any user-specified custom operators), (2) has eliminated all Python control
    flow and data structures (with certain exceptions), and (3) records the set of
    shape constraints needed to show that this normalization and control-flow elimination
    is sound for future inputs.

    **Soundness Guarantee**

    While tracing, :func:`export()` takes note of shape-related assumptions
    made by the user program and the underlying PyTorch operator kernels.
    The output :class:`ExportedProgram` is considered valid only when these
    assumptions hold true.

    Tracing makes assumptions on the shapes (not values) of input tensors.
    Such assumptions must be validated at graph capture time for :func:`export`
    to succeed. Specifically:

    - Assumptions on static shapes of input tensors are automatically validated without additional effort.
    - Assumptions on dynamic shape of input tensors require explicit specification
      by using the :func:`Dim` API to construct dynamic dimensions and by associating
      them with example inputs through the ``dynamic_shapes`` argument.

    If any assumption can not be validated, a fatal error will be raised. When that happens,
    the error message will include suggested fixes to the specification that are needed
    to validate the assumptions. For example :func:`export` might suggest the
    following fix to the definition of a dynamic dimension ``dim0_x``, say appearing in the
    shape associated with input ``x``, that was previously defined as ``Dim("dim0_x")``::

        dim = Dim("dim0_x", max=5)

    This example means the generated code requires dimension 0 of input ``x`` to be less
    than or equal to 5 to be valid. You can inspect the suggested fixes to dynamic dimension
    definitions and then copy them verbatim into your code without needing to change the
    ``dynamic_shapes`` argument to your :func:`export` call.

    Args:
        mod: We will trace the forward method of this module.

        args: Example positional inputs.

        kwargs: Optional example keyword inputs.

        dynamic_shapes:
         An optional argument where the type should either be:
         1) a dict from argument names of ``f`` to their dynamic shape specifications,
         2) a tuple that specifies dynamic shape specifications for each input in original order.
         If you are specifying dynamism on keyword args, you will need to pass them in the order that
         is defined in the original function signature.

         The dynamic shape of a tensor argument can be specified as either
         (1) a dict from dynamic dimension indices to :func:`Dim` types, where it is
         not required to include static dimension indices in this dict, but when they are,
         they should be mapped to None; or (2) a tuple / list of :func:`Dim` types or None,
         where the :func:`Dim` types correspond to dynamic dimensions, and static dimensions
         are denoted by None. Arguments that are dicts or tuples / lists of tensors are
         recursively specified by using mappings or sequences of contained specifications.

        strict: When disabled (default), the export function will trace the program through
         Python runtime, which by itself will not validate some of the implicit assumptions
         baked into the graph. It will still validate most critical assumptions like shape
         safety. When enabled (by setting ``strict=True``), the export function will trace
         the program through TorchDynamo which will ensure the soundness of the resulting
         graph. TorchDynamo has limited Python feature coverage, thus you may experience more
         errors. Note that toggling this argument does not affect the resulting IR spec to be
         different and the model will be serialized in the same way regardless of what value
         is passed here.

        preserve_module_call_signature: A list of submodule paths for which the original
         calling conventions are preserved as metadata. The metadata will be used when calling
         torch.export.unflatten to preserve the original calling conventions of modules.

    Returns:
        An :class:`ExportedProgram` containing the traced callable.

    **Acceptable input/output types**

    Acceptable types of inputs (for ``args`` and ``kwargs``) and outputs include:

    - Primitive types, i.e. ``torch.Tensor``, ``int``, ``float``, ``bool`` and ``str``.
    - Dataclasses, but they must be registered by calling :func:`register_dataclass` first.
    - (Nested) Data structures comprising of ``dict``, ``list``, ``tuple``, ``namedtuple`` and
      ``OrderedDict`` containing all above types.

    """
    from ._trace import _export

    if not isinstance(mod, torch.nn.Module):
        raise ValueError(
            f"Expected `mod` to be an instance of `torch.nn.Module`, got {type(mod)}."
        )
    if isinstance(mod, torch.jit.ScriptModule):
        raise ValueError(
            "Exporting a ScriptModule is not supported. "
            "Maybe try converting your ScriptModule to an ExportedProgram "
            "using `TS2EPConverter(mod, args, kwargs).convert()` instead."
        )

    try:
        return _export(
            mod,
            args,
            kwargs,
            dynamic_shapes,
            strict=strict,
            preserve_module_call_signature=preserve_module_call_signature,
            pre_dispatch=True,
        )
    except Exception as e:
        draft_export_msg = (
            "The error above occurred when calling torch.export.export. If you would "
            "like to view some more information about this error, and get a list "
            "of all other errors that may occur in your export call, you can "
            "replace your `export()` call with `draft_export()`."
        )

        # For errors that we know can be caught by draft-export, add the message
        # to ask users to try out draft-export
        if isinstance(
            e,
            (
                torch.fx.experimental.symbolic_shapes.GuardOnDataDependentSymNode,
                torch._subclasses.fake_tensor.UnsupportedOperatorException,
                torch._dynamo.exc.UserError,
                torch.fx.experimental.symbolic_shapes.ConstraintViolationError,
            ),
        ):
            new_msg = str(e) + "\n\n" + draft_export_msg
            e.args = (new_msg,)
        elif isinstance(e, RuntimeError) and "no fake impl registered" in str(e):
            new_msg = str(e) + "\n\n" + draft_export_msg
            e.args = (new_msg,)
        raise e


DEFAULT_PICKLE_PROTOCOL = 2


def save(
    ep: ExportedProgram,
    f: FileLike,
    *,
    extra_files: Optional[dict[str, Any]] = None,
    opset_version: Optional[dict[str, int]] = None,
    pickle_protocol: int = DEFAULT_PICKLE_PROTOCOL,
) -> None:
    """

    .. warning::
        Under active development, saved files may not be usable in newer versions
        of PyTorch.

    Saves an :class:`ExportedProgram` to a file-like object. It can then be
    loaded using the Python API :func:`torch.export.load <torch.export.load>`.

    Args:
        ep (ExportedProgram): The exported program to save.

        f (str | os.PathLike[str] | IO[bytes]) A file-like object (has to
         implement write and flush) or a string containing a file name.

        extra_files (Optional[Dict[str, Any]]): Map from filename to contents
         which will be stored as part of f.

        opset_version (Optional[Dict[str, int]]): A map of opset names
         to the version of this opset

        pickle_protocol: can be specified to override the default protocol

    Example::

        import torch
        import io


        class MyModule(torch.nn.Module):
            def forward(self, x):
                return x + 10


        ep = torch.export.export(MyModule(), (torch.randn(5),))

        # Save to file
        torch.export.save(ep, "exported_program.pt2")

        # Save to io.BytesIO buffer
        buffer = io.BytesIO()
        torch.export.save(ep, buffer)

        # Save with extra files
        extra_files = {"foo.txt": b"bar".decode("utf-8")}
        torch.export.save(ep, "exported_program.pt2", extra_files=extra_files)

    """
    if not isinstance(ep, ExportedProgram):
        raise TypeError(
            f"The 'ep' parameter must be an instance of 'ExportedProgram', got '{type(ep).__name__}' instead."
        )

    from torch.export.pt2_archive._package import package_pt2

    package_pt2(
        f,
        exported_programs={"model": ep},
        extra_files=extra_files,
        pickle_protocol=pickle_protocol,
        opset_version=opset_version,
    )


def load(
    f: FileLike,
    *,
    extra_files: Optional[dict[str, Any]] = None,
    expected_opset_version: Optional[dict[str, int]] = None,
) -> ExportedProgram:
    """

    .. warning::
        Under active development, saved files may not be usable in newer versions
        of PyTorch.

    Loads an :class:`ExportedProgram` previously saved with
    :func:`torch.export.save <torch.export.save>`.

    Args:
        f (str | os.PathLike[str] | IO[bytes]): A file-like object (has to
         implement write and flush) or a string containing a file name.

        extra_files (Optional[Dict[str, Any]]): The extra filenames given in
         this map would be loaded and their content would be stored in the
         provided map.

        expected_opset_version (Optional[Dict[str, int]]): A map of opset names
         to expected opset versions

    Returns:
        An :class:`ExportedProgram` object

    Example::

        import torch
        import io

        # Load ExportedProgram from file
        ep = torch.export.load("exported_program.pt2")

        # Load ExportedProgram from io.BytesIO object
        with open("exported_program.pt2", "rb") as f:
            buffer = io.BytesIO(f.read())
        buffer.seek(0)
        ep = torch.export.load(buffer)

        # Load with extra files.
        extra_files = {"foo.txt": ""}  # values will be replaced with data
        ep = torch.export.load("exported_program.pt2", extra_files=extra_files)
        print(extra_files["foo.txt"])
        print(ep(torch.randn(5)))
    """
    if isinstance(f, (str, os.PathLike)):
        f = os.fspath(f)

    extra_files = extra_files or {}

    from torch.export.pt2_archive._package import load_pt2, PT2ArchiveContents

    try:
        pt2_contents = load_pt2(
            f,
            expected_opset_version=expected_opset_version,
        )
    except RuntimeError:
        pt2_contents = PT2ArchiveContents({}, {}, {})

    if len(pt2_contents.exported_programs) > 0 or len(pt2_contents.extra_files) > 0:
        for k, v in pt2_contents.extra_files.items():
            extra_files[k] = v

        return pt2_contents.exported_programs["model"]

    # TODO: For backward compatibility, we support loading a zip file from 2.7. Delete this path in 2.9(?)
    warnings.warn(
        "This version of file is deprecated. Please generate a new pt2 saved file."
    )
    with zipfile.ZipFile(f, "r") as zipf:
        # Check the version
        version = zipf.read("version").decode().split(".")
        from torch._export.serde.schema import (
            SCHEMA_VERSION,  # todo change archive version to schema version
        )

        assert len(version) == len(SCHEMA_VERSION), (
            "Version in the saved file has incorrect length, double check if the file is generated by torch.export.save()"
        )
        if version[0] != str(SCHEMA_VERSION[0]):
            raise RuntimeError(
                f"Serialized version {version} does not match our current "
                f"schema version {SCHEMA_VERSION}."
            )

        from torch._export.serde.serialize import deserialize, SerializedArtifact

        # Load serialized_ep and serialized_state_dict from the zip file

        serialized_exported_program: Optional[bytes] = None
        serialized_state_dict: Optional[bytes] = None
        serialized_constants: Optional[bytes] = None
        serialized_example_inputs: Optional[bytes] = None

        for file_info in zipf.infolist():
            file_content = zipf.read(file_info.filename)

            if file_info.filename == "serialized_exported_program.json":
                serialized_exported_program = file_content
            elif file_info.filename == "serialized_state_dict.json":
                warnings.warn("This version of file is deprecated")
                serialized_state_dict = file_content
            elif file_info.filename == "serialized_constants.json":
                warnings.warn("This version of file is deprecated")
                serialized_constants = file_content
            elif file_info.filename == "serialized_state_dict.pt":
                serialized_state_dict = file_content
            elif file_info.filename == "serialized_constants.pt":
                serialized_constants = file_content
            elif file_info.filename == "serialized_example_inputs.pt":
                serialized_example_inputs = file_content
            elif file_info.filename.startswith("extra_files"):
                filename = file_info.filename.split("/", 1)[1]
                extra_files[filename] = file_content.decode("utf-8")

        assert serialized_exported_program is not None
        assert serialized_state_dict is not None
        assert serialized_constants is not None
        assert serialized_example_inputs is not None
        artifact: SerializedArtifact = SerializedArtifact(
            serialized_exported_program,
            serialized_state_dict,
            serialized_constants,
            serialized_example_inputs,
        )

        # Deserialize ExportedProgram
        ep = deserialize(artifact, expected_opset_version)

        return ep


def draft_export(
    mod: torch.nn.Module,
    args: tuple[Any, ...],
    kwargs: Optional[Mapping[str, Any]] = None,
    *,
    dynamic_shapes: Optional[Union[dict[str, Any], tuple[Any, ...], list[Any]]] = None,
    preserve_module_call_signature: tuple[str, ...] = (),
    strict: bool = False,
) -> ExportedProgram:
    """
    A version of torch.export.export which is designed to consistently produce
    an ExportedProgram, even if there are potential soundness issues, and to
    generate a report listing the issues found.
    """
    from ._draft_export import draft_export

    return draft_export(
        mod=mod,
        args=args,
        kwargs=kwargs,
        dynamic_shapes=dynamic_shapes,
        preserve_module_call_signature=preserve_module_call_signature,
        strict=strict,
    )


def register_dataclass(
    cls: type[Any],
    *,
    serialized_type_name: Optional[str] = None,
) -> None:
    """
    Registers a dataclass as a valid input/output type for :func:`torch.export.export`.

    Args:
        cls: the dataclass type to register
        serialized_type_name: The serialized name for the dataclass. This is
        required if you want to serialize the pytree TreeSpec containing this
        dataclass.

    Example::

        import torch
        from dataclasses import dataclass


        @dataclass
        class InputDataClass:
            feature: torch.Tensor
            bias: int


        @dataclass
        class OutputDataClass:
            res: torch.Tensor


        torch.export.register_dataclass(InputDataClass)
        torch.export.register_dataclass(OutputDataClass)


        class Mod(torch.nn.Module):
            def forward(self, x: InputDataClass) -> OutputDataClass:
                res = x.feature + x.bias
                return OutputDataClass(res=res)


        ep = torch.export.export(Mod(), (InputDataClass(torch.ones(2, 2), 1),))
        print(ep)

    """
    pytree.register_dataclass(cls, serialized_type_name=serialized_type_name)<|MERGE_RESOLUTION|>--- conflicted
+++ resolved
@@ -1,15 +1,9 @@
 import os
 import warnings
 import zipfile
-<<<<<<< HEAD
 from collections.abc import Mapping
 from typing import Any, Callable, Optional, Union
-=======
-from collections.abc import Iterator
-from enum import auto, Enum
-from typing import Any, Callable, Optional, TYPE_CHECKING, Union
 from typing_extensions import deprecated
->>>>>>> 985261dd
 
 import torch
 import torch.utils._pytree as pytree
