# mypy: allow-untyped-defs
import copyreg
import enum
import functools
import warnings
from collections import OrderedDict
from copy import deepcopy
from numbers import Number
from typing import Any, Callable, cast, Optional, Union

import torch
import torch._C as _C
from torch._namedtensor_internals import (
    check_serializing_named_tensor,
    is_ellipsis,
    resolve_ellipsis,
    single_ellipsis_index,
    unzip_namedshape,
    update_names,
)
from torch.overrides import (
    get_default_nowrap_functions,
    handle_torch_function,
    has_torch_function,
    has_torch_function_unary,
    has_torch_function_variadic,
)


def _handle_torch_function_and_wrap_type_error_to_not_implemented(f):
    assigned = functools.WRAPPER_ASSIGNMENTS

    @functools.wraps(f, assigned=assigned)
    def wrapped(*args, **kwargs):
        try:
            # See https://github.com/pytorch/pytorch/issues/75462
            if has_torch_function(args):
                return handle_torch_function(wrapped, args, *args, **kwargs)
            return f(*args, **kwargs)
        except TypeError:
            return NotImplemented

    return wrapped


# Should not be used, this is kept only for BC of loading old serialized Tensor subclasses
def _rebuild_from_type(func, type, args, dict):
    if type is Tensor:
        return func(*args)

    ret = func(*args).as_subclass(type)
    ret.__dict__ = dict
    return ret


def _rebuild_from_type_v2(func, new_type, args, state):
    ret = func(*args)
    if type(ret) is not new_type:
        ret = ret.as_subclass(new_type)
    # Tensor does define __setstate__ even though it doesn't define
    # __getstate__. So only use __setstate__ if it is NOT the one defined
    # on Tensor
    if (
        getattr(ret.__class__, "__setstate__", Tensor.__setstate__)
        is not Tensor.__setstate__
    ):
        ret.__setstate__(state)
    else:
        ret = torch._utils._set_obj_state(ret, state)
    return ret


def _dtype_to_typestr(dtype):
    # CUDA devices are little-endian and tensors are stored in native byte
    # order. 1-byte entries are endian-agnostic.
    return {
        torch.complex64: "<c8",
        torch.complex128: "<c16",
        torch.bfloat16: "<V2",  # Same as ml_dtypes.bfloat16.dtype.str.
        torch.float16: "<f2",
        torch.float32: "<f4",
        torch.float64: "<f8",
        torch.uint8: "|u1",
        torch.int8: "|i1",
        torch.uint16: "<u2",
        torch.int16: "<i2",
        torch.uint32: "<u4",
        torch.int32: "<i4",
        torch.uint64: "<u8",
        torch.int64: "<i8",
        torch.bool: "|b1",
    }[dtype]


# NB: If you subclass Tensor, and want to share the subclassed class
# across processes, you must also update torch/multiprocessing/reductions.py
# to define a ForkingPickler serialization mode for the class.
#
# NB: If you add a new method to Tensor, you must update
# torch/_C/__init__.pyi.in to add a type annotation for your method;
# otherwise, it will not show up in autocomplete.
class Tensor(torch._C.TensorBase):
    _is_param: bool

    def _clear_non_serializable_cached_data(self):
        r"""Clears any data cached in the tensor's ``__dict__`` that would prevent the tensor
        from being serialized.

        For example, subclasses with custom dispatched sizes / strides cache this info in
        non-serializable PyCapsules within the ``__dict__``, and this must be cleared out for
        serialization to function.

        Any subclass that overrides this MUST call ``super()._clear_non_serializable_cached_data().``
        Additional data cleared within the override must be able to be re-cached transparently
        to avoid breaking subclass functionality.
        """
        if has_torch_function_unary(self):
            return handle_torch_function(
                Tensor._clear_non_serializable_cached_data, (self,), self
            )
        # NB: Wrapper subclasses that implement custom-dispatched sizes / strides cache
        # this info via non-serializable PyCapsules.
        CACHED_SIZES_STRIDES_KEYS = [
            "_sym_sizes_capsule",
            "_sym_sizes_capsule_len",
            "_sym_strides_capsule",
            "_sym_strides_capsule_len",
        ]
        for key in CACHED_SIZES_STRIDES_KEYS:
            self.__dict__.pop(key, None)

    def __deepcopy__(self, memo):
        if has_torch_function_unary(self):
            return handle_torch_function(Tensor.__deepcopy__, (self,), self, memo)
        if not self.is_leaf:
            raise RuntimeError(
                "Only Tensors created explicitly by the user "
                "(graph leaves) support the deepcopy protocol at the moment.  "
                "If you were attempting to deepcopy a module, this may be because "
                "of a torch.nn.utils.weight_norm usage, "
                "see https://github.com/pytorch/pytorch/pull/103001"
            )
        if id(self) in memo:
            return memo[id(self)]
        with torch.no_grad():
            # TODO: skipping storage copy is wrong for meta, as meta
            # does accurate alias tracking; however, the code below
            # doesn't work because of
            # https://github.com/pytorch/pytorch/issues/47442
            # Update the test in test_serialization if you remove 'meta' from here
            if (
                self.is_sparse
                or self.device.type
                in ["lazy", "xla", "mtia", "mps", "maia", "meta", "ipu"]
                or (
                    not torch._C._has_storage(self)
                    and self.device.type == torch._C._get_privateuse1_backend_name()
                )
                or (type(self) is not Tensor and self.data_ptr() == 0)
            ):
                new_tensor = self.clone()
                if type(new_tensor) is not type(self):
                    raise RuntimeError(
                        "The default implementation of __deepcopy__() for wrapper subclasses "
                        "only works for subclass types that implement clone() and for which "
                        "cloning returns another instance of the same subclass. You should either "
                        "properly implement clone() for your subclass or override __deepcopy__() "
                        "if it is intended behavior for clone() to return an instance of a "
                        "different type."
                    )
            else:
                new_storage = self._typed_storage()._deepcopy(memo)
                if self.is_quantized:
                    # quantizer_params can be different type based on torch attribute
                    quantizer_params: Union[
                        tuple[torch.qscheme, float, int],
                        tuple[torch.qscheme, Tensor, Tensor, int],
                    ]
                    if self.qscheme() == torch.per_tensor_affine:
                        quantizer_params = (
                            self.qscheme(),
                            self.q_scale(),
                            self.q_zero_point(),
                        )
                    elif self.qscheme() in (
                        torch.per_channel_affine,
                        torch.per_channel_affine_float_qparams,
                    ):
                        quantizer_params = (
                            self.qscheme(),
                            self.q_per_channel_scales(),
                            self.q_per_channel_zero_points(),
                            self.q_per_channel_axis(),
                        )
                    else:
                        raise RuntimeError(
                            f"Unsupported qscheme {self.qscheme()} in deepcopy"
                        )
                    # TODO: Once we decide to break serialization FC, no longer
                    # need to wrap with TypedStorage
                    new_tensor = torch._utils._rebuild_qtensor(
                        torch.storage.TypedStorage(
                            wrap_storage=new_storage._untyped_storage,
                            dtype=self.dtype,
                            _internal=True,
                        ),
                        self.storage_offset(),
                        self.size(),
                        self.stride(),
                        quantizer_params,
                        self.requires_grad,
                        self._backward_hooks,
                    )
                    if type(new_tensor) is not type(self):
                        raise RuntimeError(
                            "The default implementation of __deepcopy__() for quantized tensors "
                            "expects the tensor returned by torch._utils._rebuild_qtensor() to "
                            "match the type of the instance being copied. If you encounter this, "
                            "please open an issue on PyTorch's GitHub."
                        )
                else:
                    new_tensor = self.new_empty([])
                    if type(new_tensor) is not type(self):
                        raise RuntimeError(
                            "The default implementation of __deepcopy__() for non-wrapper subclasses "
                            "only works for subclass types that implement new_empty() and for which "
                            "that function returns another instance of the same subclass. You should "
                            "either properly implement new_empty() for your subclass or override "
                            "__deepcopy__() if it is intended behavior for new_empty() to return "
                            "an instance of a different type."
                        )
                    new_tensor.set_(
                        new_storage, self.storage_offset(), self.size(), self.stride()
                    )
                    if self.is_conj():
                        new_tensor = new_tensor.conj_physical()
                    if self.is_neg():
                        new_tensor = new_tensor.neg()
            if self.requires_grad:
                new_tensor.requires_grad_()
            if self.grad is not None:
                new_tensor.grad = self.grad.__deepcopy__(memo)

            if type(self) is not Tensor:
                if type(new_tensor) is not type(self):
                    raise RuntimeError(
                        "Type of deepcopy result does not match the type of the source tensor. "
                        "If you encounter this, please open an issue on PyTorch's GitHub."
                    )

                # Plain Tensors don't have slots
                slots_to_save = copyreg._slotnames(self.__class__)  # type: ignore[attr-defined]
                for slot in slots_to_save:
                    if hasattr(self, slot):
                        setattr(new_tensor, slot, deepcopy(getattr(self, slot), memo))

            # don't try to deepcopy non-serializable cached data
            self._clear_non_serializable_cached_data()
            new_tensor.__dict__ = deepcopy(self.__dict__, memo)

            memo[id(self)] = new_tensor
            return new_tensor

    def __reduce_ex__(self, proto):
        materialize_fake_tensors = (
            torch.serialization._serialization_tls.materialize_fake_tensors
        )
        state = torch._utils._get_obj_state(self)
        # Ignore all state when using FakeTensor with skip_data(materialize_fake_tensors) because FakeTensor has
        # some state that cannot be pickled
        if (
            # TODO: remove hasattr, it's a hack to support versions of torch that
            # don't have _subclasses
            hasattr(torch, "_subclasses")
            and type(self) is torch._subclasses.fake_tensor.FakeTensor
            and materialize_fake_tensors
        ) or (type(self) is Tensor and not state):
            # Fast path for regular tensor without Python state.
            return self._reduce_ex_internal(proto)
        if has_torch_function_unary(self):
            return handle_torch_function(Tensor.__reduce_ex__, (self,), self, proto)
        func, args = self._reduce_ex_internal(proto)
        # sizes / strides cache needs to be cleared here because it'll just be re-cached
        # if cleared earlier. Note that state references the -actual- tensor dict.
        self._clear_non_serializable_cached_data()
        return (_rebuild_from_type_v2, (func, type(self), args, state))

    def storage(self):
        r"""
        storage() -> torch.TypedStorage

        Returns the underlying :class:`TypedStorage`.

        .. warning::

            :class:`TypedStorage` is deprecated. It will be removed in the future, and
            :class:`UntypedStorage` will be the only storage class. To access the
            :class:`UntypedStorage` directly, use :attr:`Tensor.untyped_storage()`.
        """
        if has_torch_function_unary(self):
            return handle_torch_function(Tensor.storage, (self,), self)

        torch.storage._warn_typed_storage_removal(stacklevel=2)
        return self._typed_storage()

    # For internal use only, to avoid raising deprecation warning
    def _typed_storage(self):
        untyped_storage = self.untyped_storage()
        return torch.TypedStorage(
            wrap_storage=untyped_storage, dtype=self.dtype, _internal=True
        )

    def _reduce_ex_internal(self, proto):
        check_serializing_named_tensor(self)

        from torch.utils.hooks import warn_if_has_hooks

        # See Note [Don't serialize hooks]
        warn_if_has_hooks(self)
        backward_hooks: dict[Any, Any] = OrderedDict()

        skip_data = torch.serialization._serialization_tls.skip_data
        materialize_fake_tensors = (
            torch.serialization._serialization_tls.materialize_fake_tensors
        )

        if self.device.type in ["xla", "maia"] or (
            not torch._C._has_storage(self)
            and self.device.type == torch._C._get_privateuse1_backend_name()
        ):
            if skip_data:
                raise RuntimeError(
                    "Cannot serialize tensors on backends with no storage under skip_data context manager"
                )
            cpu_tensor = self.cpu()
            return (
                torch._utils._rebuild_device_tensor_from_cpu_tensor,
                (cpu_tensor, self.dtype, str(self.device), self.requires_grad),
            )
        # Legacy comment that does not hold anymore.
        # Note: Numpy array is chosen to be the rebuild component for XLA, MTIA, MAIA Tensors.
        # We considered a few options:
        # 1. CPU tensor can't be used here.
        #    Otherwise in torch.load CPU storage is reconstructed with randomly
        #    initialized data, moved onto backend device, and then storage is updated
        #    to the serialized content. This works perfectly for CPU/CUDA but not these backends;
        #    their tensors are disconnected with storage so they don't get the update.
        # 2. Python list is not a good fit due to performance reason.
        #    `tolist()` converts every single element in the tensor into python objects
        #    and serialize them one by one.
        if self.device.type in ["mtia"]:
            # Convert BFloat16 tesors to Float32 before conversion to numpy, as numpy doesn't
            # support BFloat16. The rebuild tensor from numpy takes in the original self.dtype,
            # this would reconstruct the BFloat16 tensor from numpy.
            if skip_data:
                raise RuntimeError(
                    "Cannot serialize tensors on backends with no storage under skip_data context manager"
                )
            numpy_tensor = (
                self.cpu().numpy()
                if self.dtype != torch.bfloat16
                else self.cpu().to(torch.float32).numpy()
            )
            return (
                torch._utils._rebuild_device_tensor_from_numpy,
                (numpy_tensor, self.dtype, str(self.device), self.requires_grad),
            )
        if self.device.type == "meta":
            # NB: This implementation BREAKS storage sharing.  Current
            # hypothesis is that no one cares for meta tensors.
            if skip_data:
                warnings.warn(
                    "Serializing tensors on the meta device under skip_data context manager is a no-op"
                )
            arg_meta = (
                self.dtype,
                tuple(self.size()),
                self.stride(),
                self.requires_grad,
            )
            return (torch._utils._rebuild_meta_tensor_no_storage, arg_meta)
        if self.is_quantized:
            if skip_data:
                raise RuntimeError(
                    "Cannot serialize qtensor under skip_data context manager, file an issue if you need this feature"
                )
            # quantizer_params can be different type based on torch attribute
            quantizer_params: Union[
                tuple[torch.qscheme, float, int], tuple[Any, Tensor, Tensor, int]
            ]
            if self.qscheme() == torch.per_tensor_affine:
                quantizer_params = (
                    torch.per_tensor_affine,
                    self.q_scale(),
                    self.q_zero_point(),
                )
            elif self.qscheme() in (
                torch.per_channel_affine,
                torch.per_channel_affine_float_qparams,
            ):
                # convert scales and zero points to tuple to avoid recursive calls
                # when/if we get multi-axis quantized tensors in the future, the shape
                # is recoverable from the main tensor shape
                quantizer_params = (
                    torch.per_channel_affine,
                    self.q_per_channel_scales(),
                    self.q_per_channel_zero_points(),
                    self.q_per_channel_axis(),
                )
            else:
                raise RuntimeError(
                    f"Serialization is not supported for tensors of type {self.qscheme()}"
                )
            # TODO: Once we decide to break serialization FC, no longer
            # need to wrap with TypedStorage
            args_qtensor = (
                torch.storage.TypedStorage(
                    wrap_storage=self._typed_storage()._untyped_storage,
                    dtype=self.dtype,
                    _internal=True,
                ),
                self.storage_offset(),
                tuple(self.size()),
                self.stride(),
                quantizer_params,
                self.requires_grad,
                backward_hooks,
            )
            return (torch._utils._rebuild_qtensor, args_qtensor)
        elif self.is_sparse:
            if self.layout == torch.sparse_coo:
                args_sparse = (
                    self.layout,
                    (self._indices(), self._values(), self.size(), self.is_coalesced()),
                )
            else:
                raise NotImplementedError(
                    f"sparse tensor __reduce_ex__ for layout `{self.layout}`"
                )
            return (torch._utils._rebuild_sparse_tensor, args_sparse)
        elif self.layout in {
            torch.sparse_csr,
            torch.sparse_csc,
            torch.sparse_bsr,
            torch.sparse_bsc,
        }:
            if self.layout in {torch.sparse_csr, torch.sparse_bsr}:
                compressed_indices, plain_indices = (
                    self.crow_indices(),
                    self.col_indices(),
                )
            else:
                compressed_indices, plain_indices = (
                    self.ccol_indices(),
                    self.row_indices(),
                )
            args_sparse_compressed = (
                self.layout,
                (
                    compressed_indices,
                    plain_indices,
                    self.values(),
                    self.size(),
                ),
            )
            return (torch._utils._rebuild_sparse_tensor, args_sparse_compressed)
        elif self.is_nested:
            if skip_data:
                raise RuntimeError(
                    "Cannot serialize nested tensor under skip_data context manager, file an issue if you need this feature"
                )
            args_nested = (
                # NB: values() currently returns the storage as a buffer in an unsafe way.
                # Ideally, we'd use a private API for this instead. TODO: Switch to this if
                # we ever get around to adding it.
                self.values(),
                self._nested_tensor_size(),
                self._nested_tensor_strides(),
                self._nested_tensor_storage_offsets(),
            )
            return (torch._utils._rebuild_nested_tensor, args_nested)
        elif (
            type(self) is not torch.Tensor
            and type(self).__torch_dispatch__ is not torch.Tensor.__torch_dispatch__
            and (
                isinstance(self, torch._subclasses.functional_tensor.FunctionalTensor)
                or (
                    not isinstance(self, torch._subclasses.fake_tensor.FakeTensor)
                    and self.data_ptr() == 0
                )
            )
        ):
            arg_wrapper_subclass = (
                type(self),
                self.dtype,
                tuple(self.size()),
                self.stride(),
                self.storage_offset(),
                self.layout,
                self.device,
                self.requires_grad,
            )
            return (torch._utils._rebuild_wrapper_subclass, arg_wrapper_subclass)
        elif (
            type(self) is not torch.Tensor
            and type(self).__torch_dispatch__ is not torch.Tensor.__torch_dispatch__
            and (
                isinstance(self, torch._subclasses.fake_tensor.FakeTensor)
                and not (skip_data and materialize_fake_tensors)
            )
        ):
            arg_wrapper_subclass = (
                type(self),
                self.dtype,
                tuple(self.size()),
                self.stride(),
                self.storage_offset(),
                self.layout,
                self.device,
                self.requires_grad,
            )
            return (torch._utils._rebuild_wrapper_subclass, arg_wrapper_subclass)
        else:
            v3_dtypes = torch.storage._new_dtypes()
            if self.dtype in v3_dtypes:
                rebuild_func = torch._utils._rebuild_tensor_v3
                storage = self.untyped_storage()
            else:
                # TODO: Once we decide to break serialization FC, no longer
                # need to wrap with TypedStorage
                rebuild_func = torch._utils._rebuild_tensor_v2  # type: ignore[assignment]
                storage = torch.storage.TypedStorage(
                    wrap_storage=self._typed_storage()._untyped_storage,
                    dtype=self.dtype,
                    _internal=True,
                )  # type: ignore[assignment]

            # TODO: remove hasattr, it's a hack to support versions of torch that
            # don't have _subclasses
            if (
                hasattr(torch, "_subclasses")
                and isinstance(self, torch._subclasses.fake_tensor.FakeTensor)
                and skip_data
            ):
                storage._fake_device = self.device

            args = (
                storage,
                self.storage_offset(),
                tuple(self.size()),
                self.stride(),
                self.requires_grad,
                backward_hooks,
            )  # previously was self._backward_hooks

            if isinstance(storage, torch.storage.UntypedStorage):
                args = args + (self.dtype,)  # type: ignore[assignment]

            metadata = torch._utils.get_tensor_metadata(self)
            if metadata:
                args = args + (metadata,)  # type: ignore[assignment]

            return (rebuild_func, args)

    def __setstate__(self, state):
        if has_torch_function_unary(self):
            return handle_torch_function(Tensor.__setstate__, (self,), self, state)
        # Warning: this method is NOT called when you torch.load() a tensor;
        # that is managed by _rebuild_tensor_v2
        if not self.is_leaf:
            raise RuntimeError("__setstate__ can be only called on leaf Tensors")
        if len(state) == 4:
            # legacy serialization of Tensor
            self.set_(*state)
            return
        elif len(state) == 5:
            # legacy serialization of Variable
            self.data = state[0]
            state = (state[3], state[4], state[2])
        # The setting of _backward_hooks is expected to be a no-op.
        # See Note [Don't serialize hooks]
        self.requires_grad, _, self._backward_hooks = state

    def __repr__(self, *, tensor_contents=None):
        if has_torch_function_unary(self):
            return handle_torch_function(
                Tensor.__repr__, (self,), self, tensor_contents=tensor_contents
            )
        # All strings are unicode in Python 3.
        return torch._tensor_str._str(self, tensor_contents=tensor_contents)

    def backward(
        self, gradient=None, retain_graph=None, create_graph=False, inputs=None
    ):
        r"""Computes the gradient of current tensor wrt graph leaves.

        The graph is differentiated using the chain rule. If the tensor is
        non-scalar (i.e. its data has more than one element) and requires
        gradient, the function additionally requires specifying a ``gradient``.
        It should be a tensor of matching type and shape, that represents
        the gradient of the differentiated function w.r.t. ``self``.

        This function accumulates gradients in the leaves - you might need to zero
        ``.grad`` attributes or set them to ``None`` before calling it.
        See :ref:`Default gradient layouts<default-grad-layouts>`
        for details on the memory layout of accumulated gradients.

        .. note::

            If you run any forward ops, create ``gradient``, and/or call ``backward``
            in a user-specified CUDA stream context, see
            :ref:`Stream semantics of backward passes<bwd-cuda-stream-semantics>`.

        .. note::

            When ``inputs`` are provided and a given input is not a leaf,
            the current implementation will call its grad_fn (though it is not strictly needed to get this gradients).
            It is an implementation detail on which the user should not rely.
            See https://github.com/pytorch/pytorch/pull/60521#issuecomment-867061780 for more details.

        Args:
            gradient (Tensor, optional): The gradient of the function
                being differentiated w.r.t. ``self``.
                This argument can be omitted if ``self`` is a scalar.
            retain_graph (bool, optional): If ``False``, the graph used to compute
                the grads will be freed. Note that in nearly all cases setting
                this option to True is not needed and often can be worked around
                in a much more efficient way. Defaults to the value of
                ``create_graph``.
            create_graph (bool, optional): If ``True``, graph of the derivative will
                be constructed, allowing to compute higher order derivative
                products. Defaults to ``False``.
            inputs (sequence of Tensor, optional): Inputs w.r.t. which the gradient will be
                accumulated into ``.grad``. All other tensors will be ignored. If not
                provided, the gradient is accumulated into all the leaf Tensors that were
                used to compute the :attr:`tensors`.
        """
        if has_torch_function_unary(self):
            return handle_torch_function(
                Tensor.backward,
                (self,),
                self,
                gradient=gradient,
                retain_graph=retain_graph,
                create_graph=create_graph,
                inputs=inputs,
            )
        torch.autograd.backward(
            self, gradient, retain_graph, create_graph, inputs=inputs
        )

    def register_hook(self, hook):
        r"""Registers a backward hook.

        The hook will be called every time a gradient with respect to the
        Tensor is computed. The hook should have the following signature::

            hook(grad) -> Tensor or None


        The hook should not modify its argument, but it can optionally return
        a new gradient which will be used in place of :attr:`grad`.

        This function returns a handle with a method ``handle.remove()``
        that removes the hook from the module.

        .. note::
            See :ref:`backward-hooks-execution` for more information on how when this hook
            is executed, and how its execution is ordered relative to other hooks.

        Example::

            >>> v = torch.tensor([0., 0., 0.], requires_grad=True)
            >>> h = v.register_hook(lambda grad: grad * 2)  # double the gradient
            >>> v.backward(torch.tensor([1., 2., 3.]))
            >>> v.grad

             2
             4
             6
            [torch.FloatTensor of size (3,)]

            >>> h.remove()  # removes the hook
        """
        if has_torch_function_unary(self):
            return handle_torch_function(Tensor.register_hook, (self,), self, hook)
        if not self.requires_grad:
            raise RuntimeError(
                "cannot register a hook on a tensor that doesn't require gradient"
            )
        if self._backward_hooks is None:
            self._backward_hooks = OrderedDict()
            if self.grad_fn is not None:
                self.grad_fn._register_hook_dict(self)

        from torch.utils.hooks import RemovableHandle

        handle = RemovableHandle(self._backward_hooks)
        self._backward_hooks[handle.id] = hook
        return handle

    def register_post_accumulate_grad_hook(self, hook):
        r"""Registers a backward hook that runs after grad accumulation.

        The hook will be called after all gradients for a tensor have been accumulated,
        meaning that the .grad field has been updated on that tensor. The post
        accumulate grad hook is ONLY applicable for leaf tensors (tensors without a
        .grad_fn field). Registering this hook on a non-leaf tensor will error!

        The hook should have the following signature::

            hook(param: Tensor) -> None

        Note that, unlike other autograd hooks, this hook operates on the tensor
        that requires grad and not the grad itself. The hook can in-place modify
        and access its Tensor argument, including its .grad field.

        This function returns a handle with a method ``handle.remove()``
        that removes the hook from the module.

        .. note::
            See :ref:`backward-hooks-execution` for more information on how when this hook
            is executed, and how its execution is ordered relative to other hooks. Since
            this hook runs during the backward pass, it will run in no_grad mode (unless
            create_graph is True). You can use torch.enable_grad() to re-enable autograd
            within the hook if you need it.

        Example::

            >>> v = torch.tensor([0., 0., 0.], requires_grad=True)
            >>> lr = 0.01
            >>> # simulate a simple SGD update
            >>> h = v.register_post_accumulate_grad_hook(lambda p: p.add_(p.grad, alpha=-lr))
            >>> v.backward(torch.tensor([1., 2., 3.]))
            >>> v
            tensor([-0.0100, -0.0200, -0.0300], requires_grad=True)

            >>> h.remove()  # removes the hook
        """
        if has_torch_function_unary(self):
            return handle_torch_function(
                Tensor.register_post_accumulate_grad_hook, (self,), self, hook
            )
        if not self.requires_grad:
            raise RuntimeError(
                "cannot register a hook on a tensor that doesn't require gradient"
            )
        if self.grad_fn is not None:
            raise RuntimeError(
                "post accumulate grad hooks cannot be registered on non-leaf tensors"
            )
        if self._post_accumulate_grad_hooks is None:
            self._post_accumulate_grad_hooks: dict[Any, Any] = OrderedDict()

        from torch.utils.hooks import RemovableHandle

        handle = RemovableHandle(self._post_accumulate_grad_hooks)
        self._post_accumulate_grad_hooks[handle.id] = hook
        return handle

    def reinforce(self, reward):
        def trim(str):
            return "\n".join([line.strip() for line in str.split("\n")])

        raise RuntimeError(
            trim(
                r"""reinforce() was removed.
            Use torch.distributions instead.
            See https://pytorch.org/docs/main/distributions.html

            Instead of:

            probs = policy_network(state)
            action = probs.multinomial()
            next_state, reward = env.step(action)
            action.reinforce(reward)
            action.backward()

            Use:

            probs = policy_network(state)
            # NOTE: categorical is equivalent to what used to be called multinomial
            m = torch.distributions.Categorical(probs)
            action = m.sample()
            next_state, reward = env.step(action)
            loss = -m.log_prob(action) * reward
            loss.backward()
        """
            )
        )

    detach = _C._add_docstr(
        _C.TensorBase.detach,
        r"""
    Returns a new Tensor, detached from the current graph.

    The result will never require gradient.

    This method also affects forward mode AD gradients and the result will never
    have forward mode AD gradients.

    .. note::

      Returned Tensor shares the same storage with the original one.
      In-place modifications on either of them will be seen, and may trigger
      errors in correctness checks.
    """,
    )

    detach_ = _C._add_docstr(
        _C.TensorBase.detach_,
        r"""
    Detaches the Tensor from the graph that created it, making it a leaf.
    Views cannot be detached in-place.

    This method also affects forward mode AD gradients and the result will never
    have forward mode AD gradients.
    """,
    )

    def is_shared(self):
        r"""Checks if tensor is in shared memory.

        This is always ``True`` for CUDA tensors.
        """
        if has_torch_function_unary(self):
            return handle_torch_function(Tensor.is_shared, (self,), self)
        return self._typed_storage()._is_shared()

    def share_memory_(self):
        r"""Moves the underlying storage to shared memory.

        This is a no-op if the underlying storage is already in shared memory
        and for CUDA tensors. Tensors in shared memory cannot be resized.

        See :meth:`torch.UntypedStorage.share_memory_` for more details.
        """
        if has_torch_function_unary(self):
            return handle_torch_function(Tensor.share_memory_, (self,), self)
        self._typed_storage()._share_memory_()
        return self

    def module_load(self, other, assign=False):
        r"""Defines how to transform ``other`` when loading it into ``self`` in :meth:`~nn.Module.load_state_dict`.

        Used when :func:`~torch.__future__.get_swap_module_params_on_conversion` is ``True``.

        It is expected that ``self`` is a parameter or buffer in an ``nn.Module`` and ``other`` is the
        value in the state dictionary with the corresponding key, this method defines
        how ``other`` is remapped before being swapped with ``self`` via
        :func:`~torch.utils.swap_tensors` in :meth:`~nn.Module.load_state_dict`.

        .. note::
            This method should always return a new object that is not ``self`` or ``other``.
            For example, the default implementation returns ``self.copy_(other).detach()``
            if ``assign`` is ``False`` or ``other.detach()`` if ``assign`` is ``True``.

        Args:
            other (Tensor): value in state dict with key corresponding to ``self``
            assign (bool): the assign argument passed to :meth:`nn.Module.load_state_dict`

        """
        if has_torch_function_variadic(self, other):
            return handle_torch_function(
                Tensor.module_load, (self, other), self, other, assign=assign
            )

        if assign:
            return other.detach()
        else:
            return self.copy_(other).detach()

    def __reversed__(self):
        r"""Reverses the tensor along dimension 0."""
        if has_torch_function_unary(self):
            return handle_torch_function(Tensor.__reversed__, (self,), self)
        if self.dim() == 0:
            return self
        else:
            return self.flip(0)

    def norm(
        self,
        p: Optional[Union[float, str]] = "fro",
        dim=None,
        keepdim=False,
        dtype=None,
    ):
        r"""See :func:`torch.norm`"""
        if has_torch_function_unary(self):
            return handle_torch_function(
                Tensor.norm, (self,), self, p=p, dim=dim, keepdim=keepdim, dtype=dtype
            )
        return torch.norm(self, p, dim, keepdim, dtype=dtype)

    def solve(self, other):
        from torch._linalg_utils import solve

        return solve(self, other)

    def lstsq(self, other):
        from torch._linalg_utils import lstsq

        return lstsq(self, other)

    def eig(self, eigenvectors=False):
        from torch._linalg_utils import eig

        return eig(self, eigenvectors=eigenvectors)

    def symeig(self, eigenvectors=False):
        from torch._linalg_utils import _symeig

        return _symeig(self, eigenvectors=eigenvectors)

    def lu(self, pivot=True, get_infos=False):
        r"""See :func:`torch.lu`"""
        # If get_infos is True, then we don't need to check for errors and vice versa
        if has_torch_function_unary(self):
            return handle_torch_function(
                Tensor.lu, (self,), self, pivot=pivot, get_infos=get_infos
            )

        LU, pivots, infos = torch._lu_with_info(
            self, pivot=pivot, check_errors=(not get_infos)
        )
        if get_infos:
            return LU, pivots, infos
        else:
            return LU, pivots

    def stft(
        self,
        n_fft: int,
        hop_length: Optional[int] = None,
        win_length: Optional[int] = None,
        window: "Optional[Tensor]" = None,
        center: bool = True,
        pad_mode: str = "reflect",
        normalized: bool = False,
        onesided: Optional[bool] = None,
        return_complex: Optional[bool] = None,
        align_to_window: Optional[bool] = None,
    ):
        r"""See :func:`torch.stft`

        .. warning::
          This function changed signature at version 0.4.1. Calling with
          the previous signature may cause error or return incorrect result.
        """
        if has_torch_function_unary(self):
            return handle_torch_function(
                Tensor.stft,
                (self,),
                self,
                n_fft,
                hop_length=hop_length,
                win_length=win_length,
                window=window,
                center=center,
                pad_mode=pad_mode,
                normalized=normalized,
                onesided=onesided,
                return_complex=return_complex,
                align_to_window=align_to_window,
            )
        return torch.stft(
            self,
            n_fft,
            hop_length,
            win_length,
            window,
            center,
            pad_mode,
            normalized,
            onesided,
            return_complex=return_complex,
            align_to_window=align_to_window,
        )

    def istft(
        self,
        n_fft: int,
        hop_length: Optional[int] = None,
        win_length: Optional[int] = None,
        window: "Optional[Tensor]" = None,
        center: bool = True,
        normalized: bool = False,
        onesided: Optional[bool] = None,
        length: Optional[int] = None,
        return_complex: bool = False,
    ):
        r"""See :func:`torch.istft`"""
        if has_torch_function_unary(self):
            return handle_torch_function(
                Tensor.istft,
                (self,),
                self,
                n_fft,
                hop_length=hop_length,
                win_length=win_length,
                window=window,
                center=center,
                normalized=normalized,
                onesided=onesided,
                length=length,
                return_complex=return_complex,
            )
        return torch.istft(
            self,
            n_fft,
            hop_length,
            win_length,
            window,
            center,
            normalized,
            onesided,
            length,
            return_complex=return_complex,
        )

    def resize(self, *sizes):
        if has_torch_function_unary(self):
            return handle_torch_function(Tensor.resize, (self,), self, *sizes)
        warnings.warn("non-inplace resize is deprecated")
        from torch.autograd._functions import Resize

        return Resize.apply(self, sizes)

    def resize_as(self, tensor):
        if has_torch_function_variadic(self, tensor):
            return handle_torch_function(Tensor.resize_as, (self, tensor), self, tensor)
        warnings.warn("non-inplace resize_as is deprecated")
        from torch.autograd._functions import Resize

        return Resize.apply(self, tensor.size())

    def split(self, split_size, dim=0):
        r"""See :func:`torch.split`"""
        if has_torch_function_unary(self):
            return handle_torch_function(
                Tensor.split, (self,), self, split_size, dim=dim
            )
        if isinstance(split_size, Tensor):
            try:
                split_size = int(split_size)
            except ValueError:
                pass

        if isinstance(split_size, (int, torch.SymInt)):
            return torch._VF.split(self, split_size, dim)  # type: ignore[attr-defined]
        else:
            return torch._VF.split_with_sizes(self, split_size, dim)

    def unique(self, sorted=True, return_inverse=False, return_counts=False, dim=None):
        r"""Returns the unique elements of the input tensor.

        See :func:`torch.unique`
        """
        if has_torch_function_unary(self):
            return handle_torch_function(
                Tensor.unique,
                (self,),
                self,
                sorted=sorted,
                return_inverse=return_inverse,
                return_counts=return_counts,
                dim=dim,
            )
        return torch.unique(
            self,
            sorted=sorted,
            return_inverse=return_inverse,
            return_counts=return_counts,
            dim=dim,
        )

    def unique_consecutive(self, return_inverse=False, return_counts=False, dim=None):
        r"""Eliminates all but the first element from every consecutive group of equivalent elements.

        See :func:`torch.unique_consecutive`
        """
        if has_torch_function_unary(self):
            return handle_torch_function(
                Tensor.unique_consecutive,
                (self,),
                self,
                return_inverse=return_inverse,
                return_counts=return_counts,
                dim=dim,
            )
        return torch.unique_consecutive(
            self, return_inverse=return_inverse, return_counts=return_counts, dim=dim
        )

    @_handle_torch_function_and_wrap_type_error_to_not_implemented
    def __rsub__(self, other):
        return _C._VariableFunctions.rsub(self, other)

    @_handle_torch_function_and_wrap_type_error_to_not_implemented
    def __rdiv__(self, other):
        return self.reciprocal() * other

    __rtruediv__ = __rdiv__
    __itruediv__ = _C.TensorBase.__idiv__

    __pow__ = cast(
        Callable[
            ["torch._C.TensorBase", Union["Tensor", int, float, bool, complex]],
            "Tensor",
        ],
        _handle_torch_function_and_wrap_type_error_to_not_implemented(
            _C.TensorBase.pow
        ),
    )
    __ipow__ = _handle_torch_function_and_wrap_type_error_to_not_implemented(
        _C.TensorBase.pow_
    )

    @_handle_torch_function_and_wrap_type_error_to_not_implemented
    def __rmod__(self, other):
        return torch.remainder(other, self)

    def __format__(self, format_spec):
        if has_torch_function_unary(self):
            return handle_torch_function(Tensor.__format__, (self,), self, format_spec)
        if self.dim() == 0 and not self.is_meta and type(self) is Tensor:
            return self.item().__format__(format_spec)
        return object.__format__(self, format_spec)

    @_handle_torch_function_and_wrap_type_error_to_not_implemented
    def __rpow__(self, other):
        return torch.pow(other, self)

    @_handle_torch_function_and_wrap_type_error_to_not_implemented
    def __floordiv__(self, other):
        return torch.floor_divide(self, other)

    @_handle_torch_function_and_wrap_type_error_to_not_implemented
    def __rfloordiv__(self, other):
        return torch.floor_divide(other, self)

    @_handle_torch_function_and_wrap_type_error_to_not_implemented
    def __rlshift__(self, other):
        return torch.bitwise_left_shift(other, self)

    @_handle_torch_function_and_wrap_type_error_to_not_implemented
    def __rrshift__(self, other):
        return torch.bitwise_right_shift(other, self)

    @_handle_torch_function_and_wrap_type_error_to_not_implemented
    def __rmatmul__(self, other):
        return torch.matmul(other, self)

    __pos__ = _C.TensorBase.positive
    __neg__ = _C.TensorBase.neg
    __abs__ = _C.TensorBase.abs

    def __len__(self):
        if has_torch_function_unary(self):
            return handle_torch_function(Tensor.__len__, (self,), self)
        if self.dim() == 0:
            raise TypeError("len() of a 0-d tensor")
        if torch._C._get_tracing_state():
            warnings.warn(
                "Using len to get tensor shape might cause the trace to be incorrect. "
                "Recommended usage would be tensor.shape[0]. "
                "Passing a tensor of different shape might lead to errors or silently give "
                "incorrect results.",
                category=torch.jit.TracerWarning,
                stacklevel=2,
            )
        return self.shape[0]

    def __iter__(self):
        # NB: we use 'imap' and not 'map' here, so that in Python 2 we get a
        # generator and don't eagerly perform all the indexes.  This could
        # save us work, and also helps keep trace ordering deterministic
        # (e.g., if you zip(*hiddens), the eager map will force all the
        # indexes of hiddens[0] before hiddens[1], while the generator
        # map will interleave them.)
        # NB: We have intentionally skipped __torch_function__ dispatch here.
        # See gh-54457
        if self.dim() == 0:
            raise TypeError("iteration over a 0-d tensor")
        if torch._C._get_tracing_state():
            warnings.warn(
                "Iterating over a tensor might cause the trace to be incorrect. "
                "Passing a tensor of different shape won't change the number of "
                "iterations executed (and might lead to errors or silently give "
                "incorrect results).",
                category=torch.jit.TracerWarning,
                stacklevel=2,
            )
        return iter(self.unbind(0))

    def __hash__(self):
        # Do NOT handle __torch_function__ here as user's default
        # implementation that handle most functions will most likely do it wrong.
        # It can be easily overridden by defining this method on the user
        # subclass if needed.
        return id(self)

    def __dir__(self):
        if has_torch_function_unary(self):
            return handle_torch_function(Tensor.__dir__, (self,), self)
        tensor_methods = dir(self.__class__)
        tensor_methods.remove("volatile")  # deprecated
        attrs = list(self.__dict__.keys())
        keys = tensor_methods + attrs

        # property only available dense, cuda tensors
        if (not self.is_cuda) or self.is_sparse:
            keys.remove("__cuda_array_interface__")

        return sorted(keys)

    # Numpy array interface, to support `numpy.asarray(tensor) -> ndarray`
    __array_priority__ = 1000  # prefer Tensor ops over numpy ones

    def __array__(self, dtype=None):
        if has_torch_function_unary(self):
            return handle_torch_function(Tensor.__array__, (self,), self, dtype=dtype)
        if dtype is None:
            return self.numpy()
        else:
            return self.numpy().astype(dtype, copy=False)

    # Wrap Numpy array again in a suitable tensor when done, to support e.g.
    # `numpy.sin(tensor) -> tensor` or `numpy.greater(tensor, 0) -> ByteTensor`
    def __array_wrap__(self, array):
        if has_torch_function_unary(self):
            return handle_torch_function(
                Tensor.__array_wrap__, (self,), self, array=array
            )
        if array.dtype == bool:
            # Workaround, torch has no built-in bool tensor
            array = array.astype("uint8")
        return torch.from_numpy(array)

    def __contains__(self, element: Any, /) -> bool:
        r"""Check if `element` is present in tensor

        Args:
            element (Tensor or scalar): element to be checked
                for presence in current tensor"
        """
        if has_torch_function_unary(self):
            return handle_torch_function(Tensor.__contains__, (self,), self, element)
        if isinstance(
            element, (torch.Tensor, Number, torch.SymInt, torch.SymFloat, torch.SymBool)
        ):
            # type hint doesn't understand the __contains__ result array
            return bool((element == self).any().item())  # type: ignore[union-attr]

        raise RuntimeError(
            f"Tensor.__contains__ only supports Tensor or scalar, but you passed in a {type(element)}."
        )

    @property
    def __cuda_array_interface__(self):
        """Array view description for cuda tensors.

        See:
        https://numba.pydata.org/numba-doc/latest/cuda/cuda_array_interface.html
        """
        if has_torch_function_unary(self):
            # TODO mypy doesn't support @property, see: https://github.com/python/mypy/issues/6185
            return handle_torch_function(
                Tensor.__cuda_array_interface__.__get__,  # type: ignore[attr-defined]
                (self,),
                self,
            )

        # raise AttributeError for unsupported tensors, so that
        # hasattr(cpu_tensor, "__cuda_array_interface__") is False.
        if not self.is_cuda:
            raise AttributeError(
                f"Can't get __cuda_array_interface__ on non-CUDA tensor type: {self.type()} "
                "If CUDA data is required use tensor.cuda() to copy tensor to device memory."
            )

        if self.is_sparse:
            raise AttributeError(
                f"Can't get __cuda_array_interface__ on sparse type: {self.type()} "
                "Use Tensor.to_dense() to convert to a dense tensor first."
            )

        # RuntimeError, matching tensor.__array__() behavior.
        if self.requires_grad:
            raise RuntimeError(
                "Can't get __cuda_array_interface__ on Variable that requires grad. "
                "If gradients aren't required, use var.detach() to get Variable that doesn't require grad."
            )

        typestr = _dtype_to_typestr(self.dtype)
        itemsize = self.element_size()
        shape = tuple(self.shape)
        if self.is_contiguous():
            # __cuda_array_interface__ v2 requires the strides to be omitted
            # (either not set or set to None) for C-contiguous arrays.
            strides = None
        else:
            strides = tuple(s * itemsize for s in self.stride())
        data_ptr = self.data_ptr() if self.numel() > 0 else 0
        data = (data_ptr, False)  # read-only is false

        return dict(typestr=typestr, shape=shape, strides=strides, data=data, version=2)

    def storage_type(self):
        r"""storage_type() -> type

        Returns the type of the underlying storage.

        """
        if has_torch_function_unary(self):
            return handle_torch_function(Tensor.storage_type, (self,), self)

        torch.storage._warn_typed_storage_removal()

        return self._typed_storage()._get_legacy_storage_class()

    def refine_names(self, *names):
        r"""Refines the dimension names of :attr:`self` according to :attr:`names`.

        Refining is a special case of renaming that "lifts" unnamed dimensions.
        A ``None`` dim can be refined to have any name; a named dim can only be
        refined to have the same name.

        Because named tensors can coexist with unnamed tensors, refining names
        gives a nice way to write named-tensor-aware code that works with both
        named and unnamed tensors.

        :attr:`names` may contain up to one Ellipsis (``...``).
        The Ellipsis is expanded greedily; it is expanded in-place to fill
        :attr:`names` to the same length as ``self.dim()`` using names from the
        corresponding indices of ``self.names``.

        Python 2 does not support Ellipsis but one may use a string literal
        instead (``'...'``).

        Args:
            names (iterable of str): The desired names of the output tensor. May
                contain up to one Ellipsis.

        Examples::

            >>> imgs = torch.randn(32, 3, 128, 128)
            >>> named_imgs = imgs.refine_names('N', 'C', 'H', 'W')
            >>> named_imgs.names
            ('N', 'C', 'H', 'W')

            >>> tensor = torch.randn(2, 3, 5, 7, 11)
            >>> tensor = tensor.refine_names('A', ..., 'B', 'C')
            >>> tensor.names
            ('A', None, None, 'B', 'C')

        .. warning::
            The named tensor API is experimental and subject to change.

        """
        if has_torch_function_unary(self):
            return handle_torch_function(Tensor.refine_names, (self,), self, *names)
        names = resolve_ellipsis(names, self.names, "refine_names")
        return super().refine_names(names)

    def align_to(self, *names):
        r"""Permutes the dimensions of the :attr:`self` tensor to match the order
        specified in :attr:`names`, adding size-one dims for any new names.

        All of the dims of :attr:`self` must be named in order to use this method.
        The resulting tensor is a view on the original tensor.

        All dimension names of :attr:`self` must be present in :attr:`names`.
        :attr:`names` may contain additional names that are not in ``self.names``;
        the output tensor has a size-one dimension for each of those new names.

        :attr:`names` may contain up to one Ellipsis (``...``).
        The Ellipsis is expanded to be equal to all dimension names of :attr:`self`
        that are not mentioned in :attr:`names`, in the order that they appear
        in :attr:`self`.

        Python 2 does not support Ellipsis but one may use a string literal
        instead (``'...'``).

        Args:
            names (iterable of str): The desired dimension ordering of the
                output tensor. May contain up to one Ellipsis that is expanded
                to all unmentioned dim names of :attr:`self`.

        Examples::

            >>> tensor = torch.randn(2, 2, 2, 2, 2, 2)
            >>> named_tensor = tensor.refine_names('A', 'B', 'C', 'D', 'E', 'F')

            # Move the F and E dims to the front while keeping the rest in order
            >>> named_tensor.align_to('F', 'E', ...)

        .. warning::
            The named tensor API is experimental and subject to change.

        """
        if has_torch_function_unary(self):
            return handle_torch_function(Tensor.align_to, (self,), self, *names)
        ellipsis_idx = single_ellipsis_index(names, "align_to")
        if ellipsis_idx is None:
            return super().align_to(names)
        return super().align_to(
            [name for name in names if not is_ellipsis(name)], ellipsis_idx
        )

    def unflatten(self, dim, sizes):  # type: ignore[override]
        r"""
        unflatten(dim, sizes) -> Tensor

        See :func:`torch.unflatten`.

        """
        if has_torch_function_unary(self):
            return handle_torch_function(Tensor.unflatten, (self,), self, dim, sizes)

        if not sizes:
            raise RuntimeError("unflatten: sizes must be non-empty")

        names = None
        if isinstance(sizes, OrderedDict) or (
            isinstance(sizes, (tuple, list)) and isinstance(sizes[0], (tuple, list))
        ):
            names, sizes = unzip_namedshape(sizes)
            return super().unflatten(dim, sizes, names)
        else:
            return super().unflatten(dim, sizes)

    def rename_(self, *names, **rename_map):
        """In-place version of :meth:`~Tensor.rename`."""

        if has_torch_function_unary(self):
            return handle_torch_function(
                Tensor.rename_, (self,), self, *names, **rename_map
            )

        # Note [rename_ / rename API]
        # The Python API for these is different from the C++ API. In Python:
        # 1) tensor.rename(*names) takes a vararglist of names
        # 2) tensor.rename(**rename_map) takes a map of names to rename.
        # C++ is static, making it difficult to implement similar behavior.
        return update_names(self, names, rename_map, inplace=True)

    def rename(self, *names, **rename_map):
        """Renames dimension names of :attr:`self`.

        There are two main usages:

        ``self.rename(**rename_map)`` returns a view on tensor that has dims
        renamed as specified in the mapping :attr:`rename_map`.

        ``self.rename(*names)`` returns a view on tensor, renaming all
        dimensions positionally using :attr:`names`.
        Use ``self.rename(None)`` to drop names on a tensor.

        One cannot specify both positional args :attr:`names` and keyword args
        :attr:`rename_map`.

        Examples::

            >>> imgs = torch.rand(2, 3, 5, 7, names=('N', 'C', 'H', 'W'))
            >>> renamed_imgs = imgs.rename(N='batch', C='channels')
            >>> renamed_imgs.names
            ('batch', 'channels', 'H', 'W')

            >>> renamed_imgs = imgs.rename(None)
            >>> renamed_imgs.names
            (None, None, None, None)

            >>> renamed_imgs = imgs.rename('batch', 'channel', 'height', 'width')
            >>> renamed_imgs.names
            ('batch', 'channel', 'height', 'width')

        .. warning::
            The named tensor API is experimental and subject to change.

        """
        if has_torch_function_unary(self):
            return handle_torch_function(
                Tensor.rename, (self,), self, *names, **rename_map
            )

        # See Note [rename_ / rename API]
        return update_names(self, names, rename_map, inplace=False)

    def to_sparse_coo(self):
        """Convert a tensor to :ref:`coordinate format <sparse-coo-docs>`.

        Examples::

             >>> dense = torch.randn(5, 5)
             >>> sparse = dense.to_sparse_coo()
             >>> sparse._nnz()
             25

        """
        return self.to_sparse()

    def dim_order(
        self, *, ambiguity_check: Union[bool, list[torch.memory_format]] = False
    ):
        """
        dim_order(ambiguity_check=False) -> tuple

        Returns the uniquely determined tuple of int describing the dim order or
        physical layout of :attr:`self`.

        The dim order represents how dimensions are laid out in memory of dense tensors,
        starting from the outermost to the innermost dimension.

        Note that the dim order may not always be uniquely determined.
        If `ambiguity_check` is True, this function raises a RuntimeError when the dim order cannot be uniquely determined;
        If `ambiguity_check` is a list of memory formats, this function raises a RuntimeError when tensor can not be interpreted
        into exactly one of the given memory formats, or it cannot be uniquely determined.
        If `ambiguity_check` is False, it will return one of legal dim order(s) without checking its uniqueness.
        Otherwise, it will raise TypeError.

        Args:
            ambiguity_check (bool or List[torch.memory_format]): The check method for ambiguity of dim order.

        Examples::

            >>> torch.empty((2, 3, 5, 7)).dim_order()
            (0, 1, 2, 3)
            >>> torch.empty((2, 3, 5, 7)).transpose(1, 2).dim_order()
            (0, 2, 1, 3)
            >>> torch.empty((2, 3, 5, 7), memory_format=torch.channels_last).dim_order()
            (0, 2, 3, 1)
            >>> torch.empty((1, 2, 3, 4)).dim_order()
            (0, 1, 2, 3)
            >>> try:
            ...     torch.empty((1, 2, 3, 4)).dim_order(ambiguity_check=True)
            ... except RuntimeError as e:
            ...     print(e)
            The tensor does not have unique dim order, or cannot map to exact one of the given memory formats.
            >>> torch.empty((1, 2, 3, 4)).dim_order(
            ...     ambiguity_check=[torch.contiguous_format, torch.channels_last]
            ... )  # It can be mapped to contiguous format
            (0, 1, 2, 3)
            >>> try:
            ...     torch.empty((1, 2, 3, 4)).dim_order(ambiguity_check="ILLEGAL")
            ... except TypeError as e:
            ...     print(e)
            The ambiguity_check argument must be a bool or a list of memory formats.

        .. warning::
            The dim_order tensor API is experimental and subject to change.
        """
        if has_torch_function_unary(self):
            return handle_torch_function(Tensor.dim_order, (self,), self)

        if self.is_sparse:
            raise AttributeError(
                f"Can't get dim order on sparse type: {self.type()} "
                "Use Tensor.to_dense() to convert to a dense tensor first."
            )

        # Sanity check ambiguity_check data types
        if not isinstance(ambiguity_check, bool):
            if not isinstance(ambiguity_check, list):
                raise TypeError(
                    "The ambiguity_check argument must be a bool or a list of memory formats."
                )
            for memory_format in ambiguity_check:
                if not isinstance(memory_format, torch.memory_format):
                    raise TypeError(
                        "The ambiguity_check argument must be a bool or a list of memory formats."
                    )

        def invalid_unique_memory_format(tensor, valid_memory_formats):
            """
            Returns True if the tensor cannot be uniquely mapped to any of the given memory formats, False otherwise.
            """

            n_legality = 0

            for memory_format in valid_memory_formats:
                if tensor.is_contiguous(memory_format=memory_format):
                    n_legality += 1

            return n_legality != 1

        def has_multiple_dim_order(tensor):
            """
            Returns True if there're multiple legal dim orders for given tensor, False otherwise.

            The tensor is considered to have multiple legal dim orders if either of the following conditions is met:

            * Singleton Dimensions: There's at least one singleteon dimension in the tensor.
              Since their size is 1, they don't affect the memory offset (stride * index
              is zero because index is always zero). Therefore, they can be placed anywhere
              in the dimension order without changing how data is accessed.
            * Same strides: Strides reflect how the tensor is stored in memory.
              If any two dimensions have the same stride, swapping these dimensions won't
              change how data is accessed, leading to multiple correct dimension orders.
            """

            sizes = tensor.size()
            strides = tensor.stride()

            # Check if there are any duplicate strides
            has_duplicate_strides = any(
                earlier == later for earlier, later in zip(strides, strides[1:])
            )

            # Check if there are any singleton dimensions
            has_singleton_dims = any(size == 1 for size in sizes)

            return has_duplicate_strides or has_singleton_dims

        valid_memory_formats = (
            ambiguity_check if isinstance(ambiguity_check, list) else []
        )
        check_multiple_dim_order = (
            ambiguity_check if isinstance(ambiguity_check, bool) else True
        )

        if (
            check_multiple_dim_order and has_multiple_dim_order(self)
        ) and invalid_unique_memory_format(self, valid_memory_formats):
            raise RuntimeError(
                "The tensor does not have unique dim order, or cannot map to exact one of the given memory formats."
            )

        import torch._prims_common as utils

        return tuple(utils.compute_elementwise_output_logical_to_physical_perm(self))

    def _update_names(self, names, inplace):
        if has_torch_function_unary(self):
            return handle_torch_function(
                Tensor._update_names, (self,), self, names, inplace
            )

        # See Note [rename_ / rename API]
        if inplace:
            return super().rename_(names)
        else:
            return super().rename(names)

    @classmethod
    def __torch_function__(cls, func, types, args=(), kwargs=None):
        """
        This __torch_function__ implementation wraps subclasses such that
        methods called on subclasses return a subclass instance instead of
        a ``torch.Tensor`` instance.

        One corollary to this is that you need coverage for torch.Tensor
        methods if implementing __torch_function__ for subclasses.

        We recommend always calling ``super().__torch_function__`` as the base
        case when doing the above.

        While not mandatory, we recommend making `__torch_function__` a classmethod.
        """
        if kwargs is None:
            kwargs = {}

        if not all(issubclass(cls, t) for t in types):
            return NotImplemented

        with _C.DisableTorchFunctionSubclass():
            ret = func(*args, **kwargs)
            if func in get_default_nowrap_functions():
                return ret
            else:
                return _convert(ret, cls)

    __torch_dispatch__ = _C._disabled_torch_dispatch_impl

<<<<<<< HEAD
    def __dlpack__(
        self,
        stream: Optional[Any] = None,
        max_version: Optional[tuple[int, int]] = None,
        dl_device: Optional[tuple[enum.IntEnum, int]] = None,
        copy: Optional[bool] = None,
    ):
=======
    def __dlpack__(self, *, stream=None, max_version=None):
>>>>>>> 4ed5aea4
        """
        Creates a DLpack `capsule https://data-apis.org/array-api/latest/design_topics/data_interchange.html#data-interchange`_
        of the current tensor to be exported to other libraries.

        This function will be called from the `from_dlpack` method
        of the library that will consume the capsule. `from_dlpack` passes the current
        stream to this method as part of the specification.

        Args:
            stream (integer or None): An optional Python integer representing a
            pointer to a CUDA stream. The current stream is synchronized with
            this stream before the capsule is created, and since the capsule
            shares its storage with the tensor this make it safe to access from
            both streams.  If None or -1 is passed then no synchronization is performed.
            If 1 (on CUDA) or 0 (on ROCM) then the default stream is used for
            synchronization.

            max_version (tuple[int, int] or None): An optional Python tuple with
            2 integers, representing the maximum version the caller supports. If
            None (default), PyTorch will fallback to DLPack 0.8.
        """
        if has_torch_function_unary(self):
<<<<<<< HEAD
            args = (self, stream, max_version, dl_device, copy)
            return handle_torch_function(Tensor.__dlpack__, (self,), *args)
=======
            args = (self,)
            kwargs = {
                "stream": stream,
                "max_version": max_version,
            }
            return handle_torch_function(Tensor.__dlpack__, (self,), *args, **kwargs)
>>>>>>> 4ed5aea4

        # DLPack capsules can't capture all of PyTorch's semantics,
        # so we prohibit exporting tensors that would lose their properties like
        # requires_grad and having the conjugate bit set.
        if self.requires_grad:
            raise RuntimeError(
                "Can't export tensors that require gradient, use tensor.detach()"
            )
        if self.is_conj():
            raise RuntimeError("Can't export tensors with the conjugate bit set")
        if self.layout != torch.strided:
            raise RuntimeError(
                "Can't export tensors with layout other than torch.strided"
            )

        if self.device.type == "cuda" and self.device != torch.cuda.current_device():
            raise BufferError(
                "Can't export tensors on a different CUDA device. "
                f"Expected: {self.device}. "
                f"Current device: {torch.cuda.current_device()}."
            )

        if stream is not None and type(stream) is not int:
            # Stream pointers in CUDA/ROCm are uniquely numbered and can
            # be retrieved from their integer value.
            raise TypeError("stream must be ``int`` or ``none``")
        elif self.device.type == "cuda" and stream != -1:
            # NB: This logic handles the special case values for default
            # streams and must be kept in sync with from_dlpack in
            # torch/utils/dlpack.py
            is_rocm = torch.version.hip is not None
            is_cuda = not is_rocm

            if (
                stream is None
                or (is_rocm and stream == 0)
                or (is_cuda and stream == 1)
            ):
                stream = torch.cuda.default_stream()
            else:
                if is_cuda and stream == 2:
                    raise BufferError("per-thread default stream is not supported.")

                device_str = "CUDA" if is_cuda else "ROCm"
                assert (is_cuda and stream != 0) or (is_rocm and stream not in (1, 2)), (
                    f"unsupported stream on {device_str}: {stream}."
                )

                stream = torch.cuda.ExternalStream(stream)

            # Only synchronize on different streams
            current_stream = torch.cuda.current_stream()
            if stream != current_stream:
                event = torch.cuda.Event()
                event.record(current_stream)
                stream.wait_event(event)
        elif self.device.type == "cpu":
            assert stream is None, "stream should be None on cpu."


        if self.device.type == "xla":
            import torch_xla
            import torch_xla.utils.dlpack as xla_dlpack

            if (
                len(torch_xla.real_devices()) <= 0
                or "cuda" not in torch_xla.real_devices()[0].lower()
            ):
                raise RuntimeError(
                    "Can't export to dlpack an XLA tensor that is not on CUDA."
                )

            # Does not support DLPack 1.0, yet.
            return xla_dlpack.to_dlpack(self)

        if max_version is None or max_version[0] < 1:
            # Fallback to the old, unversioned variant.
            return _C._to_dlpack(self, dl_device=dl_device, copy=copy)

        return _C._to_dlpack_versioned(self, dl_device=dl_device, copy=copy)

    def __dlpack_device__(self) -> tuple[enum.IntEnum, int]:
        if has_torch_function_unary(self):
            return handle_torch_function(Tensor.__dlpack_device__, (self,), self)

        from torch.utils.dlpack import DLDeviceType

        device = self.device
        idx = device.index if device.index is not None else 0
        torch_device_type = device.type
        if torch_device_type == "cuda" and torch.version.hip is not None:
            device_type = DLDeviceType.kDLROCM
        elif torch_device_type == "cpu" and self.is_pinned():
            device_type = DLDeviceType.kDLCUDAHost
        elif torch_device_type == "cuda":
            device_type = DLDeviceType.kDLCUDA
        elif torch_device_type == "cpu":
            device_type = DLDeviceType.kDLCPU
        elif torch_device_type == "xpu":
            device_type = DLDeviceType.kDLOneAPI
        elif self.device.type == "privateuse1":
            device_type = DLDeviceType.kDLExtDev
        elif torch_device_type == "xla":
            import torch_xla

            if (
                len(torch_xla.real_devices()) <= 0
                or "cuda" not in torch_xla.real_devices()[0].lower()
            ):
                raise ValueError(f"Unknown device type {torch_device_type} for Dlpack")

            device_type = DLDeviceType.kDLCUDA
        else:
            raise ValueError(f"Unknown device type {torch_device_type} for Dlpack")
        return (device_type, idx)

    __module__ = "torch"


def _convert(ret, cls):
    if cls is Tensor:
        return ret

    if isinstance(ret, Tensor) and not isinstance(ret, cls):
        ret = ret.as_subclass(cls)

    if isinstance(ret, (tuple, list)):
        # Also handles things like namedtuples
        ret = type(ret)(_convert(r, cls) for r in ret)

    return ret<|MERGE_RESOLUTION|>--- conflicted
+++ resolved
@@ -1673,17 +1673,14 @@
 
     __torch_dispatch__ = _C._disabled_torch_dispatch_impl
 
-<<<<<<< HEAD
     def __dlpack__(
         self,
+        *,
         stream: Optional[Any] = None,
         max_version: Optional[tuple[int, int]] = None,
         dl_device: Optional[tuple[enum.IntEnum, int]] = None,
         copy: Optional[bool] = None,
     ):
-=======
-    def __dlpack__(self, *, stream=None, max_version=None):
->>>>>>> 4ed5aea4
         """
         Creates a DLpack `capsule https://data-apis.org/array-api/latest/design_topics/data_interchange.html#data-interchange`_
         of the current tensor to be exported to other libraries.
@@ -1694,29 +1691,33 @@
 
         Args:
             stream (integer or None): An optional Python integer representing a
-            pointer to a CUDA stream. The current stream is synchronized with
-            this stream before the capsule is created, and since the capsule
-            shares its storage with the tensor this make it safe to access from
-            both streams.  If None or -1 is passed then no synchronization is performed.
-            If 1 (on CUDA) or 0 (on ROCM) then the default stream is used for
-            synchronization.
+                pointer to a CUDA stream. The current stream is synchronized with
+                this stream before the capsule is created, and since the capsule
+                shares its storage with the tensor this make it safe to access from
+                both streams.  If None or -1 is passed then no synchronization is performed.
+                If 1 (on CUDA) or 0 (on ROCM) then the default stream is used for
+                synchronization.
 
             max_version (tuple[int, int] or None): An optional Python tuple with
-            2 integers, representing the maximum version the caller supports. If
-            None (default), PyTorch will fallback to DLPack 0.8.
-        """
-        if has_torch_function_unary(self):
-<<<<<<< HEAD
-            args = (self, stream, max_version, dl_device, copy)
-            return handle_torch_function(Tensor.__dlpack__, (self,), *args)
-=======
+                2 integers, representing the maximum version the caller supports. If
+                None (default), PyTorch will fallback to DLPack 0.8.
+
+            dl_device (tuple[DLDeviceType, int] or None): An optional tuple specifying
+                in which device the exported DLPack capsule should be on. If None (default),
+                the exported DLPack capsule will be on the same device as ``self``.
+            
+            copy (bool or None): An optional boolean indicating whether or not to copy
+                ``self``. If None, PyTorch will copy only if necessary.
+        """
+        if has_torch_function_unary(self):
             args = (self,)
             kwargs = {
                 "stream": stream,
                 "max_version": max_version,
+                "dl_device": dl_device,
+                "copy": copy,
             }
             return handle_torch_function(Tensor.__dlpack__, (self,), *args, **kwargs)
->>>>>>> 4ed5aea4
 
         # DLPack capsules can't capture all of PyTorch's semantics,
         # so we prohibit exporting tensors that would lose their properties like
