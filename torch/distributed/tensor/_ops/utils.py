# mypy: allow-untyped-defs
# Copyright (c) Meta Platforms, Inc. and affiliates
import functools
import itertools
import operator
from collections.abc import Iterable, Sequence
from typing import Callable, cast, Optional, TypeVar, Union
from typing_extensions import ParamSpec

import torch
from torch.distributed.tensor._api import DTensor
from torch.distributed.tensor._collective_utils import redistribute_cost
from torch.distributed.tensor._dtensor_spec import DTensorSpec
from torch.distributed.tensor._op_schema import (
    OpSchema,
    OpStrategy,
    OutputSharding,
    PlacementList,
    PlacementStrategy,
    RuntimeSchemaInfo,
)
from torch.distributed.tensor.device_mesh import DeviceMesh
from torch.distributed.tensor.placement_types import (
    Partial,
    Placement,
    Replicate,
    Shard,
)


_T = TypeVar("_T")
_P = ParamSpec("_P")


# convenient wrapper to register sharding propagation rules
# pyre-fixme[3]: Return type must be annotated.
# pyre-fixme[2]: Parameter must be annotated.
def register_prop_rule(
    op: Union[torch._ops.OpOverload, list[torch._ops.OpOverload]],
    schema_info: Optional[RuntimeSchemaInfo] = None,
) -> Callable[
    [Callable[[OpSchema], OutputSharding]], Callable[[OpSchema], OutputSharding]
]:
    # pyre-fixme[53]: Captured variable `func` is not annotated.
    # pyre-fixme[3]: Return type must be annotated.
    # pyre-fixme[2]: Parameter must be annotated.
    def wrapper(
        impl: Callable[[OpSchema], OutputSharding],
    ) -> Callable[[OpSchema], OutputSharding]:
        overloads = op if isinstance(op, list) else [op]
        for overload in overloads:
            DTensor._op_dispatcher.sharding_propagator.register_sharding_prop_rule(
                overload, impl, schema_info
            )
        return impl

    return wrapper


def register_op_strategy(
    op, schema_info=None
) -> Callable[[Callable[_P, _T]], Callable[_P, _T]]:
    # pyre-fixme[53]: Captured variable `func` is not annotated.
    # pyre-fixme[3]: Return type must be annotated.
    # pyre-fixme[2]: Parameter must be annotated.

    # For every ATen op that accepts any args in this list,
    # the arg itself can impact the strides (and potentially the sharding strategy)
    # of the output tensor.
    # thus, we will detect ATen schemas with any of these args and ensure
    # that they get specialized here.
    arg_names_that_require_specializing_cache_strategy = [
        "memory_format",
    ]

    def wrapper(impl):
        if isinstance(op, list):
            overloads = op
        else:
            overloads = [op]

        for overload in overloads:
            curr_schema_info = None
            if schema_info is None:
                specialized_args = [
                    a.name
                    for a in overload._schema.arguments
                    if a.name in arg_names_that_require_specializing_cache_strategy
                ]
                if any(specialized_args):
                    curr_schema_info = RuntimeSchemaInfo(
                        static_kwargkey=specialized_args
                    )
            else:
                curr_schema_info = schema_info
            DTensor._op_dispatcher.sharding_propagator.register_op_strategy(
                overload, impl, curr_schema_info
            )
        return impl

    return wrapper


def as_list(
<<<<<<< HEAD
    x: Union[List[object], object],
=======
    x: Union[list[object], object]
>>>>>>> d48eb58d
    # pyre-fixme[11]: Annotation `immutable_list` is not defined as a type.
) -> Union[list[object], torch.fx.immutable_collections.immutable_list]:  # type: ignore[valid-type]
    # During tracing, `aten.sum.dim_IntList` uses `immutable_list` for its args,
    # which is an object but treated as a list by the tracer. Therefore, keep
    # `immutable_list` intact here as well.
    if type(x) is list or isinstance(x, torch.fx.immutable_collections.immutable_list):
        return x
    else:
        return [x]


def normalize_dim(dim: int, ndim: int) -> int:
    return dim if dim >= 0 else dim + ndim


def normalize_dims(dims: Union[int, Sequence[int]], ndim: int) -> Sequence[int]:
    """Normalize a dim or a sequence of dims, so that they are all positive."""
    if isinstance(dims, int):
        dims = (normalize_dim(dims, ndim),)
    elif isinstance(dims, list):
        dims = [normalize_dim(dim, ndim) for dim in dims]
    elif isinstance(dims, tuple):
        dims = tuple([normalize_dim(dim, ndim) for dim in dims])
    return dims


def prod(xs: Iterable[int]) -> int:
    return functools.reduce(operator.mul, xs, 1)


def is_tensor_shardable(shape: Sequence[int], spec: DTensorSpec) -> bool:
    """Check if the shape is shardable according to the spec."""
    # number of shards in each tensor dimension
    shards_map = [1] * len(shape)
    for i, placement in enumerate(spec.placements):
        if placement.is_shard():
            shard_dim = cast(Shard, placement).dim
            shards_map[shard_dim] *= spec.mesh.size(i)

    for i, dim_size in enumerate(shape):
        # TODO: maybe we should determine is_shardable based on
        #       whether it's evenly sharded or not
        if shards_map[i] > 1 and dim_size < shards_map[i]:
            return False

    return True


def is_tensor_evenly_shardable(shape: Sequence[int], spec: DTensorSpec) -> bool:
    """Check if the shape is evenly shardable according to the spec."""
    # number of shards in each tensor dimension
    shards_map = [1] * len(shape)
    for i, placement in enumerate(spec.placements):
        if placement.is_shard():
            shard_dim = cast(Shard, placement).dim
            shards_map[shard_dim] *= spec.mesh.size(i)

    for i, dim_size in enumerate(shape):
        if shards_map[i] > 1 and (dim_size % shards_map[i] != 0):
            return False

    return True


def is_tensor_dim_sharded(spec: DTensorSpec, dim: int) -> bool:
    """Return True if tensor dim is sharded."""
    return any(p.is_shard(dim) for p in spec.placements)


def is_tensor_partial(spec: DTensorSpec) -> bool:
    """Return True if tensor is partial on the mesh."""
    return any(p.is_partial() for p in spec.placements)


def infer_broadcast_dims_map(
    common_shape: torch.Size, input_shape: torch.Size
) -> list[int]:
    # infer the broadcast dims map, where it maps from the common shape dim to the input shape dim
    # this is aligned with the broadcast semantics
    common_ndim = len(common_shape)
    input_ndim = len(input_shape)
    broadcast_dims_map = [-1] * common_ndim
    for idx in range(-1, -1 - input_ndim, -1):
        if input_shape[idx] == common_shape[idx]:
            broadcast_dims_map[common_ndim + idx] = input_ndim + idx
    return broadcast_dims_map


def map_placements_after_broadcast(
    placements: tuple[Placement, ...],
    shape: torch.Size,
    broadcast_dims_map: list[int],
) -> tuple[Placement, ...]:
    """Map each placement based on the output shape after broadcast."""
    new_placements: list[Placement] = []
    for placement in placements:
        if isinstance(placement, (Replicate, Partial)):
            new_placements.append(placement)
        else:
            assert isinstance(placement, Shard)
            shard_dim = normalize_dim(placement.dim, len(shape))
            new_shard_dim = broadcast_dims_map[shard_dim]
            if new_shard_dim != -1:
                # there's a map from the common shape shard dim to
                # the input shape shard dim before broadcasting,
                # use that instead
                new_placements.append(Shard(new_shard_dim))
            else:
                # there's no map between common shape shard dim and
                # the input shape shard dim before broadcasting,
                # in this case it means implicit broadcasting happen
                # in this dim, so we can just mark it as replicate
                # and implict broadcast will broadcast automatically
                # to the sharded shape
                new_placements.append(Replicate())

    return tuple(new_placements)


def generate_redistribute_costs(
    src_strategy: OpStrategy, dst_spec: DTensorSpec
) -> list[float]:
    redistribute_costs: list[float] = [
        redistribute_cost(strat.output_spec, dst_spec)
        for strat in src_strategy.strategies
    ]

    return redistribute_costs


def expand_to_full_mesh_op_strategy(
    mesh: DeviceMesh,
    op_schema: OpSchema,
    single_mesh_dim_strategies: list[PlacementList],
    *,
    input_index: int = 1,
    inplace_op: bool = False,
) -> OpStrategy:
    # Expand the single_mesh_dim_strategies to full mesh dim strategies.
    all_mesh_dim_strategies = [single_mesh_dim_strategies] * mesh.ndim

    strategy_combs = itertools.product(*all_mesh_dim_strategies)

    all_strategies = []
    for strategy_comb in strategy_combs:
        spec_list: list[Optional[DTensorSpec]] = []
        for specs in zip(*strategy_comb):
            if specs[0] is not None:
                spec_list.append(DTensorSpec(mesh, specs))
            else:
                spec_list.append(None)

        input_specs: list[DTensorSpec] = [
            s for s in spec_list[input_index:] if isinstance(s, DTensorSpec)
        ]

        input_args_strategy = op_schema.args_strategy
        assert len(input_specs) == len(input_args_strategy)
        self_spec = input_args_strategy[0].strategies[0].output_spec

        if inplace_op and self_spec.placements != input_specs[0].placements:
            # if it's inplace op, we would only allow the placement strategy to be added when the
            # input_spec matches the first argument's runtime sharding, otherwise we skip
            continue

        # check inputs shardable
        inputs_shardable = all(
            is_tensor_shardable(inp.shape, s)
            for inp, s in zip(input_args_strategy, input_specs)
        )

        # only add to the all_strategies list when all inputs are shardable
        if inputs_shardable:
            redistribute_cost = [
                generate_redistribute_costs(input_strategy, input_spec)
                for input_strategy, input_spec in zip(input_args_strategy, input_specs)
            ]
            if input_index > 1:
                output_specs = tuple(spec_list[:input_index])
            else:
                if spec_list[0] is not None:
                    output_specs = spec_list[0]  # type: ignore[assignment]
                else:
                    raise RuntimeError("output spec is None")
            strategy = PlacementStrategy(
                output_specs=output_specs,
                input_specs=input_specs,
                redistribute_cost=redistribute_cost,
            )
            all_strategies.append(strategy)

    return OpStrategy(all_strategies)<|MERGE_RESOLUTION|>--- conflicted
+++ resolved
@@ -102,11 +102,7 @@
 
 
 def as_list(
-<<<<<<< HEAD
-    x: Union[List[object], object],
-=======
-    x: Union[list[object], object]
->>>>>>> d48eb58d
+    x: Union[list[object], object],
     # pyre-fixme[11]: Annotation `immutable_list` is not defined as a type.
 ) -> Union[list[object], torch.fx.immutable_collections.immutable_list]:  # type: ignore[valid-type]
     # During tracing, `aten.sum.dim_IntList` uses `immutable_list` for its args,
