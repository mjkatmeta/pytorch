--- conflicted
+++ resolved
@@ -2655,13 +2655,6 @@
   ],
   "GB0265": [
     {
-<<<<<<< HEAD
-      "Gb_type": "Forced graph break on leaf function",
-      "Context": "",
-      "Explanation": "Forced graph break for nested graph break testing purposes",
-      "Hints": [
-        "Set torch._dynamo.config.debug_force_graph_break_on_leaf_return = False"
-=======
       "Gb_type": "FakeScriptObject missing method implementation",
       "Context": "value={self.value}, method={name}",
       "Explanation": "TorchScript object {self.value} doesn't define the method {name}.",
@@ -2688,7 +2681,16 @@
       "Explanation": "Attribute accesses of TorchScript objects to non-callable attributes are not supported.",
       "Hints": [
         "Use method calls instead of attribute access."
->>>>>>> 595a65f5
+      ]
+    }
+  ],
+  "GB0268": [
+    {
+      "Gb_type": "Forced graph break on leaf function",
+      "Context": "",
+      "Explanation": "Forced graph break for nested graph break testing purposes",
+      "Hints": [
+        "Set torch._dynamo.config.debug_force_graph_break_on_leaf_return = False"
       ]
     }
   ]
