# mypy: allow-untyped-defs

<<<<<<< HEAD
import builtins
=======
"""
Built-in function and type variable tracking for TorchDynamo's symbolic execution.

This module contains variable tracker classes for Python built-in functions, types,
and operations during graph compilation. It handles symbolic execution of:

- Built-in functions (len, getattr, isinstance, etc.)
- Type constructors (int, float, str, list, dict, etc.)
- Built-in operators and methods
- Special Python constructs (super, hasattr, etc.)

Key classes:
- BuiltinVariable: Tracks built-in functions and handles their execution
- TypeVariable: Manages type constructor calls and type checking
- SuperVariable: Handles super() calls in class hierarchies

These variable trackers ensure that built-in Python operations are correctly
handled during symbolic execution, either by executing them directly when safe
or by creating appropriate graph nodes when needed.
"""

>>>>>>> e3238e25
import contextlib
import functools
import inspect
import itertools
import logging
import math
import operator
import sys
import types
import typing
import unittest
from collections import defaultdict, OrderedDict
from collections.abc import KeysView, Sequence
from typing import Callable, TYPE_CHECKING, Union

import torch
from torch import sym_float, sym_int
from torch._subclasses.meta_utils import is_sparse_any
from torch.utils._python_dispatch import is_traceable_wrapper_subclass

from .. import config, graph_break_hints, polyfills, variables
from ..exc import (
    AttributeMutationError,
    ObservedAttributeError,
    raise_observed_exception,
    unimplemented_v2,
    Unsupported,
    UserError,
    UserErrorType,
)
from ..guards import GuardBuilder, install_guard
from ..replay_record import DummyModule
from ..source import (
    AttrSource,
    GetItemSource,
    GlobalSource,
    is_constant_source,
    TypeSource,
)
from ..utils import (
    check_constant_args,
    check_numpy_ndarray_args,
    check_unspec_or_constant_args,
    check_unspec_python_args,
    cmp_name_to_op_mapping,
    dict_methods,
    extract_fake_example_value,
    frozenset_methods,
    get_fake_value,
    guard_if_dyn,
    is_tensor_getset_descriptor,
    is_wrapper_or_member_descriptor,
    istype,
    numpy_operator_wrapper,
    proxy_args_kwargs,
    set_methods,
    str_methods,
    tensortype_to_dtype,
)
from .base import AsPythonConstantNotImplementedError, ValueMutationNew, VariableTracker
from .constant import ConstantVariable
from .ctx_manager import EventVariable, StreamVariable
from .dicts import (
    ConstDictVariable,
    DefaultDictVariable,
    DictKeysVariable,
    DictViewVariable,
    FrozensetVariable,
    is_hashable,
    SetVariable,
)
from .functions import BaseUserFunctionVariable
from .lists import (
    BaseListVariable,
    ListIteratorVariable,
    ListVariable,
    SizeVariable,
    TupleIteratorVariable,
    TupleVariable,
)
from .tensor import (
    FakeItemVariable,
    supported_comparison_ops,
    SymNodeVariable,
    TensorVariable,
    UnspecializedPythonVariable,
)
from .user_defined import (
    UserDefinedObjectVariable,
    UserDefinedSetVariable,
    UserDefinedVariable,
)


if TYPE_CHECKING:
    # Cyclic dependency...
    from torch._dynamo.codegen import PyCodegen
    from torch._dynamo.symbolic_convert import InstructionTranslator

log = logging.getLogger(__name__)


IN_PLACE_DESUGARING_MAP = {
    operator.iadd: operator.add,
    operator.isub: operator.sub,
    operator.imul: operator.mul,
    operator.ifloordiv: operator.floordiv,
    operator.itruediv: operator.truediv,
    operator.imod: operator.mod,
    operator.imatmul: operator.imatmul,
    operator.ilshift: operator.lshift,
    operator.irshift: operator.rshift,
    operator.ipow: operator.pow,
    operator.iand: operator.and_,
    operator.ior: operator.or_,
    operator.ixor: operator.xor,
}


_HandlerCallback = Callable[
    ["InstructionTranslator", typing.Any, typing.Any], VariableTracker
]
_TrackersType = Union[type[VariableTracker], tuple[type[VariableTracker], ...]]
polyfill_fn_mapping = {
    operator.eq: polyfills.cmp_eq,
    operator.ne: polyfills.cmp_ne,
    operator.lt: polyfills.cmp_lt,
    operator.le: polyfills.cmp_le,
    operator.gt: polyfills.cmp_gt,
    operator.ge: polyfills.cmp_ge,
}


class BuiltinVariable(VariableTracker):
    """
    A VariableTracker that represents a built-in value (functions and operators).
    A lot of the code here assumes it will be a function object.

    The BuiltinVariable class wraps Python built-in functions (like len, isinstance, etc.)
    and operators (like +, -, *, etc.) to enable symbolic execution during tracing. This allows
    Dynamo to properly handle these operations when converting Python code to FX graphs while
    maintaining correct semantics and enabling optimizations.
    """

    _SENTINEL = object()
    _nonvar_fields = {
        "fn",
        *VariableTracker._nonvar_fields,
    }

    @classmethod
    def create_with_source(cls, value, source):
        install_guard(source.make_guard(GuardBuilder.BUILTIN_MATCH))
        return cls(value, source=source)

    @staticmethod
    @functools.cache
    def _constant_fold_functions():
        fns = {
            abs,
            all,
            any,
            bool,
            callable,
            chr,
            divmod,
            float,
            getattr,
            int,
            len,
            max,
            min,
            ord,
            pow,
            repr,
            round,
            str,
            str.format,
            sum,
            type,
            operator.abs,
            operator.pos,
            operator.neg,
            operator.not_,
            operator.truth,
            operator.invert,
            operator.pow,
            operator.mul,
            operator.matmul,
            operator.floordiv,
            operator.truediv,
            operator.mod,
            operator.add,
            operator.sub,
            operator.getitem,
            operator.length_hint,
            operator.lshift,
            operator.rshift,
            operator.and_,
            operator.or_,
            operator.xor,
            operator.ipow,
            operator.imul,
            operator.imatmul,
            operator.ifloordiv,
            operator.itruediv,
            operator.imod,
            operator.iadd,
            operator.isub,
            operator.ilshift,
            operator.irshift,
            operator.iand,
            operator.ixor,
            operator.ior,
            operator.index,
        }
        from .tensor import supported_comparison_ops

        fns.update(supported_comparison_ops.values())
        fns.update(x for x in math.__dict__.values() if isinstance(x, type(math.sqrt)))
        return fns

    def can_constant_fold_through(self):
        return self.fn in self._constant_fold_functions()

    @staticmethod
    @functools.cache
    def _fx_graph_functions():
        fns = {
            operator.abs,
            operator.pos,
            operator.neg,
            operator.not_,
            operator.invert,
            operator.pow,
            operator.mul,
            operator.matmul,
            operator.floordiv,
            operator.truediv,
            operator.mod,
            operator.add,
            operator.lt,
            operator.gt,
            operator.ge,
            operator.le,
            operator.ne,
            operator.eq,
            operator.sub,
            operator.length_hint,
            operator.lshift,
            operator.rshift,
            operator.and_,
            operator.or_,
            operator.xor,
            operator.ipow,
            operator.imul,
            operator.imatmul,
            operator.ifloordiv,
            operator.itruediv,
            operator.getitem,
            operator.imod,
            operator.iadd,
            operator.isub,
            operator.ilshift,
            operator.irshift,
            operator.iand,
            operator.ixor,
            operator.ior,
        }
        return fns

    @staticmethod
    @functools.cache
    def _binops() -> dict[
        Callable[..., object], tuple[list[str], Callable[..., object]]
    ]:
        # function -> ([forward name, reverse name, in-place name], in-place op)
        fns: dict[Callable[..., object], tuple[list[str], Callable[..., object]]] = {
            operator.add: (["__add__", "__radd__", "__iadd__"], operator.iadd),
            operator.sub: (["__sub__", "__rsub__", "__isub__"], operator.isub),
            operator.mul: (["__mul__", "__rmul__", "__imul__"], operator.imul),
            operator.truediv: (
                ["__truediv__", "__rtruediv__", "__itruediv__"],
                operator.itruediv,
            ),
            operator.floordiv: (
                ["__floordiv__", "__rfloordiv__", "__ifloordiv__"],
                operator.ifloordiv,
            ),
            operator.mod: (["__mod__", "__rmod__", "__imod__"], operator.imod),
            pow: (["__pow__", "__rpow__", "__ipow__"], operator.ipow),
            operator.pow: (["__pow__", "__rpow__", "__ipow__"], operator.ipow),
            operator.lshift: (
                ["__lshift__", "__rlshift__", "__ilshift__"],
                operator.ilshift,
            ),
            operator.rshift: (
                ["__rshift__", "__rrshift__", "__irshift__"],
                operator.irshift,
            ),
            # NB: The follow binary operators are not supported for now, since the
            # corresponding magic methods aren't defined on SymInt / SymFloat:
            # operator.matmul
            # divmod
            # operator.and_
            # operator.or_
            # operator.xor
        }
        return fns

    @staticmethod
    @functools.cache
    def _binop_handlers():
        # Multiple dispatch mechanism defining custom binop behavior for certain type
        # combinations. Handlers are attempted in order, and will be used if the type checks
        # match. They are expected to have the signature:
        # fn(tx, arg0: VariableTracker, arg1: VariableTracker) -> VariableTracker
        from .functions import BaseUserFunctionVariable, UserFunctionVariable
        from .nn_module import NNModuleVariable
        from .tensor import supported_const_comparison_ops
        from .torch import BaseTorchVariable
        from .user_defined import (
            UserDefinedClassVariable,
            UserDefinedObjectVariable,
            UserDefinedVariable,
        )

        # Override table contains: op_fn -> [list of handlers]
        op_handlers: dict[
            Callable[..., object],
            list[
                tuple[
                    tuple[
                        type[VariableTracker],
                        _TrackersType,
                    ],
                    _HandlerCallback,
                ]
            ],
        ] = {}
        for (
            op,
            (magic_method_names, in_place_op),
        ) in BuiltinVariable._binops().items():
            op_handlers[op] = []
            op_handlers[in_place_op] = []

            forward_name, reverse_name, inplace_name = magic_method_names

            # User-defined args (highest precedence)
            def user_defined_handler(
                tx,
                a,
                b,
                *,
                forward_name=forward_name,
                reverse_name=reverse_name,
            ):
                # Manually handle reversing logic if needed (e.g. call __radd__)

                # TODO: If we expand this to handle tensor args, we need to manually
                # handle cases like this:
                #
                # class A(int):
                #     def __radd__(self, other):
                #         print("woof")
                # torch.randn(3) + A(3)
                #
                # In this example, A.__radd__() is not called -> nothing is printed, because
                # Tensor.__add__ only does a subtype test against int, ignoring the subclass.
                # To be fully correct, we should not call A.__radd__() here, and there may be
                # other cases to reason about and add exceptions for.
                if isinstance(a, UserDefinedVariable):
                    return a.call_method(tx, forward_name, [b], {})
                else:
                    return b.call_method(tx, reverse_name, [a], {})

            op_handlers[op].append(
                ((UserDefinedVariable, VariableTracker), user_defined_handler)
            )
            op_handlers[op].append(
                ((VariableTracker, UserDefinedVariable), user_defined_handler)
            )

            def user_defined_inplace_handler(
                tx: "InstructionTranslator", a, b, *, forward_name=inplace_name
            ):
                return a.call_method(tx, forward_name, [b], {})

            op_handlers[in_place_op].append(
                ((UserDefinedVariable, VariableTracker), user_defined_inplace_handler)
            )
            op_handlers[in_place_op].append(
                ((VariableTracker, UserDefinedVariable), user_defined_inplace_handler)
            )

            # Dynamic shape args
            def dynamic_handler(tx: "InstructionTranslator", a, b, *, fn=op):
                from .builder import wrap_fx_proxy

                return wrap_fx_proxy(
                    tx,
                    tx.output.create_proxy(
                        "call_function", fn, *proxy_args_kwargs([a, b], {})
                    ),
                )

            op_handlers[op].append(
                ((SymNodeVariable, VariableTracker), dynamic_handler)
            )
            op_handlers[op].append(
                ((VariableTracker, SymNodeVariable), dynamic_handler)
            )

            # NB: Prefer out-of-place op when calling in-place op to generate valid graph
            op_handlers[in_place_op].append(
                ((SymNodeVariable, VariableTracker), dynamic_handler)
            )
            op_handlers[in_place_op].append(
                ((VariableTracker, SymNodeVariable), dynamic_handler)
            )

        # Special cases - lower precedence but still prefer these over constant folding

        # List-like addition (e.g. [1, 2] + [3, 4])
        def tuple_add_handler(tx: "InstructionTranslator", a, b):
            return TupleVariable([*a.items, *b.unpack_var_sequence(tx)])

        def size_add_handler(tx: "InstructionTranslator", a, b):
            return SizeVariable([*a.items, *b.unpack_var_sequence(tx)])

        list_like_addition_handlers: list[
            tuple[
                tuple[
                    type[VariableTracker],
                    _TrackersType,
                ],
                _HandlerCallback,
            ]
        ] = [
            # NB: Prefer the tuple-specific logic over base logic because of
            # some SizeVariable weirdness. Specifically, the tuple-specific logic
            # drops the subclass type (e.g. SizeVariable) and returns TupleVariables.
            (
                (SizeVariable, SizeVariable),
                size_add_handler,
            ),
            (
                (SizeVariable, TupleVariable),
                size_add_handler,
            ),
            (
                (TupleVariable, SizeVariable),
                size_add_handler,
            ),
            (
                (TupleVariable, TupleVariable),
                tuple_add_handler,
            ),
            (
                (TupleVariable, ConstantVariable),
                tuple_add_handler,
            ),
            (
                (ConstantVariable, TupleVariable),
                lambda tx, a, b: TupleVariable(
                    [
                        *a.unpack_var_sequence(tx),
                        *b.items,
                    ],
                ),
            ),
            (
                (
                    ListVariable,
                    (BaseListVariable, ConstantVariable, ListIteratorVariable),
                ),
                lambda tx, a, b: ListVariable(
                    [*a.items, *b.unpack_var_sequence(tx)],
                    mutation_type=ValueMutationNew(),
                ),
            ),
            (
                (BaseListVariable, BaseListVariable),
                lambda tx, a, b: type(a)(
                    [
                        *a.items,
                        *b.items,
                    ]
                ),
            ),
        ]
        op_handlers[operator.add].extend(list_like_addition_handlers)

        def list_iadd_handler(tx: "InstructionTranslator", a, b):
            if a.is_immutable() or not b.has_unpack_var_sequence(tx):
                # Handler doesn't apply
                return None

            seq = b.unpack_var_sequence(tx)
            tx.output.side_effects.mutation(a)
            a.items.extend(seq)
            return a

        list_like_iadd_handlers: list[
            tuple[
                tuple[type[VariableTracker], type[VariableTracker]],
                _HandlerCallback,
            ]
        ] = [
            (
                (ListVariable, VariableTracker),
                list_iadd_handler,
            ),
            (
                (TupleVariable, TupleVariable),
                tuple_add_handler,
            ),
            (
                (TupleVariable, ConstantVariable),
                tuple_add_handler,
            ),
        ]
        op_handlers[operator.iadd].extend(list_like_iadd_handlers)

        # List-like expansion (e.g. [1, 2, 3] * 3)
        def expand_list_like(tx: "InstructionTranslator", lst, const):
            if isinstance(lst, ConstantVariable):
                lst, const = const, lst
            try:
                return lst.__class__(
                    items=lst.items * const.as_python_constant(),
                    mutation_type=ValueMutationNew(),
                )
            except MemoryError as exc:
                raise_observed_exception(
                    type(exc),
                    tx,
                    args=list(map(ConstantVariable.create, exc.args)),
                )

        list_like_expansion_handlers: list[
            tuple[
                tuple[type[VariableTracker], type[VariableTracker]],
                _HandlerCallback,
            ]
        ] = [
            ((ListVariable, ConstantVariable), expand_list_like),
            ((TupleVariable, ConstantVariable), expand_list_like),
            ((ConstantVariable, ListVariable), expand_list_like),
            ((ConstantVariable, TupleVariable), expand_list_like),
        ]
        op_handlers[operator.mul].extend(list_like_expansion_handlers)

        def create_cmp_op_handlers(op):
            def compare_by_value(tx: "InstructionTranslator", a, b):
                return ConstantVariable(op(a.value, b.value))

            result: list[
                tuple[
                    tuple[
                        _TrackersType,
                        _TrackersType,
                    ],
                    _HandlerCallback,
                ]
            ] = [((ConstantVariable, ConstantVariable), compare_by_value)]

            if op in polyfill_fn_mapping:
                # For constants, speedup the comparison instead of using
                # polyfill. Removing this line causes major regression for pr
                # time benchmark - add_loop_eager.
                result = [((ConstantVariable, ConstantVariable), compare_by_value)]

                op_var = BuiltinVariable(op)
                # Special handling of SymNode variable
                result.extend(
                    [
                        (
                            (SymNodeVariable, VariableTracker),
                            op_var._comparison_with_symnode,
                        ),
                        (
                            (VariableTracker, SymNodeVariable),
                            op_var._comparison_with_symnode,
                        ),
                    ]
                )

                def handler(tx, a, b):
                    return tx.inline_user_function_return(
                        VariableTracker.build(tx, polyfill_fn_mapping[op]), [a, b], {}
                    )

                result.append(((VariableTracker, VariableTracker), handler))
                return result

            result = [((ConstantVariable, ConstantVariable), compare_by_value)]

            if op in supported_const_comparison_ops.values() and op.__name__.startswith(
                "is_"
            ):
                # Tensor is None, List is not None, etc
                none_result = op(object(), None)

                def never(tx: "InstructionTranslator", a, b):
                    return ConstantVariable(none_result)

                obj_op_none = never
                none_op_obj = never

                types_that_are_never_none = (
                    TensorVariable,
                    SymNodeVariable,
                    NNModuleVariable,
                    BaseListVariable,
                    UserDefinedVariable,
                    BaseUserFunctionVariable,
                    ConstDictVariable,
                    BaseTorchVariable,
                )
                result.extend(
                    [
                        (
                            (types_that_are_never_none, ConstantVariable),
                            obj_op_none,
                        ),
                        (
                            (ConstantVariable, types_that_are_never_none),
                            none_op_obj,
                        ),
                    ]
                )

                op_var = BuiltinVariable(op)
                result.extend(
                    [
                        (
                            (
                                (UserFunctionVariable, BuiltinVariable),
                                (UserFunctionVariable, BuiltinVariable),
                            ),
                            lambda tx, a, b: ConstantVariable(op(a.fn, b.fn)),
                        ),
                        (
                            (
                                NNModuleVariable,
                                NNModuleVariable,
                            ),
                            lambda tx, a, b: ConstantVariable(
                                op(
                                    tx.output.get_submodule(a.module_key),
                                    tx.output.get_submodule(b.module_key),
                                )
                            ),
                        ),
                        (
                            (UserDefinedObjectVariable, UserDefinedObjectVariable),
                            compare_by_value,
                        ),
                        (
                            (UserDefinedClassVariable, UserDefinedClassVariable),
                            compare_by_value,
                        ),
                        (
                            (
                                (StreamVariable, EventVariable, ConstantVariable),
                                (StreamVariable, EventVariable, ConstantVariable),
                            ),
                            compare_by_value,
                        ),
                        (
                            (TensorVariable, VariableTracker),
                            op_var._comparison_with_tensor,
                        ),
                        (
                            (VariableTracker, TensorVariable),
                            op_var._comparison_with_tensor,
                        ),
                        (
                            (SymNodeVariable, VariableTracker),
                            op_var._comparison_with_symnode,
                        ),
                        (
                            (VariableTracker, SymNodeVariable),
                            op_var._comparison_with_symnode,
                        ),
                    ]
                )

                def handle_is(tx: "InstructionTranslator", left, right):
                    # If the two objects are of different type, we can safely return False
                    # and True for `is` and `is not`, respectively
                    if type(left) is not type(right):
                        return ConstantVariable.create(op.__name__ != "is_")
                    if left is right:
                        return ConstantVariable.create(op(left, right))
                    if (
                        istype(left, variables.ExceptionVariable)
                        and istype(right, variables.ExceptionVariable)
                        and left.exc_type is not right.exc_type
                    ):
                        return ConstantVariable.create(op(left, right))

                result.append(((VariableTracker, VariableTracker), handle_is))

            return result

        for op in supported_comparison_ops.values():
            assert callable(op)
            assert op not in op_handlers
            op_handlers[op] = create_cmp_op_handlers(op)

        return op_handlers

    @staticmethod
    def _find_binop_handler(op, a_type, b_type):
        handlers = BuiltinVariable._binop_handlers().get(op)
        if handlers is None:
            return None

        matches = []
        for (type1, type2), handler in handlers:
            if issubclass(a_type, type1) and issubclass(b_type, type2):
                matches.append(handler)
        return matches

    def can_insert_in_graph(self):
        return self.fn in self._fx_graph_functions()

    def __init__(self, fn, **kwargs) -> None:
        super().__init__(**kwargs)
        self.fn = fn

    def __repr__(self) -> str:
        if self.fn is None:
            name = "None"
        else:
            name = self.fn.__name__

        return f"{self.__class__.__name__}({name})"

    def as_python_constant(self):
        return self.fn

    def as_proxy(self):
        DTYPE = {
            bool: torch.bool,
            int: torch.int64,
            float: torch.float64,
        }
        if self.fn in DTYPE:
            return DTYPE[self.fn]
        return super().as_proxy()

    def reconstruct(self, codegen: "PyCodegen"):
        name = self.fn.__name__
        assert self.fn.__module__ == "builtins"
        assert name not in codegen.tx.f_globals, "shadowed global"
        codegen.append_output(codegen.create_load_global(name, add=True))

    def constant_args(self, *args, **kwargs):
        return check_constant_args(args, kwargs)

    def tensor_args(self, *args):
        any_tensor = False
        for arg in args:
            if isinstance(arg, variables.GetAttrVariable):
                return False
            any_tensor = any_tensor or isinstance(arg, variables.TensorVariable)
        return any_tensor

    def tensor_args_type(self, arg_types):
        any_tensor = False
        for arg_type in arg_types:
            if issubclass(arg_type, variables.GetAttrVariable):
                return False
            any_tensor = any_tensor or issubclass(arg_type, variables.TensorVariable)
        return any_tensor

    def python_and_tensor_constant_only(self, *args, **kwargs):
        tensor_args = []
        non_tensor_args = []
        for i in itertools.chain(args, kwargs.values()):
            if isinstance(i, variables.TensorVariable):
                tensor_args.append(i)
            else:
                non_tensor_args.append(i)
        return all(
            is_constant_source(t.source) if t.source is not None else False
            for t in tensor_args
        ) and self.constant_args(*non_tensor_args)

    @staticmethod
    def unwrap_unspec_args_kwargs(args, kwargs):
        return [x.as_python_constant() for x in args], {
            k: v.as_python_constant() for k, v in kwargs.items()
        }

    def has_constant_handler(self, args, kwargs):
        return self.can_constant_fold_through() and check_unspec_or_constant_args(
            args, kwargs
        )

    @staticmethod
    def _make_handler(fn, arg_types: list[type], has_kwargs: bool):
        from .lazy import LazyVariableTracker

        obj = BuiltinVariable(fn)
        handlers: list[_HandlerCallback] = []

        if any(issubclass(t, LazyVariableTracker) for t in arg_types):
            return lambda tx, args, kwargs: obj.call_function(
                tx, [v.realize() for v in args], kwargs
            )

        if inspect.isclass(fn) and (
            issubclass(fn, Exception)
            # GeneratorExit doesn't inherit from Exception
            # >>> issubclass(GeneratorExit, Exception)
            # False
            or fn is GeneratorExit
        ):

            def create_exception_class_object(
                tx: "InstructionTranslator", args, kwargs
            ):
                if fn is AssertionError and not all(
                    isinstance(x, variables.ConstantVariable)
                    and isinstance(x.value, str)
                    for x in args
                ):
                    unimplemented_v2(
                        gb_type="assert with non-string message",
                        context=str(args),
                        explanation="Dynamo only supports asserts with string messages",
                        hints=[*graph_break_hints.SUPPORTABLE],
                    )

                return variables.ExceptionVariable(fn, args, **kwargs)

            return create_exception_class_object

        if obj.can_insert_in_graph() and not (
            fn is operator.getitem
            and not issubclass(arg_types[0], variables.TensorVariable)
        ):
            if obj.tensor_args_type(arg_types):
                return obj._handle_insert_op_in_graph
            elif has_kwargs:
                # need runtime check for kwargs
                handlers.append(obj._handle_insert_op_in_graph)

        # Handle binary ops (e.g. __add__ / __radd__, __iadd__, etc.)
        # NB: Tensor args are handled above and not here
        if len(arg_types) == 2 and not has_kwargs:
            # Try to find a handler for the arg types; otherwise, fall through to constant handler
            binop_handlers = BuiltinVariable._find_binop_handler(fn, *arg_types)
            if not binop_handlers:
                pass
            elif len(binop_handlers) == 1:
                (binop_handler,) = binop_handlers
                handlers.append(lambda tx, args, _: binop_handler(tx, *args))
            else:

                def call_binop_handlers(tx: "InstructionTranslator", args, _):
                    for fn in binop_handlers:
                        rv = fn(tx, *args)
                        if rv:
                            return rv

                handlers.append(call_binop_handlers)

        if (
            fn is builtins.__build_class__
            and issubclass(arg_types[0], BaseUserFunctionVariable)
            and not has_kwargs
        ):

            def fail(args, kwargs):
                unimplemented_v2(
                    gb_type="invalid call to __build_class__",
                    context=f"invalid args to {fn}: {args} {kwargs}",
                    explanation="Encountered TypeError when trying to handle op __build_class__",
                    hints=[*graph_break_hints.DYNAMO_BUG],
                )

            def call___build_class__(tx, args, kwargs):
                try:
                    fn = args[0].get_function()
                except NotImplementedError:
                    fail(args, kwargs)

                if not all(a.is_python_constant() for a in args[1:]):
                    fail(args, kwargs)

                args = (a.as_python_constant() for a in args[1:])
                r = builtins.__build_class__(fn, *args)
                return VariableTracker.build(tx, r)

            handlers.append(call___build_class__)

        self_handler = getattr(obj, f"call_{fn.__name__}", None)
        if self_handler:

            def call_self_handler(tx: "InstructionTranslator", args, kwargs):
                try:
                    result = self_handler(tx, *args, **kwargs)
                    if result is not None:
                        return result
                except TypeError:
                    # Check if binding is bad. inspect signature bind is expensive.
                    # So check only when handler call fails.
                    try:
                        inspect.signature(self_handler).bind(tx, *args, **kwargs)
                    except TypeError as e:
                        has_constant_handler = obj.has_constant_handler(args, kwargs)
                        if not has_constant_handler:
                            log.warning(
                                "incorrect arg count %s %s and no constant handler",
                                self_handler,
                                e,
                            )
                            unimplemented_v2(
                                gb_type="invalid call to builtin op handler",
                                context=f"invalid args to {self_handler}: {args} {kwargs}",
                                explanation=f"Encountered TypeError when trying to handle op {fn.__name__}",
                                hints=[*graph_break_hints.DIFFICULT],
                            )
                    else:
                        raise
                except Unsupported as exc:
                    has_constant_handler = obj.has_constant_handler(args, kwargs)
                    if not has_constant_handler:
                        raise
                    # Actually, we will handle this just fine
                    exc.remove_from_stats()

            handlers.append(call_self_handler)

        if obj.can_constant_fold_through():
            if (
                all(issubclass(x, ConstantVariable) for x in arg_types)
                and not has_kwargs
            ):

                def constant_fold_handler(tx: "InstructionTranslator", args, kwargs):
                    # fast path
                    try:
                        res = fn(
                            *[x.as_python_constant() for x in args],
                        )
                    except Exception as exc:
                        raise_observed_exception(
                            type(exc),
                            tx,
                            args=list(map(ConstantVariable.create, exc.args)),
                        )
                    except AsPythonConstantNotImplementedError as exc:
                        unimplemented_v2(
                            gb_type="constant fold exception",
                            context=f"attempted to run function {fn} with arguments {args}",
                            explanation="Encountered exception when attempting to constant fold.",
                            hints=[*graph_break_hints.DYNAMO_BUG],
                            from_exc=exc,
                        )
                    return VariableTracker.build(tx, res)

            else:

                def constant_fold_handler(tx: "InstructionTranslator", args, kwargs):
                    # path with a runtime check
                    if check_unspec_or_constant_args(args, kwargs):
                        try:
                            res = fn(
                                *[x.as_python_constant() for x in args],
                                **{
                                    k: v.as_python_constant() for k, v in kwargs.items()
                                },
                            )
                        except AsPythonConstantNotImplementedError as exc:
                            unimplemented_v2(
                                gb_type="constant fold exception",
                                context=f"attempted to run function {fn} with arguments {args}",
                                explanation="Encountered exception when attempting to constant fold.",
                                hints=[*graph_break_hints.DYNAMO_BUG],
                                from_exc=exc,
                            )
                        except Exception as exc:
                            raise_observed_exception(
                                type(exc),
                                tx,
                                args=list(map(ConstantVariable.create, exc.args)),
                            )
                        return VariableTracker.build(tx, res)

            handlers.append(constant_fold_handler)

        def call_unimplemented_v2(args):
            real_arg_types = [arg.python_type_name() for arg in args]
            unimplemented_v2(
                gb_type="Failed to trace builtin operator",
                context=f"builtin {fn.__name__} {arg_types} {has_kwargs}",
                explanation=f"Dynamo does not know how to trace builtin operator `{fn.__name__}` "
                f"with argument types {real_arg_types} (has_kwargs {has_kwargs})",
                hints=[
                    f"Avoid calling builtin `{fn.__name__}` with argument types {real_arg_types}. "
                    f"Consider using an equivalent alternative function/method to `{fn.__name__}`.",
                    "If you are attempting to call a logging function (e.g. `print`), "
                    "you can try adding it to `torch._dynamo.config.reorderable_logging_functions`.",
                    "Please report an issue to PyTorch.",
                ],
            )

        if len(handlers) == 0:
            return lambda tx, args, kwargs: call_unimplemented_v2(args)
        elif len(handlers) == 1:
            (handler,) = handlers

            def builtin_dispatch(tx: "InstructionTranslator", args, kwargs):
                rv = handler(tx, args, kwargs)
                if rv:
                    return rv
                call_unimplemented_v2(args)

        else:

            def builtin_dispatch(tx: "InstructionTranslator", args, kwargs):
                for fn in handlers:
                    rv = fn(tx, args, kwargs)
                    if rv:
                        return rv
                call_unimplemented_v2(args)

        return builtin_dispatch

    def _handle_insert_op_in_graph(self, tx: "InstructionTranslator", args, kwargs):
        from .builder import wrap_fx_proxy, wrap_fx_proxy_cls

        if kwargs and not self.tensor_args(*args, *kwargs.values()):
            return

        # insert handling for torch function here
        from .builder import SourcelessBuilder
        from .torch_function import (
            BUILTIN_TO_TENSOR_FN_MAP,
            BUILTIN_TO_TENSOR_RFN_MAP,
            can_dispatch_torch_function,
            dispatch_torch_function,
        )

        if can_dispatch_torch_function(tx, args, kwargs):
            # Only remap the fn to tensor methods if we aren't exporting
            # export serde does not handle method descriptors today
            if not tx.export:
                # Use sourceless builder, we built the map ourselves
                if not isinstance(args[0], TensorVariable):
                    if self.fn in BUILTIN_TO_TENSOR_RFN_MAP:
                        func = BUILTIN_TO_TENSOR_RFN_MAP[self.fn]
                    else:
                        func = BUILTIN_TO_TENSOR_FN_MAP[self.fn]

                    tmp = args[0]
                    # swap args and call reverse version of func
                    args[0] = args[1]
                    args[1] = tmp
                else:
                    func = BUILTIN_TO_TENSOR_FN_MAP[self.fn]
            else:
                func = self.fn

            fn_var = SourcelessBuilder.create(tx, func)

            return dispatch_torch_function(tx, fn_var, args, kwargs)

        fn = self.fn
        try:
            # Constant fold for constant tensor and python constants
            if self.python_and_tensor_constant_only(*args, **kwargs):
                from ..bytecode_transformation import unique_id
                from .functions import invoke_and_store_as_constant

                return invoke_and_store_as_constant(
                    tx, fn, unique_id(fn.__name__), args, kwargs
                )

            if fn in IN_PLACE_DESUGARING_MAP and isinstance(
                args[0], variables.ConstantVariable
            ):
                # In-place operators like += usually mustate tensor
                # values, but in the edge case of immutable values they
                # re-bind the variable.
                #
                # The easiest way to keep the graph consistent in this
                # scenario is to de-sugar eagerly.
                fn, args = IN_PLACE_DESUGARING_MAP[fn], [args[0], args[1]]

            if fn is operator.getitem and isinstance(args[1], SymNodeVariable):
                # Standard indexing will force specialization due to
                # __index__.  Rewrite as a regular torch op which will
                # trace fine
                fn, args = (
                    torch.select,
                    [
                        args[0],
                        variables.ConstantVariable.create(0),
                        args[1],
                    ],
                )

            # Interaction between ndarray and tensors:
            #   We prefer the tensor op whenever there are tensors involved
            if check_numpy_ndarray_args(args, kwargs) and not any(
                type(arg) == variables.TensorVariable for arg in args
            ):
                proxy = tx.output.create_proxy(
                    "call_function",
                    numpy_operator_wrapper(fn),
                    *proxy_args_kwargs(args, kwargs),
                )

                return wrap_fx_proxy_cls(variables.NumpyNdarrayVariable, tx, proxy)

            if (
                fn is operator.eq
                and len(args) == 2
                and isinstance(args[0], variables.TensorVariable)
            ):
                # Dynamo expects `__eq__` str while operator.eq gives just `eq`
                # TODO - supporting all comparison operators could also work but
                # it fails lots of tests because graph str changes.
                return args[0].call_method(tx, "__eq__", args[1:], kwargs)
            proxy = tx.output.create_proxy(
                "call_function",
                fn,
                *proxy_args_kwargs(args, kwargs),
            )
            if any(isinstance(arg, FakeItemVariable) for arg in args):
                return wrap_fx_proxy_cls(
                    FakeItemVariable,
                    tx,
                    proxy,
                )
            elif check_unspec_python_args(args, kwargs):
                _args, _kwargs = self.unwrap_unspec_args_kwargs(args, kwargs)
                raw_value = fn(*_args, **_kwargs)

                need_unwrap = any(
                    x.need_unwrap
                    for x in itertools.chain(args, kwargs.values())
                    if isinstance(x, variables.UnspecializedPythonVariable)
                )

                return wrap_fx_proxy_cls(
                    UnspecializedPythonVariable,
                    tx,
                    proxy,
                    raw_value=raw_value,
                    need_unwrap=need_unwrap,
                )
            elif all(isinstance(x, SymNodeVariable) for x in args):
                return SymNodeVariable.create(tx, proxy, None)
            else:
                # Work around for vision_maskrcnn due to precision difference
                # specialize the dividend when float divide by tensor
                if fn is operator.truediv and isinstance(
                    args[0], variables.UnspecializedPythonVariable
                ):
                    args[0] = args[0].as_python_constant()
                return wrap_fx_proxy(tx, proxy)

        except NotImplementedError:
            unimplemented_v2(
                gb_type="unimplemented builtin op on tensor arguments",
                context=f"partial tensor op: {self} {args} {kwargs}",
                explanation=f"Dynamo does not know how to trace builtin operator {self.fn} with tensor arguments",
                hints=[*graph_break_hints.SUPPORTABLE],
            )

    call_function_handler_cache: dict[
        tuple[object, ...],
        Callable[
            [
                "InstructionTranslator",
                Sequence[VariableTracker],
                dict[str, VariableTracker],
            ],
            VariableTracker,
        ],
    ] = {}

    def call_function(
        self,
        tx: "InstructionTranslator",
        args: Sequence["VariableTracker"],
        kwargs: "dict[str, VariableTracker]",
    ) -> "VariableTracker":
        key: tuple[object, ...]
        if kwargs:
            kwargs = {k: v.realize() for k, v in kwargs.items()}
            key = (self.fn, *(type(x) for x in args), True)
        else:
            key = (self.fn, *(type(x) for x in args))

        handler = self.call_function_handler_cache.get(key)
        if not handler:
            self.call_function_handler_cache[key] = handler = self._make_handler(
                self.fn, [type(x) for x in args], bool(kwargs)
            )
        return handler(tx, args, kwargs)

    def call_method(
        self,
        tx,
        name,
        args: "list[VariableTracker]",
        kwargs: "dict[str, VariableTracker]",
    ) -> "VariableTracker":
        if self.fn is object and name == "__setattr__":
            assert len(args) == 3
            assert len(kwargs) == 0
            obj, name_var, val = args
            obj = obj.realize()
            if (
                isinstance(obj, UserDefinedObjectVariable)
                and tx.output.side_effects.is_attribute_mutation(obj)
                and name_var.is_python_constant()
            ):
                return obj.method_setattr_standard(tx, name_var, val)

        if name == "__new__":
            # Supported __new__ methods
            if self.fn is object and len(args) == 1:
                assert len(kwargs) == 0
                return tx.output.side_effects.track_new_user_defined_object(
                    self, args[0], args[1:]
                )

            if self.fn is dict and len(args) == 1 and not kwargs:
                dict_vt = ConstDictVariable({}, dict, mutation_type=ValueMutationNew())
                if isinstance(args[0], BuiltinVariable) and args[0].fn is dict:
                    return dict_vt
                # We don't have to set the underlying dict_vt in
                # UserDefinedDictVariable because it will be set to empty
                # ConstDictVariableTracker in the constructor.
                return tx.output.side_effects.track_new_user_defined_object(
                    self,
                    args[0],
                    args[1:],
                )

            if (
                self.fn is tuple
                and len(args) == 2
                and args[1].has_unpack_var_sequence(tx)
                and not kwargs
            ):
                if isinstance(args[0], BuiltinVariable) and args[0].fn is tuple:
                    init_args = args[1].unpack_var_sequence(tx)
                    return variables.TupleVariable(
                        init_args, mutation_type=ValueMutationNew()
                    )

                return tx.output.side_effects.track_new_user_defined_object(
                    self,
                    args[0],
                    args[1:],
                )

            if self.fn is list:
                list_vt = ListVariable([], mutation_type=ValueMutationNew())
                if isinstance(args[0], BuiltinVariable) and args[0].fn is list:
                    return list_vt
                return tx.output.side_effects.track_new_user_defined_object(
                    self,
                    args[0],
                    args[1:],
                )

        if self.fn is object and name == "__init__":
            # object.__init__ is a no-op
            return variables.ConstantVariable(None)

        if self.fn is dict and name == "fromkeys":
            return BuiltinVariable.call_custom_dict_fromkeys(tx, dict, *args, **kwargs)

        if self.fn is dict:
            resolved_fn = getattr(self.fn, name)
            if resolved_fn in dict_methods:
                if isinstance(args[0], variables.UserDefinedDictVariable):
                    return args[0]._dict_vt.call_method(tx, name, args[1:], kwargs)
                elif isinstance(args[0], variables.ConstDictVariable):
                    return args[0].call_method(tx, name, args[1:], kwargs)

        if self.fn is set:
            resolved_fn = getattr(self.fn, name)
            if resolved_fn in set_methods:
                if isinstance(args[0], variables.UserDefinedSetVariable):
                    return args[0]._set_vt.call_method(tx, name, args[1:], kwargs)
                elif isinstance(args[0], variables.SetVariable):
                    return args[0].call_method(tx, name, args[1:], kwargs)

        if self.fn is frozenset:
            resolved_fn = getattr(self.fn, name)
            if resolved_fn in frozenset_methods:
                if isinstance(args[0], variables.FrozensetVariable):
                    return args[0].call_method(tx, name, args[1:], kwargs)

        if self.fn is str and len(args) >= 1:
            resolved_fn = getattr(self.fn, name)
            if resolved_fn in str_methods:
                if isinstance(args[0], ConstantVariable):
                    return args[0].call_method(tx, name, args[1:], kwargs)

        if self.fn is float and len(args) >= 1:
            if isinstance(args[0], ConstantVariable):
                return ConstantVariable.create(
                    getattr(float, name)(args[0].as_python_constant())
                )

        return super().call_method(tx, name, args, kwargs)

    def _call_int_float(self, tx: "InstructionTranslator", arg):
        # Handle cases like int(torch.seed())
        # Also handle sym_float to sym_int cases
        if isinstance(arg, (SymNodeVariable, variables.TensorVariable)):
            if isinstance(arg, variables.TensorVariable):
                item = arg.call_method(tx, "item", [], {})
            else:
                item = arg
            fn_ = sym_int if self.fn is int else sym_float
            from torch._dynamo.variables.builder import wrap_fx_proxy

            return wrap_fx_proxy(
                tx=tx,
                proxy=tx.output.create_proxy(
                    "call_function",
                    fn_,
                    (item.as_proxy(),),
                    {},
                ),
            )

    call_int = _call_int_float
    call_float = _call_int_float

    def call_bool(self, tx: "InstructionTranslator", arg):
        # Emulate `PyBool_Type.tp_vectorcall` which boils down to `PyObject_IsTrue`.
        # https://github.com/python/cpython/blob/3.12/Objects/object.c#L1674-L1697
        if isinstance(arg, SymNodeVariable):
            # Note that we delay specializing on symbolic values to avoid
            # unnecessary guards. Specialization will happen later if, e.g., the
            # resulting boolean is used for branching.
            if isinstance(arg.sym_num, torch.SymBool):
                return arg

            # Emulate `nb_bool` of int/float objects
            # - https://github.com/python/cpython/blob/3.12/Objects/longobject.c#L4940-L4944
            # - https://github.com/python/cpython/blob/3.12/Objects/floatobject.c#L878-L882
            assert istype(arg.sym_num, (torch.SymInt, torch.SymFloat))
            return SymNodeVariable.create(tx, arg.as_proxy() != 0)

        # TODO handle more cases and merge this with this with `generic_jump`.

    def call_str(self, tx: "InstructionTranslator", arg):
        # Handle `str` on a user defined function or object
        if isinstance(arg, (variables.UserFunctionVariable)):
            return variables.ConstantVariable.create(value=str(arg.fn))
        elif isinstance(arg, (variables.UserDefinedObjectVariable)):
            # Check if object has __str__ method
            if hasattr(arg.value, "__str__"):
                str_method = arg.value.__str__
            elif hasattr(arg.value, "__repr__"):
                # account for __repr__ functions when __str__ is absent
                str_method = arg.value.__repr__
            else:
                unimplemented_v2(
                    gb_type="failed to call str() on user defined object",
                    context=str(arg),
                    explanation="User defined object has no __str__ or __repr__ method",
                    hints=[*graph_break_hints.USER_ERROR],
                )

            if type(arg.value).__str__ is object.__str__:
                # Rely on the object str method
                try:
                    return variables.ConstantVariable.create(value=str_method())
                except AttributeError:
                    # Graph break
                    return
            elif is_wrapper_or_member_descriptor(str_method):
                unimplemented_v2(
                    gb_type="Attempted to a str() method implemented in C/C++",
                    context="",
                    explanation=f"{type(arg.value)} has a C/C++ based str method. This is not supported.",
                    hints=["Write the str method in Python"],
                )
            else:
                # Overrides for custom str method
                # Pass method as function to call tx.inline_user_function_return
                bound_method = str_method.__func__  # type: ignore[attr-defined]

                try:
                    # Only supports certain function types
                    user_func_variable = variables.UserFunctionVariable(bound_method)
                except AssertionError as e:
                    # Won't be able to do inline the str method, return to avoid graph break
                    log.warning("Failed to create UserFunctionVariable: %s", e)
                    return

                # Inline the user function
                return tx.inline_user_function_return(user_func_variable, [arg], {})
        elif isinstance(arg, (variables.ExceptionVariable,)):
            if len(arg.args) == 0:
                value = f"{arg.exc_type}"
            else:
                value = ", ".join(a.as_python_constant() for a in arg.args)
            return variables.ConstantVariable.create(value=value)

    def _call_min_max(self, tx: "InstructionTranslator", *args):
        if len(args) == 1 and args[0].has_force_unpack_var_sequence(tx):
            items = args[0].force_unpack_var_sequence(tx)
            return self._call_min_max_seq(tx, items)
        elif len(args) == 2:
            return self._call_min_max_binary(tx, args[0], args[1])
        elif len(args) > 2:
            return self._call_min_max_seq(tx, args)

    def _call_min_max_seq(self, tx: "InstructionTranslator", items):
        assert len(items) > 0
        if len(items) == 1:
            return items[0]

        return functools.reduce(functools.partial(self._call_min_max_binary, tx), items)

    def _call_min_max_binary(self, tx: "InstructionTranslator", a, b):
        if a is None or b is None:
            # a or b could be none if we reduce and _call_min_max_binary failed
            # to return something
            return
        if self.tensor_args(a, b):
            if not isinstance(a, variables.TensorVariable):
                a, b = b, a
            assert isinstance(a, variables.TensorVariable)

            # result of an item call is a scalar convert to a tensor
            if isinstance(a, FakeItemVariable):
                a = variables.TorchInGraphFunctionVariable(torch.tensor).call_function(
                    tx, [a], {}
                )

            # Dynamic input does not get resolved, rather, gets stored as call_function
            if isinstance(a, SymNodeVariable) or isinstance(b, SymNodeVariable):
                from .builder import wrap_fx_proxy_cls

                return wrap_fx_proxy_cls(
                    type(a),
                    tx=tx,
                    proxy=tx.output.create_proxy(
                        "call_function",
                        self.fn,
                        *proxy_args_kwargs([a, b], {}),
                    ),
                )

            # convert min/max to torch ops
            if b.is_python_constant():
                fn: VariableTracker
                if isinstance(a, variables.NumpyNdarrayVariable):
                    import numpy as np

                    fn = variables.NumpyVariable(np.clip)
                else:
                    fn = variables.TorchInGraphFunctionVariable(torch.clamp)
                kwargs = {"min": b} if (self.fn is max) else {"max": b}
                result = fn.call_function(tx, [a], kwargs)
            else:
                if isinstance(a, variables.NumpyNdarrayVariable):
                    import numpy as np

                    np_fn = {max: np.maximum, min: np.minimum}[self.fn]
                    fn = variables.NumpyVariable(np_fn)
                else:
                    torch_fn = {max: torch.maximum, min: torch.minimum}[self.fn]
                    fn = variables.TorchInGraphFunctionVariable(torch_fn)
                result = fn.call_function(tx, [a, b], {})

            # return unspec if both a, b are unspec or const
            if all(
                isinstance(
                    i,
                    (
                        variables.UnspecializedPythonVariable,
                        variables.ConstantVariable,
                    ),
                )
                for i in [a, b]
            ):
                if any(isinstance(val, FakeItemVariable) for val in [a, b]):
                    return variables.FakeItemVariable.from_tensor_variable(result)

                if b.is_python_constant():
                    raw_b = b.as_python_constant()
                else:
                    raw_b = b.raw_value
                if self.fn is max:
                    raw_res = max(a.raw_value, raw_b)
                else:
                    raw_res = min(a.raw_value, raw_b)

                need_unwrap = any(
                    x.need_unwrap
                    for x in [a, b]
                    if isinstance(x, variables.UnspecializedPythonVariable)
                )
                return variables.UnspecializedPythonVariable.from_tensor_variable(
                    result, raw_res, need_unwrap
                )
            # otherwise return tensor
            else:
                return result
        elif isinstance(a, SymNodeVariable) or isinstance(b, SymNodeVariable):
            py_fn = torch.sym_max if self.fn is max else torch.sym_min
            proxy = tx.output.create_proxy(
                "call_function", py_fn, *proxy_args_kwargs([a, b], {})
            )
            return SymNodeVariable.create(tx, proxy, None)
        elif isinstance(a, ConstantVariable) and isinstance(b, ConstantVariable):
            value = self.fn(
                a.as_python_constant(),
                b.as_python_constant(),
            )
            return ConstantVariable(value)

    call_min = _call_min_max
    call_max = _call_min_max

    def call_abs(self, tx: "InstructionTranslator", arg: "VariableTracker"):
        # Call arg.__abs__()
        abs_method = BuiltinVariable(getattr).call_function(
            tx, [arg, ConstantVariable.create("__abs__")], {}
        )
        return abs_method.call_function(tx, [], {})

    def call_pos(self, tx: "InstructionTranslator", arg: "VariableTracker"):
        # Call arg.__pos__()
        pos_method = BuiltinVariable(getattr).call_function(
            tx, [arg, ConstantVariable.create("__pos__")], {}
        )
        return pos_method.call_function(tx, [], {})

    def call_index(self, tx: "InstructionTranslator", arg: "VariableTracker"):
        if isinstance(arg, variables.TensorVariable):
            unimplemented_v2(
                gb_type="unsupported index(Tensor)",
                context="",
                explanation="Dynamo does not support tracing builtin index() on a Tensor",
                hints=[],
            )

        arg = guard_if_dyn(arg)
        constant_value = operator.index(arg)
        return variables.ConstantVariable.create(constant_value)

    def call_round(self, tx: "InstructionTranslator", arg, *args, **kwargs):
        # Call arg.__round__()
        round_method = BuiltinVariable(getattr).call_function(
            tx, [arg, ConstantVariable.create("__round__")], {}
        )
        return round_method.call_function(tx, args, kwargs)

    def call_range(self, tx: "InstructionTranslator", *args):
        if check_unspec_or_constant_args(args, {}):
            return variables.RangeVariable(args)
        elif self._dynamic_args(*args):
            args = tuple(
                variables.ConstantVariable.create(guard_if_dyn(arg)) for arg in args
            )
            return variables.RangeVariable(args)
        # None no-ops this handler and lets the driving function proceed
        return None

    def _dynamic_args(self, *args, **kwargs):
        return any(isinstance(x, SymNodeVariable) for x in args) or any(
            isinstance(x, SymNodeVariable) for x in kwargs.values()
        )

    def call_slice(self, tx: "InstructionTranslator", *args):
        return variables.SliceVariable(args)

    def _dyn_proxy(self, tx: "InstructionTranslator", *args, **kwargs):
        from .builder import wrap_fx_proxy

        return wrap_fx_proxy(
            tx,
            tx.output.create_proxy(
                "call_function", self.fn, *proxy_args_kwargs(args, kwargs)
            ),
        )

    # NOTE must handle IteratorVariable separately!
    def _call_iter_tuple_list(
        self, tx: "InstructionTranslator", obj=None, *args, **kwargs
    ):
        assert not isinstance(obj, variables.IteratorVariable)

        if self._dynamic_args(*args, **kwargs):
            return self._dyn_proxy(tx, *args, **kwargs)

        cls = variables.BaseListVariable.cls_for(self.fn)
        if obj is None:
            return cls(
                [],
                mutation_type=ValueMutationNew(),
            )
        elif obj.has_unpack_var_sequence(tx):
            if obj.source and not is_constant_source(obj.source):
                if isinstance(obj, TupleIteratorVariable):
                    install_guard(
                        obj.source.make_guard(GuardBuilder.TUPLE_ITERATOR_LEN)
                    )
                else:
                    if (
                        getattr(obj, "source", False)
                        and isinstance(obj, ConstDictVariable)
                        and not istype(obj, (SetVariable, FrozensetVariable))
                    ):
                        tx.output.guard_on_key_order.add(obj.source)

                    if isinstance(obj, variables.MappingProxyVariable):
                        # This could be an overguarding, but its rare to iterate
                        # through a mapping proxy and not use the keys.
                        install_guard(
                            obj.source.make_guard(GuardBuilder.MAPPING_KEYS_CHECK)
                        )
                    elif not isinstance(obj, variables.UnspecializedNNModuleVariable):
                        # Prevent calling __len__ method for guards, the tracing
                        # of __iter__ will insert the right guards later.
                        install_guard(
                            obj.source.make_guard(GuardBuilder.SEQUENCE_LENGTH)
                        )

            return cls(
                list(obj.unpack_var_sequence(tx)),
                mutation_type=ValueMutationNew(),
            )

    def _call_iter_tuple_generator(self, tx, obj, *args, **kwargs):
        cls = variables.BaseListVariable.cls_for(self.fn)
        return cls(
            list(obj.force_unpack_var_sequence(tx)),  # exhaust generator
            mutation_type=ValueMutationNew(),
        )

    def _call_tuple_list(self, tx, obj=None, *args, **kwargs):
        if isinstance(obj, variables.IteratorVariable):
            cls = variables.BaseListVariable.cls_for(self.fn)
            return cls(
                list(obj.force_unpack_var_sequence(tx)),
                mutation_type=ValueMutationNew(),
            )
        elif isinstance(obj, variables.LocalGeneratorObjectVariable):
            return self._call_iter_tuple_generator(tx, obj, *args, **kwargs)
        else:
            return self._call_iter_tuple_list(tx, obj, *args, **kwargs)

    def call_iter(self, tx: "InstructionTranslator", obj, *args, **kwargs):
        if isinstance(obj, variables.IteratorVariable):
            ret = obj
        else:
            # Handle the case where we are iterating over a tuple, list or iterator
            ret = self._call_iter_tuple_list(tx, obj, *args, **kwargs)

        if ret is None:
            # If the object doesn't implement a __iter__ method, it will be an error in eager mode when calling iter on it anyway.
            # If the object implements a __iter__ method, inlining effectively forwards the call to another iter call
            # (e.g. when __iter__ just returns iter(self.list)) or return a user-defined iterator.
            return obj.call_method(tx, "__iter__", args, kwargs)
        return ret

    call_tuple = _call_tuple_list
    call_list = _call_tuple_list

    def call_callable(self, tx: "InstructionTranslator", arg):
        from .functions import BaseUserFunctionVariable, FunctoolsPartialVariable
        from .nn_module import NNModuleVariable

        if isinstance(
            arg,
            (
                variables.UserDefinedClassVariable,
                BaseUserFunctionVariable,
                FunctoolsPartialVariable,
                NNModuleVariable,
            ),
        ):
            return variables.ConstantVariable.create(True)
        elif isinstance(arg, UserDefinedVariable):
            return variables.ConstantVariable.create(callable(arg.value))
        elif isinstance(
            arg,
            (
                ConstantVariable,
                SymNodeVariable,
                TensorVariable,
                ListVariable,
                TupleVariable,
                ListIteratorVariable,
            ),
        ):
            return variables.ConstantVariable.create(False)

    def call_cast(self, _, *args, **kwargs):
        if len(args) == 2:
            return args[1]

        unimplemented_v2(
            gb_type="bad args to builtin cast()",
            context=f"got args {args} {kwargs}",
            explanation="Dynamo expects exactly 2 args to builtin cast().",
            hints=["Ensure your call to cast() has exactly 2 arguments."],
        )

    def call_dict(self, tx: "InstructionTranslator", *args, **kwargs):
        return BuiltinVariable.call_custom_dict(tx, dict, *args, **kwargs)

    @staticmethod
    def call_custom_dict(tx: "InstructionTranslator", user_cls, *args, **kwargs):
        return tx.inline_user_function_return(
            VariableTracker.build(tx, polyfills.construct_dict),
            [VariableTracker.build(tx, user_cls), *args],
            kwargs,
        )

    @staticmethod
    def call_custom_dict_fromkeys(
        tx: "InstructionTranslator", user_cls, *args, **kwargs
    ):
        assert user_cls in {dict, OrderedDict, defaultdict}
        if kwargs:
            # Only `OrderedDict.fromkeys` accepts `value` passed by keyword
            assert user_cls is OrderedDict
            assert len(args) == 1 and len(kwargs) == 1 and "value" in kwargs
            args = (*args, kwargs.pop("value"))
        if len(args) == 0:
            raise UserError(TypeError, "fromkeys expected at least 1 argument, got 0")  # type: ignore[arg-type]
        if len(args) == 1:
            args = (*args, ConstantVariable.create(None))
        assert len(args) == 2
        arg, value = args
        DictVariableType = (
            ConstDictVariable if user_cls is not defaultdict else DefaultDictVariable
        )

        if isinstance(arg, dict):
            arg = [ConstantVariable.create(k) for k in arg.keys()]
            return DictVariableType(
                dict.fromkeys(arg, value), user_cls, mutation_type=ValueMutationNew()
            )
        elif arg.has_force_unpack_var_sequence(tx):
            keys = arg.force_unpack_var_sequence(tx)
            if all(is_hashable(v) for v in keys):
                return DictVariableType(
                    dict.fromkeys(keys, value),
                    user_cls,
                    mutation_type=ValueMutationNew(),
                )

        unimplemented_v2(
            gb_type="failed to call dict.fromkeys()",
            context=f"{user_cls.__name__}.fromkeys(): {args} {kwargs}",
            explanation=f"Failed to call {user_cls.__name__}.fromkeys() because "
            "arguments could not be automatically converted to a list, "
            "or some dict key is not hashable.",
            hints=[
                "Manually convert the argument to a list.",
                "Ensure all keys are hashable.",
            ],
        )

    def call_set(self, tx: "InstructionTranslator", *args, **kwargs):
        # Can we merge this implementation and call_dict's one?
        assert not kwargs
        if not args:
            return SetVariable([], mutation_type=ValueMutationNew())
        if len(args) != 1:
            raise_observed_exception(
                TypeError,
                tx,
                args=[
                    ConstantVariable.create(
                        f"set() takes 1 positional argument but {len(args)} were given"
                    )
                ],
            )
        arg = args[0]
        if istype(arg, variables.SetVariable):
            return arg.clone(mutation_type=ValueMutationNew())
        elif arg.has_force_unpack_var_sequence(tx):
            items = arg.force_unpack_var_sequence(tx)
            return SetVariable(items, mutation_type=ValueMutationNew())
        elif isinstance(arg, variables.UserDefinedObjectVariable) and isinstance(
            arg.value, KeysView
        ):
            iter_fn = arg.var_getattr(tx, "__iter__")
            if isinstance(iter_fn, variables.UserMethodVariable):
                out = tx.inline_user_function_return(iter_fn, args, kwargs)
                if isinstance(out, SetVariable):
                    return out
                return BuiltinVariable(set).call_set(tx, out)
        raise_observed_exception(
            TypeError,
            tx,
            args=[ConstantVariable.create("failed to construct builtin set()")],
        )

    def call_frozenset(self, tx: "InstructionTranslator", *args, **kwargs):
        assert not kwargs
        if not args:
            return FrozensetVariable([])
        if len(args) != 1:
            raise_observed_exception(
                TypeError,
                tx,
                args=[
                    ConstantVariable.create(
                        f"frozenset() takes 1 positional argument but {len(args)} were given"
                    )
                ],
            )
        arg = args[0]
        if istype(arg, variables.FrozensetVariable):
            return FrozensetVariable([x.vt for x in arg.set_items])
        elif arg.has_force_unpack_var_sequence(tx):
            items = arg.force_unpack_var_sequence(tx)
            return FrozensetVariable(items)
        raise_observed_exception(
            TypeError,
            tx,
            args=[ConstantVariable.create("failed to construct builtin frozenset()")],
        )

    def call_zip(self, tx: "InstructionTranslator", *args, **kwargs):
        if kwargs:
            assert len(kwargs) == 1 and "strict" in kwargs
        strict = kwargs.pop("strict", False)
        args = [
            arg.unpack_var_sequence(tx) if arg.has_unpack_var_sequence(tx) else arg
            for arg in args
        ]
        return variables.ZipVariable(
            args, strict=strict, mutation_type=ValueMutationNew()
        )

    def call_len(self, tx: "InstructionTranslator", *args, **kwargs):
        try:
            return args[0].call_method(tx, "__len__", args[1:], kwargs)
        except AttributeError as e:
            raise_observed_exception(type(e), tx, args=list(e.args))

    def call_getitem(self, tx: "InstructionTranslator", *args, **kwargs):
        return args[0].call_method(tx, "__getitem__", args[1:], kwargs)

    def call_isinstance(self, tx: "InstructionTranslator", arg, isinstance_type):
        try:
            arg_type = arg.python_type()
        except NotImplementedError:
            unimplemented_v2(
                gb_type="builtin isinstance() cannot determine type of argument",
                context=f"isinstance({arg}, {isinstance_type})",
                explanation=f"Dynamo doesn't have a rule to determine the type of argument {arg}",
                hints=[*graph_break_hints.DYNAMO_BUG],
            )

        isinstance_type = isinstance_type.as_python_constant()

        if isinstance(arg, variables.TensorVariable) and arg.dtype is not None:

            def _tensor_isinstance(tensor_var, tensor_type):
                def check_type(ty):
                    if ty not in tensortype_to_dtype:
                        example_val = arg.as_proxy().node.meta["example_value"]
                        if (
                            is_traceable_wrapper_subclass(example_val)
                            and ty is torch.nn.parameter.Parameter
                        ):
                            # N.B: we are calling isinstance directly on the example value.
                            # torch.nn.Parameter has a meta-class that overrides __isinstance__,
                            # the isinstance check here allows us to invoke that logic.
                            return isinstance(example_val, ty)
                        else:
                            return issubclass(arg.python_type(), ty)

                    dtypes = tensortype_to_dtype[ty]
                    return arg.dtype in dtypes

                if type(tensor_type) is tuple:
                    return any(check_type(ty) for ty in tensor_type)
                else:
                    return check_type(tensor_type)

            return variables.ConstantVariable.create(
                _tensor_isinstance(arg, isinstance_type)
            )
        # UserDefinedObject with C extensions can have torch.Tensor attributes,
        # so break graph.
        if isinstance(arg, variables.UserDefinedObjectVariable) and isinstance(
            arg.value, types.MemberDescriptorType
        ):
            unimplemented_v2(
                gb_type="isinstance() called on user defined object with C extensions",
                context=f"isinstance({arg}, {isinstance_type})",
                explanation="User-defined object with C extensions can have torch.Tensor "
                "attributes; intentionally graph breaking.",
                hints=[*graph_break_hints.SUPPORTABLE],
            )
        # handle __instancecheck__ defined in user class
        if (
            isinstance(arg, variables.UserDefinedObjectVariable)
            and "__instancecheck__" in isinstance_type.__class__.__dict__
        ):
            return variables.ConstantVariable.create(
                isinstance_type.__class__.__instancecheck__(isinstance_type, arg.value)
            )

        if isinstance(arg, variables.UserDefinedExceptionClassVariable):
            return ConstantVariable.create(isinstance(arg_type, isinstance_type))

        isinstance_type_tuple: tuple[type, ...]
        if isinstance(isinstance_type, type) or callable(
            # E.g. isinstance(obj, typing.Sequence)
            getattr(isinstance_type, "__instancecheck__", None)
        ):
            isinstance_type_tuple = (isinstance_type,)
        elif sys.version_info >= (3, 10) and isinstance(
            isinstance_type, types.UnionType
        ):
            isinstance_type_tuple = isinstance_type.__args__
        elif isinstance(isinstance_type, tuple) and all(
            isinstance(tp, type) or callable(getattr(tp, "__instancecheck__", None))
            for tp in isinstance_type
        ):
            isinstance_type_tuple = isinstance_type
        else:
            raise_observed_exception(
                TypeError,
                tx,
                args=[
                    "isinstance() arg 2 must be a type, a tuple of types, or a union"
                ],
            )

        try:
            # NB: `isinstance()` does not call `__subclasscheck__` but use `__instancecheck__`.
            # But usually `isinstance(obj, type_info)` and `issubclass(type(obj), type_info)` gives
            # the same result.
            # WARNING: This might run arbitrary user code `__subclasscheck__` and we did not trace
            # through it. This is a limitation of the current implementation.
            # Usually `__subclasscheck__` and `__instancecheck__` can be constant fold through, it
            # might not be a big issue and we trade off it for performance.
            val = issubclass(arg_type, isinstance_type_tuple)
        except TypeError:
            val = arg_type in isinstance_type_tuple
        return variables.ConstantVariable.create(val)

    def call_issubclass(self, tx: "InstructionTranslator", left_ty, right_ty):
        """Checks if first arg is subclass of right arg"""
        try:
            left_ty_py = left_ty.as_python_constant()
            right_ty_py = right_ty.as_python_constant()
        except NotImplementedError:
            unimplemented_v2(
                gb_type="issubclass() with non-constant arguments",
                context=f"issubclass({left_ty}, {right_ty})",
                explanation="issubclass() with non-constant arguments not supported.",
                hints=[
                    "Make sure your arguments are types.",
                    *graph_break_hints.USER_ERROR,
                ],
            )

        # WARNING: This might run arbitrary user code `__subclasscheck__`.
        # See the comment in call_isinstance above.
        return variables.ConstantVariable(issubclass(left_ty_py, right_ty_py))

    def call_super(self, tx: "InstructionTranslator", a, b):
        return variables.SuperVariable(a, b)

    def call_next(self, tx: "InstructionTranslator", arg: VariableTracker):
        try:
            return arg.next_variable(tx)
        except Unsupported as ex:
            if isinstance(arg, variables.BaseListVariable):
                ex.remove_from_stats()
                return arg.items[0]
            raise

    def call_hasattr(self, tx: "InstructionTranslator", obj, attr):
        if attr.is_python_constant():
            name = attr.as_python_constant()
            if isinstance(obj, variables.BuiltinVariable):
                return variables.ConstantVariable(hasattr(obj.fn, name))
            return obj.call_obj_hasattr(tx, name)

    def call_map(self, tx: "InstructionTranslator", fn, *seqs):
        seqs = [
            seq.unpack_var_sequence(tx) if seq.has_unpack_var_sequence(tx) else seq
            for seq in seqs
        ]
        return variables.MapVariable(fn, seqs, mutation_type=ValueMutationNew())

    def call_filter(self, tx: "InstructionTranslator", fn, seq):
        seq = seq.unpack_var_sequence(tx) if seq.has_unpack_var_sequence(tx) else seq
        return variables.FilterVariable(fn, seq, mutation_type=ValueMutationNew())

    def call_getattr(
        self,
        tx: "InstructionTranslator",
        obj: VariableTracker,
        name_var: VariableTracker,
        default=None,
    ):
        if not name_var.is_python_constant():
            unimplemented_v2(
                gb_type="getattr() with non-constant name argument",
                context=f"getattr({obj}, {name_var}, {default})",
                explanation="getattr() with non-constant name argument is not supported",
                hints=["Ensure the name argument of getattr() is a string"],
            )

        name = name_var.as_python_constant()

        # See NOTE [Tensor "grad" and "_grad" attr]
        if isinstance(obj, TensorVariable) and name == "_grad":
            name = "grad"

        if tx.output.side_effects.is_attribute_mutation(obj):
            if isinstance(obj, variables.UnspecializedNNModuleVariable):
                if (
                    name
                    in (
                        "named_parameters",
                        "parameters",
                        "named_buffers",
                        "buffers",
                        "named_modules",
                        "modules",
                    )
                    and obj.is_state_mutated
                    and tx.output.side_effects.has_pending_mutation(obj)
                ):
                    unimplemented_v2(
                        gb_type="getattr() on nn.Module with pending mutation",
                        context=f"getattr({obj}, {name}, {default})",
                        explanation="Intentionally graph breaking on getattr() on a nn.Module "
                        "with a pending mutation",
                        hints=[],
                    )

        if tx.output.side_effects.has_pending_mutation_of_attr(obj, name):
            return tx.output.side_effects.load_attr(obj, name)

        if default is not None:
            hasattr_var = self.call_hasattr(tx, obj, name_var)
            assert hasattr_var.as_python_constant() in (True, False)
            if not hasattr_var.as_python_constant():
                return default

        source = obj.source and AttrSource(obj.source, name)
        if name in {"__bases__", "__base__", "__flags__"}:
            try:
                value = obj.as_python_constant()
                if isinstance(value, type):
                    if name == "__bases__":
                        tuple_args = [
                            VariableTracker.build(
                                tx, b, source and GetItemSource(source, i)
                            )
                            for i, b in enumerate(value.__bases__)
                        ]
                        return variables.TupleVariable(tuple_args, source=source)
                    if name == "__base__":
                        return VariableTracker.build(tx, value.__base__, source)
                    if name == "__flags__":
                        return ConstantVariable.create(value.__flags__)
            except NotImplementedError:
                pass

        if isinstance(obj, variables.NNModuleVariable):
            return obj.var_getattr(tx, name)
        elif isinstance(
            obj,
            (
                variables.TensorVariable,
                variables.NamedTupleVariable,
                variables.ConstantVariable,
                variables.DistributedVariable,
                variables.UserDefinedClassVariable,
                variables.UserDefinedObjectVariable,
            ),
        ):
            if (
                isinstance(obj, variables.UserDefinedObjectVariable)
                and issubclass(obj.value.__class__, unittest.TestCase)
                and config.enable_trace_unittest
                and name
                in (
                    "assertRaisesRegex",
                    "assertNotWarns",
                    "assertWarnsRegex",
                    "assertDictEqual",
                    "assertWarns",
                )
            ):
                unimplemented_v2(
                    gb_type="Failed to trace unittest method",
                    context=f"function: unittest.TestCase.{name}",
                    explanation=f"Dynamo does not know how to trace unittest method `{name}` ",
                    hints=[
                        f"Avoid calling `TestCase.{name}`. "
                        "Please report an issue to PyTorch.",
                    ],
                )
            if isinstance(obj, TensorVariable):
                fake_val = obj.proxy.node.meta["example_value"]
                if (
                    isinstance(fake_val, torch.Tensor)
                    and is_sparse_any(fake_val)
                    and (not tx.export or not config.capture_sparse_compute)
                ):
                    unimplemented_v2(
                        gb_type="Attempted to wrap sparse Tensor",
                        context="",
                        explanation="torch.compile does not support sparse Tensors",
                        hints=[*graph_break_hints.SUPPORTABLE],
                    )

            try:
                return obj.var_getattr(tx, name)
            except NotImplementedError:
                return variables.GetAttrVariable(obj, name, source=source)
        elif isinstance(obj, variables.TorchInGraphFunctionVariable):
            # Get OpOverload from an OpOverloadPacket, e.g., torch.ops.aten.add.default.
            member = getattr(obj.value, name)
            if isinstance(
                member, (torch._ops.OpOverloadPacket, torch._ops.OpOverload)
            ) and torch._dynamo.trace_rules.is_aten_op_or_tensor_method(member):
                return variables.TorchInGraphFunctionVariable(member, source=source)
            elif name in cmp_name_to_op_mapping:
                return variables.GetAttrVariable(obj, name, source=source)
        elif isinstance(obj, DummyModule):
            # TODO(mlazos) - Do we need this?
            if obj.is_torch or name not in obj.value.__dict__:
                member = getattr(obj.value, name)
            else:
                member = obj.value.__dict__[name]

            if config.replay_record_enabled:
                tx.exec_recorder.record_module_access(obj.value, name, member)  # type: ignore[arg-type, union-attr]
            return VariableTracker.build(tx, member, source)

        elif istype(obj, variables.UserFunctionVariable) and name in (
            "__name__",
            "__module__",
        ):
            return ConstantVariable.create(getattr(obj.fn, name))
        else:
            try:
                return obj.var_getattr(tx, name)
            except NotImplementedError:
                return variables.GetAttrVariable(obj, name, source=source)

    def call_setattr(
        self,
        tx: "InstructionTranslator",
        obj: VariableTracker,
        name_var: VariableTracker,
        val: VariableTracker,
    ):
        if isinstance(
            obj,
            (
                variables.PlacementVariable,
                variables.NamedTupleVariable,
                variables.UserDefinedObjectVariable,
                variables.NestedUserFunctionVariable,
                variables.ExceptionVariable,
            ),
        ):
            return obj.call_method(tx, "__setattr__", [name_var, val], {})
        elif (
            tx.output.side_effects.is_attribute_mutation(obj)
            and name_var.is_python_constant()
        ):
            name = name_var.as_python_constant()
            if isinstance(obj, variables.TensorVariable):
                from .builder import wrap_fx_proxy

                # Some special handling for tensor attributes.
                if name == "requires_grad":
                    # TODO(voz): Make it work properly
                    unimplemented_v2(
                        gb_type="setattr() on Tensor.requires_grad",
                        context=f"setattr({obj}, {name}, {val})",
                        explanation="setattr() on Tensor.requires_grad not supported. "
                        "Mutating requires_grad can introduce a new leaf from non-leaf or vice versa in "
                        "the middle of the graph, which AOTAutograd does not currently know how to handle.",
                        hints=[*graph_break_hints.SUPPORTABLE],
                    )
                elif name == "data":
                    # See comments on `test_set_data_on_scoped_tensor` for plans
                    # to support this.
                    if obj.source is None:
                        unimplemented_v2(
                            gb_type="Failed to mutate tensor data attribute",
                            context=f"setattr({obj}, {name}, {val})",
                            explanation="Dyanmo only supports mutating `.data`"
                            " of tensor created outside `torch.compile` region",
                            hints=[
                                "Don't mutate `.data` on this tensor, or move "
                                "the mutation out of `torch.compile` region",
                            ],
                        )
                    elif obj.dtype != val.dtype:  # type: ignore[attr-defined]
                        unimplemented_v2(
                            gb_type="Failed to mutate tensor data attribute to different dtype",
                            context=f"setattr({obj}, {name}, {val})",
                            explanation="Dyanmo only supports mutating `.data`"
                            " of tensor to a new one with the same dtype",
                            hints=[
                                "Don't mutate `.data` on this tensor, or move "
                                "the mutation out of `torch.compile` region",
                            ],
                        )

                    # Remove the old reference in tracked fakes - if we don't do this
                    # new .data value size and shape differences will cause
                    # tracked fakes to produce incorrect guards. This is sound because the TensorVariable
                    # coming out of set_() below will be a new one, and get
                    # installed in tracked fakes.
                    to_remove = [
                        tf for tf in tx.output.tracked_fakes if tf.source == obj.source
                    ]
                    for tf in to_remove:
                        tx.output.tracked_fakes.remove(tf)

                    # Step 1 - disable grads
                    with dynamo_disable_grad(tx), torch.no_grad():
                        # Step 2 - call `set_`
                        out = wrap_fx_proxy(
                            tx,
                            tx.output.create_proxy(
                                "call_function",
                                torch.Tensor.set_,
                                *proxy_args_kwargs([obj, val], {}),
                            ),
                        )

                    # Step 3 - drop the version counter - this is a step required to get
                    # .data setting to play correctly with the autograd engine.
                    # Essentially, dynamo is trying to faithfully preserve the (absurd)
                    # behavior of .data= from eager mode
                    def _lower_version_count_by_1(x):
                        version = x._version
                        if version > 0:
                            version = version - 1
                        torch._C._autograd._unsafe_set_version_counter((x,), (version,))
                        return x

                    tx.output.create_proxy(
                        "call_function",
                        _lower_version_count_by_1,
                        (out.as_proxy(),),
                        {},
                    )
                    _lower_version_count_by_1(obj.as_proxy().node.meta["example_value"])
                    # This handles options prop, guards and ends with a clone
                    # Step 4 - replace all reference to the current object with the new one
                    return out
                elif name in ("_grad", "grad"):
                    # NOTE: [Tensor "grad" and "_grad" attr]
                    # _grad and grad share the same setter/getter, see
                    # THPVariable_properties, and here we make sure setting one
                    # enables reading `val` from the other, by routing all
                    # read/write to `grad`.
                    name = "grad"
                elif is_tensor_getset_descriptor(name):
                    # Attribute like `torch.Tensor.real` has special setters we
                    # don't yet support; it's not as simple adding an entry to
                    # the side effect mapping.
                    unimplemented_v2(
                        gb_type="Failed to set tensor attribute",
                        context=f"setattr({obj}, {name}, {val})",
                        explanation="Dyanmo doesn't support setting these tensor attributes",
                        hints=[
                            f"Don't mutate attribute '{name}' on tensors, or "
                            "move the mutation out of `torch.compile` region",
                        ],
                    )

            tx.output.side_effects.store_attr(obj, name, val)
            return val
        elif isinstance(obj, variables.NNModuleVariable):
            if not tx.output.is_root_tracer():
                raise AttributeMutationError(
                    "Can't inplace modify module params/buffers inside HigherOrderOp"
                )
            if name_var.is_python_constant() and isinstance(
                val, variables.TensorVariable
            ):
                assigning_fake_val = get_fake_value(val.as_proxy().node, tx)

                try:
                    getattr_var = obj.var_getattr(tx, name_var.as_python_constant())
                except (AttributeError, ObservedAttributeError):
                    getattr_var = None

                if isinstance(getattr_var, variables.TensorVariable):
                    # get_fake_val will get the same fake tensor
                    existing_fake_attr = get_fake_value(getattr_var.as_proxy().node, tx)

                    # same tensor identity, setattr is a no-op
                    mod_setattr = inspect.getattr_static(obj.module_type, "__setattr__")
                    if (
                        existing_fake_attr is assigning_fake_val
                        and mod_setattr is torch.nn.Module.__setattr__
                    ):
                        return getattr_var

            obj.convert_to_unspecialized(tx)

    def call_delattr(
        self,
        tx: "InstructionTranslator",
        obj: VariableTracker,
        name_var: VariableTracker,
    ):
        return obj.call_method(tx, "__delattr__", [name_var], {})

    def call_type(self, tx: "InstructionTranslator", obj: VariableTracker):
        try:
            py_type = obj.python_type()
        except NotImplementedError as error:
            raise UserError(
                UserErrorType.INVALID_INPUT,
                str(error),
                case_name="unknown_python_type",
            ) from None

        source = obj.source and TypeSource(obj.source)
        if (
            source is None
            and isinstance(obj, variables.UserDefinedObjectVariable)
            and obj.cls_source
        ):
            source = obj.cls_source
        if py_type is torch.Tensor:
            # In some cases torch isn't available in globals
            name = tx.output.install_global_by_id("", torch)
            source = AttrSource(GlobalSource(name), "Tensor")

        return VariableTracker.build(tx, py_type, source)

    def call_reversed(self, tx: "InstructionTranslator", obj: VariableTracker):
        if obj.has_unpack_var_sequence(tx):
            items = list(reversed(obj.unpack_var_sequence(tx)))
            return variables.TupleVariable(items)

    def call_sorted(
        self,
        tx: "InstructionTranslator",
        obj: VariableTracker,
        **kwargs: VariableTracker,
    ):
        if obj.has_force_unpack_var_sequence(tx) and not isinstance(
            obj, variables.TensorVariable
        ):
            list_var = variables.ListVariable(
                obj.force_unpack_var_sequence(tx),
                mutation_type=ValueMutationNew(),
            )
            list_var.call_method(tx, "sort", [], kwargs)
            return list_var

    # neg is a constant fold function, so we only get here if constant fold is not valid
    def call_neg(self, tx: "InstructionTranslator", a):
        if isinstance(a, SymNodeVariable):
            return SymNodeVariable.create(
                tx,
                (operator.neg)(a.as_proxy()),
                sym_num=None,
            )
        # None no-ops this handler and lets the driving function proceed
        return None

    def call_format(self, tx: "InstructionTranslator", _format_string, *args, **kwargs):
        format_string = _format_string.as_python_constant()
        format_string = str(format_string)
        return variables.StringFormatVariable.create(format_string, args, kwargs)

    def call_id(self, tx: "InstructionTranslator", *args):
        if len(args) > 0 and isinstance(args[0], variables.NNModuleVariable):
            nn_mod_variable = args[0]
            mod = tx.output.get_submodule(nn_mod_variable.module_key)
            return variables.ConstantVariable.create(id(mod))
        elif len(args) == 1 and isinstance(
            args[0],
            (variables.UserDefinedClassVariable, variables.UserDefinedObjectVariable),
        ):
            if args[0].source:
                install_guard(args[0].source.make_guard(GuardBuilder.ID_MATCH))
            constant_result = id(args[0].value)
            return variables.ConstantVariable.create(constant_result)
        elif len(args) == 1 and isinstance(args[0], TensorVariable):
            tensor_variable = args[0]
            return tensor_variable.call_id(tx)
        elif istype(args[0], variables.UserFunctionVariable):
            return variables.ConstantVariable.create(id(args[0].fn))
        elif istype(args[0], variables.SkipFunctionVariable):
            return variables.ConstantVariable.create(id(args[0].value))
        elif istype(args[0], variables.FunctoolsPartialVariable):
            return variables.ConstantVariable.create(id(args[0].fake_value))
        else:
            unimplemented_v2(
                gb_type="id() with unsupported args",
                context=str(args),
                explanation=f"Dynamo doesn't know how to trace id() call with args {args}",
                hints=[
                    "Supported args are Tensors, and functions/nn.Modules/user-defined objects "
                    "from outside the compiled region.",
                    *graph_break_hints.SUPPORTABLE,
                ],
            )

    def call_deepcopy(self, tx: "InstructionTranslator", x):
        unimplemented_v2(
            gb_type="copy.deepcopy()",
            context=f"copy.deepcopy({x})",
            explanation="Dynamo does not support copy.deepcopy()",
            hints=[
                "Avoid calling copy.deepcopy()",
                *graph_break_hints.SUPPORTABLE,
            ],
        )

    def _comparison_with_tensor(self, tx: "InstructionTranslator", left, right):
        from .builder import wrap_fx_proxy_cls
        from .tensor import supported_tensor_comparison_op_values

        op = self.fn

        if op in [operator.is_, operator.is_not]:
            is_result = (
                isinstance(left, TensorVariable)
                and isinstance(right, TensorVariable)
                and id(extract_fake_example_value(left.as_proxy().node))
                == id(extract_fake_example_value(right.as_proxy().node))
            )
            if op is operator.is_:
                return ConstantVariable.create(is_result)
            else:
                return ConstantVariable.create(not is_result)

        if op not in supported_tensor_comparison_op_values:
            unimplemented_v2(
                gb_type="unsupported Tensor comparison op",
                context=f"{op.__name__}({left}, {right})",
                explanation=f"Dynamo does not support the comparison op {op.__name__} "
                f"with Tensor arguments {left}, {right}",
                hints=[*graph_break_hints.SUPPORTABLE],
            )
        if (
            isinstance(left, TensorVariable)
            and isinstance(right, TensorVariable)
            and (left.size and right.size) is not None
            and left.size != right.size
        ):
            try:
                torch.broadcast_shapes(left.size, right.size)
            except RuntimeError:
                # not broadcastable, can't be compared
                unimplemented_v2(
                    gb_type="failed to broadcast when attempting Tensor comparison op",
                    context=f"{op.__name__}({left}, {right})",
                    explanation=f"Dynamo was unable to broad cast the arguments {left}, {right} "
                    f"when attempting to trace the comparison op {op.__name__}.",
                    hints=[*graph_break_hints.USER_ERROR],
                )
        tensor_cls = left if isinstance(left, TensorVariable) else right
        proxy = tx.output.create_proxy(
            "call_function", op, (left.as_proxy(), right.as_proxy()), {}
        )
        return wrap_fx_proxy_cls(
            type(tensor_cls),  # handle Ndarrays and Tensors
            tx,
            proxy,
        )

    def _comparison_with_symnode(self, tx: "InstructionTranslator", left, right):
        from .tensor import supported_tensor_comparison_op_values

        op = self.fn

        if op not in supported_tensor_comparison_op_values:
            unimplemented_v2(
                gb_type="unsupported SymNode comparison op",
                context=f"{op.__name__}({left}, {right})",
                explanation=f"Dynamo does not support the comparison op {op.__name__} "
                f"with SymNode arguments {left}, {right}",
                hints=[*graph_break_hints.SUPPORTABLE],
            )

        # This is seen in inspect signature where we check if the value is a default value
        if isinstance(right, variables.UserDefinedClassVariable):
            return variables.ConstantVariable(op(object(), None))

        proxy = tx.output.create_proxy(
            "call_function", op, (left.as_proxy(), right.as_proxy()), {}
        )
        return SymNodeVariable.create(
            tx,
            proxy,
            sym_num=None,
        )

    def call_xor(self, tx: "InstructionTranslator", a, b):
        if isinstance(a, (DictKeysVariable, SetVariable, UserDefinedSetVariable)):
            return a.call_method(tx, "__xor__", [b], {})

    def call_ixor(self, tx: "InstructionTranslator", a, b):
        if isinstance(a, (DictKeysVariable, SetVariable, UserDefinedSetVariable)):
            return a.call_method(tx, "__ixor__", [b], {})

    def call_sub(self, tx: "InstructionTranslator", a, b):
        if isinstance(a, (DictKeysVariable, SetVariable, UserDefinedSetVariable)):
            return a.call_method(tx, "__sub__", [b], {})

    def call_isub(self, tx: "InstructionTranslator", a, b):
        if isinstance(a, (DictKeysVariable, SetVariable, UserDefinedSetVariable)):
            return a.call_method(tx, "__isub__", [b], {})

    def call_and_(self, tx: "InstructionTranslator", a, b):
        # Rely on constant_handler
        if isinstance(a, ConstantVariable) and isinstance(b, ConstantVariable):
            return None
        if isinstance(a, (SymNodeVariable, ConstantVariable)) and isinstance(
            b, (SymNodeVariable, ConstantVariable)
        ):
            return SymNodeVariable.create(
                tx,
                tx.output.create_proxy(
                    "call_function", operator.and_, *proxy_args_kwargs([a, b], {})
                ),
                sym_num=None,
            )
        if isinstance(a, (DictKeysVariable, SetVariable, UserDefinedSetVariable)):
            return a.call_method(tx, "__and__", [b], {})
        # None no-ops this handler and lets the driving function proceed

    def call_iand(self, tx: "InstructionTranslator", a, b):
        # Rely on constant_handler
        if isinstance(a, ConstantVariable) and isinstance(b, ConstantVariable):
            return None
        if isinstance(a, (SymNodeVariable, ConstantVariable)) and isinstance(
            b, (SymNodeVariable, ConstantVariable)
        ):
            return SymNodeVariable.create(
                tx,
                tx.output.create_proxy(
                    "call_function", operator.iand, *proxy_args_kwargs([a, b], {})
                ),
                sym_num=None,
            )
        if isinstance(a, (DictKeysVariable, SetVariable, UserDefinedSetVariable)):
            return a.call_method(tx, "__iand__", [b], {})

    def call_or_(self, tx: "InstructionTranslator", a, b):
        # Rely on constant_handler
        if isinstance(a, ConstantVariable) and isinstance(b, ConstantVariable):
            return None
        if isinstance(a, (SymNodeVariable, ConstantVariable)) and isinstance(
            b, (SymNodeVariable, ConstantVariable)
        ):
            return SymNodeVariable.create(
                tx,
                tx.output.create_proxy(
                    "call_function", operator.or_, *proxy_args_kwargs([a, b], {})
                ),
                sym_num=None,
            )

        # This call looks like `{"one": torch.ones(1)} | {"two": torch.ones(2)}`.
        if isinstance(
            a,
            (ConstDictVariable, DictKeysVariable, SetVariable, UserDefinedSetVariable),
        ):
            return a.call_method(tx, "__or__", [b], {})

        # None no-ops this handler and lets the driving function proceed
        return None

    def call_ior(self, tx: "InstructionTranslator", a, b):
        # Rely on constant_handler
        if isinstance(a, ConstantVariable) and isinstance(b, ConstantVariable):
            return None
        if isinstance(a, (SymNodeVariable, ConstantVariable)) and isinstance(
            b, (SymNodeVariable, ConstantVariable)
        ):
            return SymNodeVariable.create(
                tx,
                tx.output.create_proxy(
                    "call_function", operator.ior, *proxy_args_kwargs([a, b], {})
                ),
                sym_num=None,
            )

        # This call looks like `{"one": torch.ones(1)} |= {"two": torch.ones(2)}`.
        if isinstance(
            a,
            (ConstDictVariable, DictKeysVariable, SetVariable, UserDefinedSetVariable),
        ):
            return a.call_method(tx, "__ior__", [b], {})

        # None no-ops this handler and lets the driving function proceed
        return None

    def call_not_(self, tx: "InstructionTranslator", a):
        if isinstance(a, SymNodeVariable):
            return SymNodeVariable.create(
                tx,
                tx.output.create_proxy(
                    "call_function", operator.not_, *proxy_args_kwargs([a], {})
                ),
                sym_num=None,
            )

        # Unwrap the underlying ConstDictVariable
        if isinstance(a, DictViewVariable):
            a = a.dv_dict
        if isinstance(a, (ListVariable, ConstDictVariable)):
            return ConstantVariable.create(len(a.items) == 0)

        return None

    def call_contains(
        self, tx: "InstructionTranslator", a: VariableTracker, b: VariableTracker
    ):
        return a.call_method(tx, "__contains__", [b], {})


@contextlib.contextmanager
def dynamo_disable_grad(tx):
    from . import GradModeVariable

    gmv = GradModeVariable.create(tx, False)
    try:
        gmv.enter(tx)
        yield
    finally:
        gmv.exit(tx)<|MERGE_RESOLUTION|>--- conflicted
+++ resolved
@@ -1,8 +1,5 @@
 # mypy: allow-untyped-defs
 
-<<<<<<< HEAD
-import builtins
-=======
 """
 Built-in function and type variable tracking for TorchDynamo's symbolic execution.
 
@@ -24,7 +21,6 @@
 or by creating appropriate graph nodes when needed.
 """
 
->>>>>>> e3238e25
 import contextlib
 import functools
 import inspect
