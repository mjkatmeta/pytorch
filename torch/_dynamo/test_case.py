--- conflicted
+++ resolved
@@ -101,7 +101,6 @@
             log.warning("Running test changed grad mode")
             torch.set_grad_enabled(self._prior_is_grad_enabled)
 
-<<<<<<< HEAD
     def assertEqual(self, x, y, *args, **kwargs):
         if (
             config.debug_disable_compile_counter
@@ -113,7 +112,7 @@
 
     # assertExpectedInline might also need to be disabled for wrapped nested
     # graph break tests
-=======
+
 
 class CPythonTestCase(TestCase):
     _stack: contextlib.ExitStack
@@ -131,5 +130,4 @@
             config.patch(
                 enable_trace_unittest=True,
             ),
-        )
->>>>>>> a3d6cdb4
+        )