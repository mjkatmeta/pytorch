# mypy: allow-untyped-defs
# mypy: disable-error-code="method-assign"

"""
This module implements the core frame evaluation handler for TorchDynamo's compilation system.
The eval frame handler intercepts Python bytecode execution at runtime to enable dynamic
compilation and optimization of PyTorch code.

Key components defined here:
- Frame evaluation handlers that intercept and analyze Python execution frames
- Guards management for tracking dependencies and invalidating compiled code
- Optimization contexts and decorators (optimize, run_once, disable, etc.)
- Export functionality for saving optimized graphs
- Backend compiler integrations and callback management

Functions in this file are responsible for modifying the eval frame handler at RUNTIME.
Therefore, all functions in this file are hot and performance-critical. Functions that
only execute at compile time should be placed in torch._dynamo.convert_frame.

The eval frame handler is the core mechanism that enables TorchDynamo to dynamically
intercept, analyze and optimize PyTorch code during execution. It works by registering
a custom frame evaluation function that gets called for every Python frame, allowing
us to detect PyTorch operations and trigger compilation as needed.
"""

from __future__ import annotations

import atexit
import contextlib
import functools
import inspect
import logging
import os
import sys
import sysconfig
import textwrap
import threading
import traceback
import types
import unittest
import warnings
import weakref
from dataclasses import dataclass
from enum import Enum
from os.path import dirname, join
from typing import Any, Callable, NamedTuple, Optional, TYPE_CHECKING, Union
from unittest.mock import patch

import sympy

import torch
import torch.fx
import torch.utils._pytree as pytree
import torch.utils.checkpoint
from torch import _guards

# see discussion at https://github.com/pytorch/pytorch/issues/120699
from torch._C._dynamo.eval_frame import (  # noqa: F401
    reset_code,
    set_code_exec_strategy,
    set_eval_frame,
    set_guard_error_hook,
    set_skip_guard_eval_unsafe,
    unsupported,
)
from torch._dispatch.python import enable_python_dispatcher
from torch._dynamo.types import ConvertFrameReturn, FrameAction, FrameExecStrategy
from torch._subclasses.fake_tensor import unset_fake_temporarily
from torch._utils_internal import justknobs_check, log_export_usage
from torch.export.dynamic_shapes import (
    _combine_args,
    _process_dynamic_shapes,
    _RelaxedConstraint,
)
from torch.fx import GraphModule
from torch.fx.experimental._dynamism import (
    clone_and_convert_to_meta,
    track_dynamism_across_examples,
)
from torch.fx.experimental.proxy_tensor import make_fx
from torch.fx.experimental.symbolic_shapes import (
    ConstraintViolationError,
    DimDynamic,
    ShapeEnv,
    StatelessSymbolicContext,
)
from torch.fx.graph import _PyTreeCodeGen, _PyTreeInfo

from . import config, convert_frame, external_utils, trace_rules, utils
from .backends.registry import CompilerFn, lookup_backend
from .code_context import code_context
from .exc import (
    CondOpArgsMismatchError,
    ShortenTraceback,
    Unsupported,
    UserError,
    UserErrorType,
)
from .hooks import Hooks
from .mutation_guard import install_generation_tagging_init
from .utils import common_constant_types, compile_times


if TYPE_CHECKING:
    from torch._subclasses import fake_tensor

    from .types import CacheEntry, DynamoCallback


log = logging.getLogger(__name__)


always_optimize_code_objects = utils.ExactWeakKeyDictionary()
null_context = contextlib.nullcontext


# See https://github.com/python/typing/pull/240
class Unset(Enum):
    token = 0


cached_backends: dict[int, CompilerFn] = {}

unset = Unset.token


def _maybe_set_eval_frame(callback: DynamoCallback):
    # A wrapper on set_eval_frame that is guarded by a Justknob.
    # Users can disable torchDynamo by setting the JK to False.
    if not justknobs_check("pytorch/compiler:enable_compiler_set_eval_frame"):
        torch._dynamo.utils.warn_once(
            "Dynamo disabled by Justknob: enable_compiler_set_eval_frame, skipping set_eval_frame"
        )
        return callback
    else:
        return set_eval_frame(callback)


@dataclass
class DynamoStance:
    stance: str = "default"
    skip_guard_eval_unsafe: bool = False
    backend: Union[str, Callable[..., Any], None] = None


_stance = DynamoStance()


def _set_stance(stance: DynamoStance) -> DynamoStance:
    global _stance

    from torch._C._dynamo.eval_frame import get_eval_frame_callback

    callback = get_eval_frame_callback()

    if callback is not False and callback is not None:
        raise RuntimeError("attempted to set_stance in a torch.compile region")

    prior = _stance
    _stance = stance
    return prior


_set_stance._dynamo_forbidden = True  # type: ignore[attr-defined]

_EXAMPLE_INPUTS: Optional[dict[str, list[Any]]] = None


def get_example_inputs(key) -> list[Any]:
    global _EXAMPLE_INPUTS
    if _EXAMPLE_INPUTS is None:
        _EXAMPLE_INPUTS = {}

    if key not in _EXAMPLE_INPUTS:
        _EXAMPLE_INPUTS[key] = []

    return _EXAMPLE_INPUTS[key]


def _callback_from_stance(callback):
    if _stance.stance == "default":
        # force_backend
        if _stance.backend is not None and callback not in (False, None):
            callback = _create_wrapped_callback(get_compiler_fn(_stance.backend))

        return callback
    elif _stance.stance == "eager_then_compile":
        if callback not in (False, None):
            return _create_delayed_compile_callback(callback, _stance.stance)
        return callback
    elif _stance.stance == "aot_eager_then_compile":
        if callback not in (False, None):
            return _create_delayed_compile_callback(callback, _stance.stance)
        return callback
    elif _stance.stance == "force_eager":
        # disable
        return None
    elif _stance.stance == "eager_on_recompile":
        # run mode
        return False
    elif _stance.stance == "fail_on_recompile":
        if callback in (False, None):
            return callback

        def fail_callback(*args, **kwargs):
            raise RuntimeError(
                "Detected recompile when torch.compile stance is 'fail_on_recompile'"
            )

        # to prevent cache miss due to different callback
        fail_callback._torchdynamo_orig_callable = callback  # type: ignore[attr-defined]

        return fail_callback
    else:
        raise RuntimeError(f"invalid torch.compile stance '{_stance}'")


def _create_wrapped_callback(compiler_fn):
    hooks = Hooks()
    return convert_frame.catch_errors_wrapper(
        convert_frame.convert_frame(  # type: ignore[arg-type]
            compiler_fn,
            hooks,
        ),
        hooks,
    )


def _get_or_add_example_inputs(frame):
    key = frame.f_code.co_filename + str(frame.f_code.co_firstlineno)
    example_inputs = get_example_inputs(key)

    if len(example_inputs) < 2:
        example_inputs.append(clone_and_convert_to_meta(frame.f_locals))

    return example_inputs


def _create_delayed_compile_callback(callback, stance):
    def callback_fn(*args, **kwargs):
        frame = args[0]
        example_inputs = _get_or_add_example_inputs(frame)

        if len(example_inputs) == 1:
            if stance == "eager_then_compile":
                return ConvertFrameReturn(
                    frame_exec_strategy=FrameExecStrategy(
                        FrameAction.DEFAULT, FrameAction.DEFAULT
                    )
                )
            elif stance == "aot_eager_then_compile":
                aot_eager_fn = get_compiler_fn("aot_eager")
                return _create_wrapped_callback(aot_eager_fn)(*args, **kwargs)

        dynamism = track_dynamism_across_examples(example_inputs)
        code_context.get_context(frame.f_code)["dynamism"] = dynamism
        compiler_fn = callback._torchdynamo_orig_callable._torchdynamo_orig_callable
        return _create_wrapped_callback(compiler_fn)(*args, **kwargs)

    return callback_fn


def _is_skip_guard_eval_unsafe_stance():
    return _stance.skip_guard_eval_unsafe


def _reset_guarded_backend_cache():
    global cached_backends
    for backend in cached_backends.values():
        if hasattr(backend, "reset"):
            backend.reset()
    cached_backends.clear()


DONT_WRAP_FILES = {
    # For tracing into fx modules
    inspect.getsourcefile(GraphModule),
    join(dirname(dirname(__file__)), "onnx/_internal/fx/dynamo_graph_extractor.py"),
}


def _debug_get_cache_entry_list(
    code: Union[types.CodeType, Callable[..., Any]],
) -> list[CacheEntry]:
    """
    Given a code object or a callable object, retrieve the cache entries
     stored in this code.
    """
    if callable(code):
        code = code.__code__
    return torch._C._dynamo.eval_frame._debug_get_cache_entry_list(code)


class OptimizedModule(torch.nn.Module):
    """
    Wraps the original nn.Module object and later patches its
    forward method to optimized self.forward method.
    """

    _torchdynamo_orig_callable: Callable[..., Any]
    get_compiler_config: Callable[[], Any]

    _opt_mod_attributes = {
        "_orig_mod",
        "dynamo_ctx",
        "_torchdynamo_orig_callable",
        "get_compiler_config",
        "forward",
        "_forward",
        "__dict__",
        "named_children_walk",
    }

    def __init__(self, mod: torch.nn.Module, dynamo_ctx) -> None:
        super().__init__()
        # Installs the params/buffer
        self._orig_mod = mod
        self.dynamo_ctx = dynamo_ctx
        self._initialize()
        self.training = self._orig_mod.training

    def _initialize(self):
        # Do this stuff in constructor to lower overhead slightly
        if isinstance(self.dynamo_ctx, DisableContext):
            # No need to check trace rules
            self.forward = self.dynamo_ctx(self._orig_mod.__call__)
        elif config.wrap_top_frame or (
            isinstance(self._orig_mod.forward, types.MethodType)
            and (
                trace_rules.check(self._orig_mod.forward)
                or getattr(self._orig_mod, "_is_fsdp_managed_module", False)
            )
        ):
            # This may be a torch.nn.* instance in trace_rules.py which
            # won't trigger a frame evaluation workaround to add an extra
            # frame we can capture
            self.forward = self.dynamo_ctx(external_utils.wrap_inline(self._orig_mod))
        else:
            # Invoke hooks outside of dynamo then pickup the inner frame
            self.forward = self.dynamo_ctx(self._orig_mod.__call__)

        if hasattr(self._orig_mod, "_initialize_hook"):
            self._forward = self.forward
            self.forward = self._call_lazy_check

    def __reduce__(self):
        return (self.__class__, (self._orig_mod, self.dynamo_ctx))

    def __getstate__(self):
        state = dict(self.__dict__)
        state.pop("forward", None)
        state.pop("__call__", None)
        return state

    def __setstate__(self, state):
        self.__dict__ = state
        self._initialize()

    @property
    def training(self):
        return self._orig_mod.training

    @training.setter
    def training(self, value):
        try:
            super().__getattr__("_orig_mod")
            self._orig_mod.training = value
        except AttributeError:
            # still initializing
            pass

    def __getattr__(self, name):
        if name == "_orig_mod":
            return self._modules["_orig_mod"]
        return getattr(self._orig_mod, name)

    def __setattr__(self, name, val) -> None:
        # Allow patching over class attributes
        if hasattr(type(self), name):
            return super().__setattr__(name, val)

        if name in OptimizedModule._opt_mod_attributes:
            return super().__setattr__(name, val)
        return setattr(self._orig_mod, name, val)

    def _call_lazy_check(self, *args, **kwargs):
        if (
            hasattr(self._orig_mod, "_initialize_hook")
            and hasattr(self._orig_mod, "_infer_parameters")
            and callable(self._orig_mod._infer_parameters)
        ):
            # In the case of a lazy module, we want to run
            # the pre-hooks which initialize it.
            # Afterwards, lazy module deletes its pre-hooks
            # to avoid treating it as lazy on subsequent recompile.
            self._orig_mod._infer_parameters(self._orig_mod, args, kwargs)
        return self._forward(*args, **kwargs)

    def __dir__(self):
        orig_mod_attrs = self._orig_mod.__dir__()
        return orig_mod_attrs + [
            attr for attr in super().__dir__() if attr not in orig_mod_attrs
        ]


def remove_from_cache(f):
    """
    Make sure f.__code__ is not cached to force a recompile
    """
    if isinstance(f, types.CodeType):
        reset_code(f)
    elif hasattr(f, "__code__"):
        reset_code(f.__code__)
    elif hasattr(getattr(f, "forward", None), "__code__"):
        reset_code(f.forward.__code__)
    else:
        from . import reset  # type: ignore[attr-defined]

        reset()
        log.warning("could not determine __code__ for %s", f)


def nothing():
    pass


def always_false():
    return False


def innermost_fn(fn):
    """
    In case of nesting of _TorchDynamoContext calls, find the innermost
    function. TorchDynamo caches on fn.__code__ object, so its necessary to find
    the innermost function to pass on the optimize, run, disable etc.
    """
    unaltered_fn = fn
    while hasattr(unaltered_fn, "_torchdynamo_orig_callable"):
        unaltered_fn = unaltered_fn._torchdynamo_orig_callable
        assert callable(unaltered_fn)
    return unaltered_fn


def make_set_enable_dynamic(enable: bool):
    assert isinstance(enable, bool)
    if enable:
        # Assume everything is dynamic by default
        return config._make_closure_patcher(assume_static_by_default=False)
    else:
        return config._make_closure_patcher(
            automatic_dynamic_shapes=False, assume_static_by_default=True
        )


# A thread local storage that serves to store information as Dynamo traces
# through a user provided function.
class DynamoTLS(threading.local):
    # Each string is a summary of a frame Dynamo attempted to trace, stored in
    # temporal order.
    traced_frame_infos: list[str] = []


dynamo_tls = DynamoTLS()


def clear_dynamo_tls():
    dynamo_tls.traced_frame_infos.clear()


@atexit.register
def _log_traced_frames():
    """
    At program exit, log all of the frames Dynamo has attempted to trace from,
    excluding the continuation frames generated by Dynamo.
    """
    msg = "\n".join(dynamo_tls.traced_frame_infos)
    msg = textwrap.indent(msg, "  * ")
    msg = f"TorchDynamo attempted to trace the following frames: [\n{msg}\n]"
    log.info(msg)


class _TorchDynamoContext:
    def __init__(
        self,
        callback: DynamoCallback,
        on_enter=nothing,
        backend_ctx_ctor=null_context,
        patch_fn=nothing,
        first_ctx=False,
        *,
        export=False,
        dynamic=None,
        compiler_config=None,
    ) -> None:
        super().__init__()
        assert callable(callback) or callback is False or callback is None
        self.callback: DynamoCallback = callback
        self._backend_ctx_ctor = backend_ctx_ctor
        self.prior: Union[Unset, DynamoCallback] = unset
        self.first_ctx = first_ctx
        self.export = export
        self._dynamic = dynamic
        self.compiler_config = compiler_config
        self.cleanup_fns: list[Callable[[], Any]] = []
        self.enter_exit_hooks = []
        patch_fn()

        # Save the backends so that we can reset them during torch._dynamo.reset
        backend = innermost_fn(callback)
        cached_backends.setdefault(id(backend), backend)

        if dynamic is not None:
            self.enter_exit_hooks.append(make_set_enable_dynamic(dynamic))

        if on_enter is not nothing:
            # this case is not common
            def call_on_enter():
                on_enter()
                return nothing

            self.enter_exit_hooks.append(call_on_enter)

        if backend_ctx_ctor is not contextlib.nullcontext:
            # this case is not common
            def call_backend_ctx():
                ctx = backend_ctx_ctor()
                ctx.__enter__()
                return functools.partial(ctx.__exit__, None, None, None)

            self.enter_exit_hooks.append(call_backend_ctx)

    def __enter__(self):
        if config.raise_on_ctx_manager_usage:
            raise RuntimeError(
                "torch._dynamo.optimize(...) is used with a context manager. "
                "Please refer to https://pytorch.org/tutorials/intermediate/torch_compile_tutorial.html "
                "to use torch._dynamo.optimize(...) as an annotation/decorator. "
            )
        self.prior = set_eval_frame(None)
        self.cleanup_fns = [enter() for enter in self.enter_exit_hooks]
        self.prior_skip_guard_eval_unsafe = set_skip_guard_eval_unsafe(
            _is_skip_guard_eval_unsafe_stance()
        )
        _maybe_set_eval_frame(_callback_from_stance(self.callback))

    def __exit__(self, exc_type, exc_val, exc_tb):
        assert self.prior is not unset
        set_eval_frame(None)
        set_skip_guard_eval_unsafe(self.prior_skip_guard_eval_unsafe)
        for cleanup in self.cleanup_fns:
            cleanup()
        self.cleanup_fns.clear()
        _maybe_set_eval_frame(_callback_from_stance(self.prior))
        self.prior = unset

    def __call__(self, fn):
        # public api for compiler config/options
        def get_compiler_config():
            return self.compiler_config

        fn = innermost_fn(fn)

        # add context containing GraphModule to any GraphModule forward functions
        if isinstance(fn, GraphModule):
            # add context containing GraphModule to any GraphModule forward functions
            code_context.get_context(fn.forward.__code__)["orig_graphmodule"] = (
                weakref.ref(fn)
            )

        # Optimize the forward method of torch.nn.Module object
        if isinstance(fn, torch.nn.Module):
            mod = fn
            new_mod = OptimizedModule(mod, self)
            # Save the function pointer to find the original callable while nesting
            # of decorators.
            new_mod._torchdynamo_orig_callable = mod.forward

            # when compiling torch.nn.Module,
            # provide public api OptimizedModule.get_compiler_config()
            assert not hasattr(new_mod, "get_compiler_config")
            new_mod.get_compiler_config = get_compiler_config

            return new_mod

        if inspect.isclass(fn):
            # User has wrapped the class with compile/disable decorator. Apply
            # disable to init/call method.
            cls_obj = fn
            cls_obj.__call__ = self(cls_obj.__call__)
            if issubclass(cls_obj, torch.nn.Module):
                # NN module variable tracker directly inlines the _call_impl.
                cls_obj._call_impl = self(cls_obj._call_impl)
            return cls_obj

        assert callable(fn)

        try:
            filename = inspect.getsourcefile(fn)
        except TypeError:
            filename = None
        if config.debug_force_nested_calls:
            fn = external_utils.wrap_inline(fn)
        elif config.wrap_top_frame or (
            (filename is None or trace_rules.check(fn))
            and (
                getattr(fn, "__name__", "")
                not in ["_call_impl", "_wrapped_call_impl", "_lazy_forward"]
            )
            and filename not in DONT_WRAP_FILES
        ):
            # call to a builtin without a frame for us to capture
            fn = external_utils.wrap_inline(fn)

        def do_nothing(*arg, **kwargs):
            pass

        if hasattr(self, "callback"):
            callback = self.callback
        else:
            callback = do_nothing

        is_jit_tracing = torch._C._is_tracing
        is_fx_tracing = torch.fx._symbolic_trace.is_fx_tracing

        @functools.wraps(fn)
        def _fn(*args, **kwargs):
            prior = set_eval_frame(None)
            try:
                if is_fx_tracing():
                    if config.error_on_nested_fx_trace:
                        raise RuntimeError(
                            "Detected that you are using FX to symbolically trace "
                            "a dynamo-optimized function. This is not supported at the moment."
                        )
                    else:
                        return fn(*args, **kwargs)

                if is_jit_tracing():
                    raise RuntimeError(
                        "Detected that you are using FX to torch.jit.trace "
                        "a dynamo-optimized function. This is not supported at the moment."
                    )

                cleanups = [enter() for enter in self.enter_exit_hooks]
                prior_skip_guard_eval_unsafe = set_skip_guard_eval_unsafe(
                    _is_skip_guard_eval_unsafe_stance()
                )

                # Ensure that if an assertion occurs after graph pushes
                # something onto the DynamicLayerStack then we pop it off (the
                # constructed graph code isn't guarded with try/finally).
                #
                # This used to be a context but putting a `with` here is a noticible
                # perf regression (#126293)
                saved_dynamic_layer_stack_depth = (
                    torch._C._functorch.get_dynamic_layer_stack_depth()
                )
                _maybe_set_eval_frame(_callback_from_stance(callback))

                try:
                    return fn(*args, **kwargs)
                except Unsupported as e:
                    if config.verbose:
                        raise
                    # strip internal tracebacks from causes
                    cur_exn: BaseException = e
                    while cur_exn.__cause__ is not None:
                        cur_exn.__cause__.with_traceback(None)
                        cur_exn = cur_exn.__cause__
                    raise e.with_traceback(None) from e.__cause__
                except ShortenTraceback as e:
                    # Failures in the backend likely don't have useful
                    # data in the TorchDynamo frames, so we strip them out.
                    raise e.remove_dynamo_frames() from None  # see TORCHDYNAMO_VERBOSE=1
                finally:
                    # Restore the dynamic layer stack depth if necessary.
                    set_eval_frame(None)
                    torch._C._functorch.pop_dynamic_layer_stack_and_undo_to_depth(
                        saved_dynamic_layer_stack_depth
                    )

                    set_skip_guard_eval_unsafe(prior_skip_guard_eval_unsafe)
                    for cleanup in cleanups:
                        cleanup()
            finally:
                _maybe_set_eval_frame(prior)

        # hooks to properly handle inlining
        _fn._torchdynamo_inline = fn  # type: ignore[attr-defined]

        # Save the function pointer to find the original callable while nesting
        # of decorators.
        _fn._torchdynamo_orig_callable = fn  # type: ignore[attr-defined]

        # when compiling user function instead of nn.Module
        # provide public api _fn.get_compiler_config()
        assert not hasattr(_fn, "get_compiler_config")
        _fn.get_compiler_config = get_compiler_config  # type: ignore[attr-defined]

        # If the function is called using torch._dynamo.optimize decorator, we
        # should prevent any type of skipping.
        if callback not in (None, False):
            if not hasattr(fn, "__code__"):
                raise RuntimeError(
                    textwrap.dedent(
                        """

                        torch._dynamo.optimize is called on a non function object.
                        If this is a callable class, please wrap the relevant code into a function and optimize the
                        wrapper function.

                        >> class CallableClass:
                        >>     def __init__(self) -> None:
                        >>         super().__init__()
                        >>         self.relu = torch.nn.ReLU()
                        >>
                        >>     def __call__(self, x):
                        >>         return self.relu(torch.sin(x))
                        >>
                        >>     def print_hello(self):
                        >>         print("Hello world")
                        >>
                        >> mod = CallableClass()

                        If you want to optimize the __call__ function and other code, wrap that up in a function

                        >> def wrapper_fn(x):
                        >>     y = mod(x)
                        >>     return y.sum()

                        and then optimize the wrapper_fn

                        >> opt_wrapper_fn = torch._dynamo.optimize(wrapper_fn)
                        """
                    )
                )
            always_optimize_code_objects[fn.__code__] = True

        return _fn


class OptimizeContext(_TorchDynamoContext):
    def __init__(
        self,
        callback,
        backend_ctx_ctor,
        first_ctx=False,
        *,
        export=False,
        dynamic=None,
        compiler_config=None,
        rebuild_ctx: Optional[
            Callable[[], Union[OptimizeContext, _NullDecorator]]
        ] = None,
    ) -> None:
        def on_enter():
            install_generation_tagging_init()

        super().__init__(
            callback=callback,
            on_enter=on_enter,
            backend_ctx_ctor=backend_ctx_ctor,
            patch_fn=TorchPatcher.patch,
            first_ctx=first_ctx,
            export=export,
            dynamic=dynamic,
            compiler_config=compiler_config,
        )

        if config.compiled_autograd:
            _dynamic = self._dynamic
            if _dynamic is None:
                _dynamic = not torch._dynamo.config.assume_static_by_default

            def call_compiled_autograd():
                assert rebuild_ctx is not None
                compiler_fn = rebuild_ctx()
                ctx = torch._dynamo.compiled_autograd._enable(
                    compiler_fn, dynamic=_dynamic
                )
                ctx.__enter__()
                return functools.partial(ctx.__exit__, None, None, None)

            self.enter_exit_hooks.append(call_compiled_autograd)

    def __reduce__(self):
        return (
            self.__class__,
            (self.callback, self._backend_ctx_ctor, self.first_ctx),
            {
                "export": self.export,
                "dynamic": self._dynamic,
                "compiler_config": self.compiler_config,
            },
        )


class RunOnlyContext(_TorchDynamoContext):
    def __init__(self) -> None:
        # cudagraph trees relies on generation increment
        def on_enter():
            torch._dynamo.mutation_guard.GenerationTracker.generation += 1

        super().__init__(callback=False, on_enter=on_enter)

    def __reduce__(self):
        return (self.__class__, ())


class DisableContext(_TorchDynamoContext):
    def __init__(self, msg: Optional[str] = None) -> None:
        super().__init__(callback=None)
        self.msg = msg

    def __call__(self, fn):
        # Earlier this code was in the base class _TorchDynamoContext. But we
        # moved it here to have better code organization. For disable, we just
        # want the callback to be None. We don't have to check trace_rules or
        # create any wrapper.
        fn = innermost_fn(fn)

        if isinstance(fn, torch.nn.Module):
            mod = fn
            new_mod = OptimizedModule(mod, self)
            new_mod._torchdynamo_orig_callable = mod.forward
            return new_mod

        if inspect.isclass(fn):
            # User has wrapped the class with compile/disable decorator. Apply
            # disable to init/call method.
            cls_obj = fn
            # Disable on init is useful for reconstruction of bytecodes where we
            # want to prevent Dynamo from tracing into the init function. Check
            # test_reconstruction in test_model_output.py.
            cls_obj.__init__ = self(cls_obj.__init__)
            cls_obj.__call__ = self(cls_obj.__call__)
            if issubclass(cls_obj, torch.nn.Module):
                # NN module variable tracker directly inlines the _call_impl. Disable it.
                cls_obj._call_impl = self(cls_obj._call_impl)
            return cls_obj

        assert callable(fn)

        @functools.wraps(fn)
        def _fn(*args, **kwargs):
            prior = set_eval_frame(None)
            try:
                prior_skip_guard_eval_unsafe = set_skip_guard_eval_unsafe(
                    _is_skip_guard_eval_unsafe_stance()
                )
                _maybe_set_eval_frame(_callback_from_stance(self.callback))
                try:
                    return fn(*args, **kwargs)
                finally:
                    set_eval_frame(None)
                    set_skip_guard_eval_unsafe(prior_skip_guard_eval_unsafe)
            finally:
                _maybe_set_eval_frame(prior)

        _fn._torchdynamo_disable = True  # type: ignore[attr-defined]
        _fn._torchdynamo_disable_msg = self.msg  # type: ignore[attr-defined]

        # Save the function pointer to find the original callable while nesting
        # of decorators.
        _fn._torchdynamo_orig_callable = fn  # type: ignore[attr-defined]

        return _fn

    def __reduce__(self):
        return (self.__class__, ())


def _optimize_catch_errors(
    compile_fn,
    hooks: Hooks,
    backend_ctx_ctor=null_context,
    export=False,
    dynamic=None,
    compiler_config=None,
    rebuild_ctx=None,
):
    return OptimizeContext(
        convert_frame.catch_errors_wrapper(compile_fn, hooks),
        backend_ctx_ctor=backend_ctx_ctor,
        first_ctx=True,
        export=export,
        dynamic=dynamic,
        compiler_config=compiler_config,
        rebuild_ctx=rebuild_ctx,
    )


def get_compiler_fn(compiler_fn):
    from .repro.after_dynamo import wrap_backend_debug

    if hasattr(compiler_fn, "compiler_name"):
        compiler_str = compiler_fn.compiler_name
    elif isinstance(compiler_fn, str):
        compiler_str = compiler_fn
    else:
        compiler_str = None
    compiler_fn = lookup_backend(compiler_fn)
    return wrap_backend_debug(compiler_fn, compiler_str)


class _NullDecorator(contextlib.nullcontext):  # type: ignore[type-arg]
    def __call__(self, fn):
        assert callable(fn)
        return fn


def check_if_dynamo_supported():
    if sys.version_info >= (3, 14):
        raise RuntimeError("Python 3.14+ not yet supported for torch.compile")
    elif sysconfig.get_config_var("Py_GIL_DISABLED") == 1 and sys.version_info < (
        3,
        13,
        3,
    ):
        raise RuntimeError(
            "torch.compile is not supported on Python < 3.13.3 built with GIL disabled. "
            "Please use Python 3.13.3+."
        )


def is_dynamo_supported():
    try:
        check_if_dynamo_supported()
        return True
    except Exception:
        return False


def check_if_inductor_supported():
    check_if_dynamo_supported()


def is_inductor_supported():
    try:
        check_if_inductor_supported()
        return True
    except Exception:
        return False


def check_for_incompatible_configs():
    # Some of the configs should be mutually exclusive
    assert not (config.suppress_errors and config.fail_on_recompile_limit_hit), (
        "Dynamo configs suppress_error and fail_on_recompile_limit_hit can not both be active at the same time."
    )


def optimize(*args, **kwargs):
    def rebuild_ctx():
        ca_kwargs_override = config.compiled_autograd_kwargs_override
        if ca_kwargs_override:
            # NOTE: The process of translating other `torch.compile` kwargs to `torch._dynamo.optimize` kwargs
            # is more complicated, we will add it in the future when needed.
            assert set(ca_kwargs_override.keys()) == {"fullgraph"}, (
                f"Only `fullgraph` kwarg override is supported for now, but got {ca_kwargs_override.keys()}"
            )
            kwargs["nopython"] = ca_kwargs_override["fullgraph"]
        return optimize(*args, **kwargs)

    return _optimize(rebuild_ctx, *args, **kwargs)


def _optimize(
    rebuild_ctx: Callable[[], Union[OptimizeContext, _NullDecorator]],
    backend="inductor",
    *,
    nopython=False,
    guard_export_fn=None,
    guard_fail_fn=None,
    guard_filter_fn=None,
    disable=False,
    dynamic=None,
) -> Union[OptimizeContext, _NullDecorator]:
    """
    The main entrypoint of TorchDynamo.  Do graph capture and call
    backend() to optimize extracted graphs.

    Args:
        backend: One of the two things:
            - Either, a function/callable taking a torch.fx.GraphModule and
            example_inputs and returning a python callable that runs the
            graph faster.
            One can also provide additional context for the backend, like
            torch.jit.fuser("fuser2"), by setting the backend_ctx_ctor attribute.
            See AOTAutogradMemoryEfficientFusionWithContext for the usage.
            - Or, a string backend name in `torch._dynamo.list_backends()`
        nopython: If True, graph breaks will be errors and there will
            be a single whole-program graph.
        disable: If True, turn this decorator into a no-op
        dynamic: If True, upfront compile as dynamic a kernel as possible.  If False,
            disable all dynamic shapes support (always specialize).  If None, automatically
            detect when sizes vary and generate dynamic kernels upon recompile.

    Example Usage::

        @torch._dynamo.optimize()
        def toy_example(a, b): ...
    """
    check_if_dynamo_supported()
    check_for_incompatible_configs()
    # Note: The hooks object could be global instead of passed around, *however* that would make
    # for a confusing API usage and plumbing story wherein we nest multiple .optimize calls.
    # There is some prior art around this, w/r/t nesting backend calls are enforced to be the same
    # compiler, however, this feels onerous for callback and hooks, and it feels better to give our users an
    # easier to understand UX at the cost of a little more plumbing on our end.
    hooks = Hooks(
        guard_export_fn=guard_export_fn,
        guard_fail_fn=guard_fail_fn,
        guard_filter_fn=guard_filter_fn,
    )
    torch._C._log_api_usage_once("torch._dynamo.optimize")
    if (
        disable
        or os.environ.get("TORCHDYNAMO_DISABLE", "") == "1"
        or (not justknobs_check("pytorch/compiler:enable_dynamo"))
    ):
        return _NullDecorator()

<<<<<<< HEAD
    backend = get_compiler_fn(backend)

    # Find if backend has any extra context manager
    backend_ctx_ctor = getattr(backend, "backend_ctx_ctor", null_context)

    if nopython and not config.debug_force_graph_break_on_leaf_return:
=======
    if nopython:
>>>>>>> 0ee2003e
        return optimize_assert(
            backend,
            dynamic=dynamic,
            hooks=hooks,
            rebuild_ctx=rebuild_ctx,
        )

    backend = get_compiler_fn(backend)

    # Find if backend has any extra context manager
    backend_ctx_ctor = getattr(backend, "backend_ctx_ctor", null_context)

    # The backend function is stashed in the callable returned by
    # _optimize_catch_errors in the field _torchdynamo_orig_callable. This can
    # be used by eval_frame.c to insert a guard on the backend.
    return _optimize_catch_errors(
        convert_frame.convert_frame(backend, hooks=hooks),
        hooks,
        backend_ctx_ctor,
        dynamic=dynamic,
        compiler_config=(
            backend.get_compiler_config()
            if hasattr(backend, "get_compiler_config")
            else None
        ),
        rebuild_ctx=rebuild_ctx,
    )


# TODO(voz): Consider making "explain" output alongside a run / part of a run
@patch("torch._dynamo.symbolic_convert.explain", True)
def explain(f, *extra_args, **extra_kwargs):
    def inner(*args, **kwargs):
        # TODO(voz): Do we want a decorator for this?
        from . import reset  # type: ignore[attr-defined]

        reset()

        graphs: list[torch.fx.GraphModule] = []
        break_reasons: list[Any] = []
        op_count: int = 0
        ops_per_graph: list[torch.fx.Node] = []
        out_guards: list[_guards.Guard] = []

        def dynamo_graph_accumulating_compiler(
            gm: torch.fx.GraphModule, example_inputs
        ):
            from .backends.debugging import _explain_graph_detail

            nonlocal graphs
            nonlocal op_count
            nonlocal ops_per_graph
            nonlocal break_reasons

            gm, graphs, op_count, ops_per_graph, break_reasons = _explain_graph_detail(
                gm, graphs, op_count, ops_per_graph, break_reasons
            )

            return gm.forward

        def guard_export_print(guards):
            nonlocal out_guards
            out_guards.extend(guards)

        opt_f = optimize(
            dynamo_graph_accumulating_compiler,
            nopython=False,
            guard_export_fn=guard_export_print,
        )(f)
        # TODO(voz): We may have instances of `f` that mutate inputs, we should track sideeffects and reject.
        opt_f(*args, **kwargs)

        graph_count = len(graphs)
        graph_break_count = graph_count - 1
        compile_time = compile_times(repr="str")

        # TODO(voz): Do we want a decorator for this?
        reset()
        from .backends.debugging import ExplainOutput

        return ExplainOutput(
            graphs,
            graph_count,
            graph_break_count,
            break_reasons,
            op_count,
            ops_per_graph,
            out_guards,
            compile_time,
        )

    if extra_args or extra_kwargs:
        warnings.warn(
            "explain(f, *args, **kwargs) is deprecated, use explain(f)(*args, **kwargs) instead.  "
            "If you don't migrate, we may break your explain call in the future if your user defined kwargs "
            "conflict with future kwargs added to explain(f).",
            FutureWarning,
            stacklevel=2,
        )
        return inner(*extra_args, **extra_kwargs)
    else:
        return inner


class FlattenInputOutputSignature(torch.fx.Transformer):
    def __init__(
        self,
        m: torch.fx.GraphModule,
        flat_args: tuple[Any],
        matched_input_elements_positions: list[int],
        flat_results: list[Any],
        matched_output_elements_positions: list[int],
        example_fake_inputs: list[torch.Tensor],
        flat_args_dynamic_dims: list[set[int]],
        fake_mode: Optional[fake_tensor.FakeTensorMode] = None,
    ) -> None:
        super().__init__(m)

        assert len(flat_args_dynamic_dims) == len(flat_args)
        matched_input_elements_to_fake = {
            val: example_fake_inputs[ix]
            for ix, val in enumerate(matched_input_elements_positions)
        }

        self.new_args = []
        for i in range(0, len(flat_args)):
            arg = super().placeholder(f"arg{i}", (), {})
            if i in matched_input_elements_to_fake:
                arg.node.meta["val"] = matched_input_elements_to_fake[i]
            else:
                # Fill node.mata["val"] with faketensor from the input,
                # if it's not found in matched_input_elements_positions
                if fake_mode is not None and isinstance(flat_args[i], torch.Tensor):
                    # TODO(zhxchen17) Also preserve all the user constraints here.
                    arg.node.meta["val"] = fake_mode.from_tensor(
                        flat_args[i],
                        symbolic_context=StatelessSymbolicContext(
                            dynamic_sizes=[
                                (
                                    DimDynamic.DYNAMIC
                                    if d in flat_args_dynamic_dims[i]
                                    else DimDynamic.STATIC
                                )
                                for d in range(len(flat_args[i].shape))
                            ],
                            constraint_sizes=[None] * len(flat_args[i].shape),
                        ),
                    )
            self.new_args.append(arg)
        self.old_args_gen = (self.new_args[i] for i in matched_input_elements_positions)
        self.matched_output_elements_positions = matched_output_elements_positions
        self.flat_results = flat_results

    def placeholder(self, target, args, kwargs):
        arg = next(self.old_args_gen)
        if "val" in self.current_node.meta:
            arg.node.meta["val"] = self.current_node.meta["val"]
        if "tensor_dict" in self.current_node.meta:
            arg.node.meta["tensor_dict"] = self.current_node.meta["tensor_dict"]
        if "example_value" in self.current_node.meta:
            # NB: intentionally do not use set_example_value
            arg.node.meta["example_value"] = self.current_node.meta["example_value"]
        if "unbacked_bindings" in self.current_node.meta:
            arg.node.meta["unbacked_bindings"] = self.current_node.meta[
                "unbacked_bindings"
            ]
        return arg

    def output(self, target, args, kwargs):
        dynamo_result_flat = args[0]
        lookup = [*dynamo_result_flat, *self.new_args]
        new_results_flat = []
        for i in range(len(self.flat_results)):
            if self.matched_output_elements_positions[i] is not None:
                new_results_flat.append(
                    lookup[self.matched_output_elements_positions[i]]
                )
            else:
                const_val = self.flat_results[i]
                assert isinstance(const_val, tuple(common_constant_types))
                new_results_flat.append(const_val)
        return super().output(target, (new_results_flat,), {})

    def run_node(self, n):
        self.current_node = n
        result_proxy = super().run_node(n)
        if "val" in self.current_node.meta:
            result_proxy.node.meta["val"] = self.current_node.meta["val"]
        if "example_value" in self.current_node.meta:
            # NB: intentionally do not use set_example_value
            result_proxy.node.meta["example_value"] = self.current_node.meta[
                "example_value"
            ]
        if "unbacked_bindings" in self.current_node.meta:
            result_proxy.node.meta["unbacked_bindings"] = self.current_node.meta[
                "unbacked_bindings"
            ]
        if self.current_node.op != "output":
            result_proxy.node._rename(
                getattr(self.current_node, "name", result_proxy.node.name)
            )
        return result_proxy

    def transform(self):
        result_gm = super().transform()
        if "dynamo_flat_name_to_original_fqn" in self.module.meta:  # type: ignore[operator]
            result_gm.meta["dynamo_flat_name_to_original_fqn"] = self.module.meta[  # type: ignore[index]
                "dynamo_flat_name_to_original_fqn"  # type: ignore[index]
            ]
        if "dynamo_compile_id" in self.module.meta:  # type: ignore[operator]
            result_gm.meta["dynamo_compile_id"] = self.module.meta["dynamo_compile_id"]  # type: ignore[index]
        return result_gm


class ExportResult(NamedTuple):
    graph_module: torch.fx.GraphModule
    guards: _guards.GuardsSet
    # NB: Do not add new fields without overriding __iter__; people are
    # destructuring so it is BC-breaking


# NOTE: this function only supports graphs created by Dynamo's OutputGraph module
def check_signature_rewritable(graph):
    input_errors = []
    for node in graph.graph.find_nodes(op="placeholder"):
        # set in OutputGraph._call_user_compiler
        assert hasattr(node, "_dynamo_source")
        assert hasattr(graph, "_source_to_user_stacks")

        source = node._dynamo_source
        user_stacks = graph._source_to_user_stacks.get(source)
        if user_stacks is None:
            continue
        assert len(user_stacks) > 0
        # In some cases we may not have a useful stack.  Look for a
        # useful stack
        stack = None
        for s in user_stacks:
            if len(s) == 0:
                continue
            stack = s
            break
        if stack is None:
            msg = f"{source.name()}, a closed over free variable"
        else:
            tb = "".join(traceback.format_list(stack))
            extra = ""
            if len(user_stacks) > 1:
                extra = f"(elided {len(user_stacks) - 1} more accesses)"
            msg = f"{source.name()}, accessed at:\n{tb}{extra}"
        # TODO: option to print ALL of the stack traces at once
        input_errors.append(msg)

    if input_errors:
        raise UserError(
            UserErrorType.INVALID_INPUT,
            "Cannot export model which references tensors that are neither "
            "buffers/parameters/constants nor are direct inputs.  For each tensor, if you'd "
            "like this tensor to be an explicit input, add it as a dummy argument "
            "to the top-level model definition you are exporting; if you would "
            "like its value to be embedded as an exported constant, wrap its access "
            "in a function marked with @assume_constant_result.\n\n"
            + "\n\n".join(input_errors),
        )


def rewrite_signature(
    f_sig,
    graph,
    fake_mode,
    flat_args,
    in_spec,
    example_fake_inputs,
    graph_captured_input,
    graph_captured_output,
    dynamo_traced_result,
    flat_args_dynamic_dims,
):
    orig_args, orig_kwargs = pytree.tree_unflatten(flat_args, in_spec)

    def check_user_input_output(flat_values, error_type):
        supported_types = [
            torch.Tensor,
            torch.SymInt,
            torch.SymFloat,
            torch.SymBool,
            torch._C.ScriptObject,
        ] + list(common_constant_types)

        def is_supported_type(val):
            return isinstance(val, tuple(supported_types))

        value_type = "input" if error_type == UserErrorType.INVALID_INPUT else "output"
        # We only check that the outputs are not None. Inputs can be None.
        for v in flat_values:
            if not is_supported_type(v):
                if error_type == UserErrorType.INVALID_INPUT and v is None:
                    continue

                raise UserError(
                    error_type,
                    f"It looks like one of the {value_type}s with type `{type(v)}` "
                    "is not supported or pytree-flattenable. \n"
                    f"Exported graphs {value_type}s can only contain the "
                    f"following supported types: {supported_types}. \n"
                    "If you are using a custom class object, "
                    "please register a pytree_flatten/unflatten function "
                    "using `torch.utils._pytree.register_pytree_node` or "
                    "`torch.export.register_dataclass`.",
                )

    check_user_input_output(flat_args, UserErrorType.INVALID_INPUT)
    flat_results_traced, out_spec_traced = pytree.tree_flatten(dynamo_traced_result)
    check_user_input_output(flat_results_traced, UserErrorType.INVALID_OUTPUT)

    def check_optional_input_and_error(f_sig: inspect.Signature):
        # Check if function has optional input.
        for name, param in f_sig.parameters.items():
            if param.default is not inspect.Parameter.empty:
                from torch._dynamo.exc import Unsupported

                log.error(
                    "Parameter %s is optional with a default value of %s",
                    name,
                    param.default,
                )
                raise Unsupported(
                    "Tracing through optional input is not supported yet",
                    case_name="optional_input",
                )

    def produce_matching(debug_type, sources, candidates):
        matched_elements_positions: list[Optional[int]] = []
        dict_of_source_vals = {}
        for i, val in enumerate(sources):
            dict_of_source_vals[id(val)] = i

        for i, val in enumerate(candidates):
            if isinstance(val, tuple(common_constant_types)):
                matched_elements_positions.append(None)
            elif id(val) not in dict_of_source_vals:
                if debug_type == "inputs":
                    check_optional_input_and_error(f_sig)
                raise AssertionError(
                    f"Unexpectedly found a {type(val)} in the {debug_type}.\n"
                    'Please file an issue along with a paste of the logs from TORCH_LOGS="+export"',
                )
            else:
                matched_elements_positions.append(dict_of_source_vals[id(val)])

        return matched_elements_positions

    matched_input_elements_positions = produce_matching(
        "inputs", flat_args, graph_captured_input
    )

    assert graph_captured_output is not None
    matched_output_elements_positions = produce_matching(
        "outputs", list(graph_captured_output) + flat_args, flat_results_traced
    )

    new_graph = FlattenInputOutputSignature(
        graph,
        flat_args,
        matched_input_elements_positions,
        flat_results_traced,
        matched_output_elements_positions,
        example_fake_inputs,
        flat_args_dynamic_dims,
        fake_mode,
    ).transform()

    # Make dynamo graph to have same input/output spec as user code
    def argument_names(f_sig, args, kwargs) -> list[str]:
        def signature_to_fullargspec(sig: inspect.Signature):
            # Get a list of Parameter objects from the Signature object
            params = list(sig.parameters.values())
            # Separate positional arguments, keyword-only arguments and varargs/varkw
            args = [
                p.name
                for p in params
                if p.kind == inspect.Parameter.POSITIONAL_OR_KEYWORD
            ]
            kwonlyargs = [
                p.name for p in params if p.kind == inspect.Parameter.KEYWORD_ONLY
            ]
            varargs = next(
                (p.name for p in params if p.kind == inspect.Parameter.VAR_POSITIONAL),
                None,
            )
            varkw = next(
                (p.name for p in params if p.kind == inspect.Parameter.VAR_KEYWORD),
                None,
            )
            # Get default values for positional arguments and keyword-only arguments
            defaults = tuple(
                p.default
                for p in params
                if p.kind == inspect.Parameter.POSITIONAL_OR_KEYWORD
                and p.default is not inspect.Parameter.empty
            )
            kwonlydefaults = {
                p.name: p.default
                for p in params
                if p.kind == inspect.Parameter.KEYWORD_ONLY
                and p.default is not inspect.Parameter.empty
            }
            # Get annotations for parameters and return value
            annotations = {}
            if sig.return_annotation:
                annotations = {"return": sig.return_annotation}
            for parameter in params:
                annotations[parameter.name] = parameter.annotation
            # Return a FullArgSpec object with the extracted attributes
            return inspect.FullArgSpec(
                args, varargs, varkw, defaults, kwonlyargs, kwonlydefaults, annotations
            )

        fullargspec = signature_to_fullargspec(f_sig)

        # 1. Map `args` 1-to-1 to positional arguments in original signature.
        input_strs = fullargspec.args[: len(args)]

        if len(args) > len(fullargspec.args):
            # 2. If there are more arguments left in `args`, they map to varargs in original
            # signature. Assign names as {varargs}_0, {varargs}_1, ...
            assert fullargspec.varargs is not None, "More arguments than expected"
            input_strs += [
                f"{fullargspec.varargs}_{i}"
                for i in range(0, len(args) - len(input_strs))
            ]
        elif len(args) < len(fullargspec.args):
            # 3. If there are fewer arguments in `args` than `fullargspec.args`,
            # it implies these are arguments either with default values, or provided in
            # `kwargs`. The former can be safely ignored. Because Dynamo.export does not
            # export them as part of the function signature. The latter will be handled
            # in the next step.
            for unprovided_arg in fullargspec.args[
                len(args) : -len(fullargspec.defaults or [])
            ]:
                assert unprovided_arg in kwargs, f"Missing argument {unprovided_arg}"

        # 4. Keyword arguments provided in `kwargs`.
        input_strs += list(kwargs.keys())

        # 5. Keyword-only arguments with default values if not provided are not exported
        # as part of the function signature.
        for kwonly_arg in fullargspec.kwonlyargs:
            kwonlydefaults = fullargspec.kwonlydefaults or {}
            assert kwonly_arg in kwargs or kwonly_arg in kwonlydefaults, (
                f"Missing keyword only argument {kwonly_arg}"
            )

        return input_strs

    new_graph.graph._codegen = _PyTreeCodeGen(
        _PyTreeInfo(
            argument_names(f_sig, orig_args, orig_kwargs),
            in_spec,
            out_spec_traced,
        )
    )
    new_graph.recompile()
    return new_graph


def export(
    f: Callable[..., Any],
    *extra_args,
    aten_graph: bool = False,
    pre_dispatch: bool = False,
    decomposition_table: Optional[
        dict[torch._ops.OpOverload, Callable[..., Any]]
    ] = None,
    tracing_mode: str = "symbolic",
    dynamic_shapes: Optional[Union[dict[str, Any], tuple[Any], list[Any]]] = None,
    specialize_float: bool = True,
    assume_static_by_default: bool = False,
    same_signature: bool = True,
    disable_constraint_solver: bool = False,
    prefer_deferred_runtime_asserts_over_guards: bool = False,
    allow_complex_guards_as_runtime_asserts: bool = False,
    _log_export_usage: bool = True,
    **extra_kwargs,
) -> Callable[..., ExportResult]:
    """
    Export an input function f to a format that can be executed outside of PyTorch using the FX graph.

    Args:
        f (callable): A PyTorch function to be exported.

        aten_graph (bool): If True, exports a graph with ATen operators.
        If False, exports a graph with Python operators. Default is False.

        pre_dispatch (bool): If True, exports a graph with ATen operators,
        but before any logic in the PyTorch dispatcher has run.
        This can be useful if you want to apply further transformations on a graph before running it
        through autograd, autocast, or any other functionalities that are integrated into the dispatcher.
        This flag is only valid if aten_graph=True is set.
        Default is False.

        decomposition_table (dict): A dictionary that maps operators to their decomposition functions.
        Required if aten_graph or tracing_mode is specified. Default is None.

        tracing_mode (str): If "symbolic", turn on dynamic shapes support. Default is "symbolic".

        dynamic_shapes:
         An optional argument where the type should either be:
         1) a dict from argument names of ``f`` to their dynamic shape specifications,
         2) a tuple that specifies dynamic shape specifications for each input in original order.
         If you are specifying dynamism on keyword args, you will need to pass them in the order that
         is defined in the original function signature.

         The dynamic shape of a tensor argument can be specified as either
         (1) a dict from dynamic dimension indices to :func:`Dim` types, where it is
         not required to include static dimension indices in this dict, but when they are,
         they should be mapped to None; or (2) a tuple / list of :func:`Dim` types or None,
         where the :func:`Dim` types correspond to dynamic dimensions, and static dimensions
         are denoted by None. Arguments that are dicts or tuples / lists of tensors are
         recursively specified by using mappings or sequences of contained specifications.

        same_signature (bool): If True, rewrite the returned graph's signature to be the same as f.

        disable_constraint_solver (bool): Whether the dim constraint solver must be disabled.

    Returns:
        A function that given args and kwargs, returns a tuple of (graph, guards)
        Graph: An FX graph representing the execution of the input PyTorch function with the provided arguments and options.
        Guards: The guards we accumulated during tracing f above

    Raises:
        AssertionError: If decomposition_table is specified without setting aten_graph=True,
        or if graph breaks during tracing in export.

        AssertionError: If Dynamo input and output is not consistent with traced input/output.

    Note - this headerdoc was authored by ChatGPT, with slight modifications by the author.
    """
    if config.debug_force_graph_break_on_leaf_return:
        raise unittest.SkipTest("Cannot force graph break on export")

    if _log_export_usage:
        log_export_usage(event="export.private_api", flags={"_dynamo"})

    # Deal with "local variable referenced before assignment"
    _f = f
    _specialize_float = specialize_float
    _assume_static_by_default = assume_static_by_default

    def inner(*args, **kwargs):
        combined_args = _combine_args(_f, args, kwargs)
        constraints = _process_dynamic_shapes(combined_args, dynamic_shapes)
        f = _f
        specialize_float = _specialize_float
        assume_static_by_default = _assume_static_by_default
        check_if_dynamo_supported()
        torch._C._log_api_usage_once("torch._dynamo.export")
        if decomposition_table is not None:
            assert aten_graph, (
                "Specifying a decomposition_table table or tracing mode is illegal without setting aten_graph=True"
            )
        if pre_dispatch:
            assert aten_graph, "pre_dispatch=True can only be used when aten_graph=True"
        f = innermost_fn(f)
        call_to_inspect = f.forward if isinstance(f, torch.nn.Module) else f
        original_signature = inspect.signature(call_to_inspect)
        graph = None
        out_guards = None
        graph_captured_input = None
        graph_captured_result: Optional[tuple[torch.Tensor, ...]] = None
        fake_mode = None
        result_traced = None

        def guard_export_print(guards: _guards.GuardsSet):
            nonlocal out_guards
            assert out_guards is None, (
                "whole graph export entails exactly one guard export"
            )
            out_guards = guards

        example_inputs = []

        def dynamo_normalization_capturing_compiler(
            gm: torch.fx.GraphModule, inner_example_inputs
        ):
            nonlocal graph
            assert graph is None, (
                "Tried to emit a second graph during export. Tracing through 'f' must produce a single graph."
            )
            graph = gm

            nonlocal fake_mode, example_inputs
            # NB: do NOT pass inner_example_inputs here, we are detecting the
            # Dynamo allocated fake mode, which should be DISTINCT from a
            # potential outer ambient fake mode which the user provided.
            # example_inputs is always the user specified inputs, so they
            # would have the wrong fake mode attached to them
            fake_mode = _guards.detect_fake_mode()
            example_inputs = inner_example_inputs

            def result_capturing_wrapper(*graph_inputs):
                nonlocal graph_captured_result
                nonlocal graph_captured_input

                graph_captured_input = graph_inputs
                assert graph is not None

                named_parameters = dict(graph.named_parameters(remove_duplicate=False))
                named_buffers = dict(graph.named_buffers(remove_duplicate=False))

                ambient_fake_mode = (
                    _guards.detect_fake_mode(graph_inputs)
                    if _guards.detect_fake_mode(graph_inputs) is not None
                    else fake_mode
                )

                # We reran fake tensor propagation, but we didn't do
                # anything with the resulting unbacked SymInts.  Drop them
                # from the pending list.
                # NB: this is wrong if graph_captured_result has
                # data-dependent output size!
                ignore_fresh_unbacked = null_context()
                assert ambient_fake_mode is not None
                if shape_env := ambient_fake_mode.shape_env:
                    ignore_fresh_unbacked = shape_env.ignore_fresh_unbacked_symbols()

                with (
                    ambient_fake_mode,
                    enable_python_dispatcher(),
                    ignore_fresh_unbacked,
                ):
                    params_and_buffers = {
                        **named_parameters,
                        **named_buffers,
                    }
                    fake_params_buffers = {}

                    for name, value in params_and_buffers.items():
                        fake_params_buffers[name] = ambient_fake_mode.from_tensor(
                            value, static_shapes=True
                        )

                    fake_graph_inputs = pytree.tree_map(
                        ambient_fake_mode.from_tensor, graph_inputs
                    )
                    graph_captured_result = torch.func.functional_call(
                        graph, fake_params_buffers, fake_graph_inputs
                    )

                return graph_captured_result

            return result_capturing_wrapper

        # Note: This is needed by rewrite_signature. We need to put it before
        # optimize_assert since user program may mutate the inputs.
        flat_args, in_spec = pytree.tree_flatten((args, kwargs))

        remove_from_cache(f)
        constraint_violation_error = None
        if tracing_mode != "symbolic":
            assume_static_by_default = True
        with config.patch(
            specialize_int=True,
            specialize_float=specialize_float,
            assume_static_by_default=assume_static_by_default,
            automatic_dynamic_shapes=False,
            capture_dynamic_output_shape_ops=True,
            capture_scalar_outputs=True,
            prefer_deferred_runtime_asserts_over_guards=prefer_deferred_runtime_asserts_over_guards,
            allow_complex_guards_as_runtime_asserts=allow_complex_guards_as_runtime_asserts,
        ):
            opt_f = optimize_assert(
                dynamo_normalization_capturing_compiler,
                hooks=Hooks(
                    guard_export_fn=guard_export_print,
                    guard_fail_fn=None,
                ),
                export=True,
                export_constraints=constraints,
            )(f)
            # TODO(voz): We may have instances of `f` that mutate inputs, we should track sideeffects and reject.
            try:
                result_traced = opt_f(*args, **kwargs)
            except ConstraintViolationError as e:
                constraint_violation_error = e
        remove_from_cache(f)

        if (
            not disable_constraint_solver
            and (shape_env := getattr(fake_mode, "shape_env", None)) is not None
            and (dim_constraints := shape_env.dim_constraints) is not None
            and not isinstance(
                call_to_inspect, (torch._ops.OpOverloadPacket, torch._ops.OpOverload)
            )
            and not trace_rules.check(call_to_inspect)
        ):
            dim_constraints.solve()
            forced_specializations = dim_constraints.forced_specializations()
            msg = dim_constraints.prettify_results(
                original_signature,
                dynamic_shapes,
                constraint_violation_error,
                forced_specializations,
            )
            if constraint_violation_error:
                constraint_violation_error.args = (
                    constraint_violation_error.args[0] + msg,
                )
            else:
                if forced_specializations:
                    constraint_violation_error = ConstraintViolationError(msg)
                else:
                    log.info(
                        "Summary of dimension constraints:%s",
                        msg,
                    )

            # Error if we have any constraints on static values
            for k in shape_env.var_to_range.keys():
                if isinstance(k, sympy.Integer):
                    constraint_violation_error = ConstraintViolationError(
                        f"{''.join(traceback.format_list(shape_env.var_to_stack[k]))}\n"
                        "It appears that you're trying to set a constraint on a "
                        f"value which we evaluated to have a static value of {k}. "
                        'Set TORCH_LOGS="+export" for more information.'
                    )
        if constraint_violation_error:
            raise constraint_violation_error

        if graph is None:
            assert same_signature, (
                "Failed to produce a graph during tracing as no tensor operations were found and same_signature is False."
            )
            # If the module does not contain any tensor computation, we would create a graph with inputs and outputs.
            # To be consitant with the graph traced by dynano, `graph` will have only tensor inputs as placeholders
            # and tensor outputs as output nodes. non-tensor inputs and outputs will be added when rewriting signature.
            # We will also construct the `example_inputs`, `graph_captured_input`, and `graph_captured_result` corresponding
            # to `graph`.
            example_inputs = []
            graph_captured_input = ()
            graph_captured_result = ()
            fake_mode = torch._subclasses.FakeTensorMode(
                shape_env=ShapeEnv(), export=True
            )
            if out_guards is None:
                out_guards = _guards.GuardsSet()
            assert out_guards is not None  # suppress mypy error
            parameter_names = list(original_signature.parameters.keys())
            fx_graph = torch.fx.Graph()
            for i, name in enumerate(parameter_names):
                if torch.is_tensor(flat_args[i]):
                    node = fx_graph.placeholder(name)
                    node.meta["val"] = fake_mode.from_tensor(
                        flat_args[i], static_shapes=True
                    )
                    graph_captured_input = graph_captured_input + (flat_args[i],)
                    example_inputs.append(flat_args[i])
            fx_graph.output(graph_captured_result)
            module = torch.nn.Module()
            graph = torch.fx.GraphModule(module, fx_graph)
            log.info(
                "Failed to capture a graph during tracing as no tensor operations were found.:\n\n%s",
                graph.print_readable(print_output=False, colored=True),
            )
        else:
            assert out_guards is not None, "Failed to produce guards during tracing"
            assert fake_mode is not None

            log.info(
                "Dynamo captured graph:\n\n%s",
                graph.print_readable(print_output=False, colored=True),
            )

            # This check need to happened before aten_graph
            # because placeholder's _source_node attribute is not preserved by make_fx
            if same_signature:
                check_signature_rewritable(graph)

        # NB: This is mostly hitting the cache; Dynamo already converted these
        example_fake_inputs = [fake_mode.from_tensor(t) for t in example_inputs]

        if aten_graph:
            # Running graph with interpreter is needed for propagating the stack_trace
            def graph_with_interpreter(*args):
                with torch.fx.traceback.preserve_node_meta():
                    return torch.fx.Interpreter(graph).run(*args)  # type: ignore[arg-type]

            with unset_fake_temporarily(), enable_python_dispatcher(), fake_mode:
                try:
                    graph = make_fx(
                        graph_with_interpreter,
                        decomposition_table=decomposition_table,
                        tracing_mode="real",
                        _allow_non_fake_inputs=True,
                        pre_dispatch=pre_dispatch,
                        _allow_fake_constant=False,
                    )(*example_fake_inputs)
                except CondOpArgsMismatchError as e:
                    # Wrap the internal error to the user-facing error
                    raise UserError(  # noqa: B904
                        UserErrorType.DYNAMIC_CONTROL_FLOW,
                        str(e),
                        case_name="cond_operands",
                    )

            assert graph is not None
            for node in graph.graph.find_nodes(op="get_attr"):
                if isinstance(getattr(graph, node.target), torch.Tensor):  # type: ignore[arg-type]
                    node.meta["val"] = fake_mode.from_tensor(
                        getattr(graph, node.target),  # type: ignore[arg-type]
                        static_shapes=True,
                    )

        if same_signature:
            flat_args_dynamic_dims = [
                {
                    c.dim
                    for c in (constraints or ())
                    if (
                        c.t_id == id(x)
                        and not isinstance(c, _RelaxedConstraint)
                        and c.constraint_range.vr.lower != c.constraint_range.vr.upper
                    )
                }
                for x in flat_args
            ]
            graph = rewrite_signature(
                original_signature,
                graph,
                fake_mode,
                flat_args,
                in_spec,
                example_fake_inputs,
                graph_captured_input,
                graph_captured_result,
                result_traced,  # type: ignore[possibly-undefined]
                flat_args_dynamic_dims,
            )
        return ExportResult(graph, out_guards)  # type: ignore[arg-type]

    if extra_args or extra_kwargs:
        warnings.warn(
            "export(f, *args, **kwargs) is deprecated, use export(f)(*args, **kwargs) instead.  "
            "If you don't migrate, we may break your export call in the future if your user defined kwargs "
            "conflict with future kwargs added to export(f).",
            FutureWarning,
            stacklevel=2,
        )
        return inner(*extra_args, **extra_kwargs)
    else:
        return inner


def optimize_assert(
    backend,
    *,
    hooks=Hooks(None, None, None),
    export=False,
    export_constraints=None,
    dynamic=None,
    rebuild_ctx=None,
):
    """
    The same as `torch._dynamo.optimize(backend, nopython=True)`
    """
    backend = get_compiler_fn(backend)

    # Find if backend has any extra context manager
    backend_ctx_ctor = getattr(backend, "backend_ctx_ctor", null_context)

    return _optimize_catch_errors(
        convert_frame.convert_frame_assert(
            backend, export=export, export_constraints=export_constraints
        ),
        hooks,
        backend_ctx_ctor,
        export=export,
        dynamic=dynamic,
        rebuild_ctx=rebuild_ctx,
    )


class TorchPatcher:
    @staticmethod
    @functools.lru_cache(None)
    def patch():
        # A better way to disable the following would be decorate the source
        # functions with @torch._disable_dynamo. However, this causes issues
        # with torch.deploy internally.
        from .decorators import disable

        torch.jit.trace = disable(
            torch.jit.trace, reason="tracing into TorchScript not fully supported"
        )
        torch.jit.trace_module = disable(
            torch.jit.trace_module,
            reason="tracing into TorchScript not fully supported",
        )
        torch.jit._get_trace_graph = disable(
            torch.jit._get_trace_graph,
            reason="tracing into TorchScript not fully supported",
        )
        torch.fx._symbolic_trace.Tracer.trace = disable(
            torch.fx._symbolic_trace.Tracer.trace,
            reason="tracing into FX not fully supported",
        )
        torch.distributions.Distribution.set_default_validate_args(False)

        from torch.optim import (
            adadelta,
            adagrad,
            adam,
            adamax,
            adamw,
            asgd,
            lbfgs,
            nadam,
            radam,
            rmsprop,
            rprop,
            sgd,
            sparse_adam,
        )

        optimizer_modules = {
            adadelta,
            adagrad,
            adam,
            adamax,
            adamw,
            asgd,
            lbfgs,
            nadam,
            radam,
            rmsprop,
            rprop,
            sgd,
            sparse_adam,
        }

        for opt_mod in optimizer_modules:
            opt_name = opt_mod.__name__.split(".")[-1]
            fused_fn_name = f"_fused_{opt_name}"

            if hasattr(opt_mod, fused_fn_name):
                setattr(
                    opt_mod,
                    fused_fn_name,
                    disable(
                        getattr(opt_mod, fused_fn_name),
                        reason="don't trace into fused optimizer",
                    ),
                )

        optimizer_classes = [
            opt
            for opt in torch.optim.__dict__.values()
            if inspect.isclass(opt) and issubclass(opt, torch.optim.Optimizer)
        ]

        # Note: we don't support sparsity or tracing through backwards
        excluded_optimizer_classes = {
            torch.optim.SparseAdam,
            torch.optim.LBFGS,
        }

        for opt in optimizer_classes:
            if opt in excluded_optimizer_classes:
                opt.step = disable(
                    opt.step, reason=f"optimizer {opt} step not supported"
                )

            if hasattr(opt, "_init_group"):
                opt._init_group = disable(
                    opt._init_group, reason=f"optimizer {opt} _init_group not supported"
                )

    @staticmethod
    def suppress_torch_distributed_warnings(fn):
        def inner_fn(*args, **kwargs):
            warnings.filterwarnings(
                "ignore", category=UserWarning, module="torch.distributed"
            )
            return fn(*args, **kwargs)

        return inner_fn


def skip_code(code: types.CodeType):
    set_code_exec_strategy(
        code, FrameExecStrategy(FrameAction.SKIP, FrameAction.DEFAULT)
    )<|MERGE_RESOLUTION|>--- conflicted
+++ resolved
@@ -1021,16 +1021,7 @@
     ):
         return _NullDecorator()
 
-<<<<<<< HEAD
-    backend = get_compiler_fn(backend)
-
-    # Find if backend has any extra context manager
-    backend_ctx_ctor = getattr(backend, "backend_ctx_ctor", null_context)
-
     if nopython and not config.debug_force_graph_break_on_leaf_return:
-=======
-    if nopython:
->>>>>>> 0ee2003e
         return optimize_assert(
             backend,
             dynamic=dynamic,
