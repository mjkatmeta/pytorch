import ctypes
import sys
from typing import Any, Optional, Union

import torch

# The _get_device_index has been moved to torch.utils._get_device_index
from torch._utils import _get_device_index as _torch_get_device_index


# Load CUDA driver and NVRTC
def _get_cuda_library() -> ctypes.CDLL:
    if sys.platform == "win32":
        return ctypes.CDLL("nvcuda.dll")
    else:  # Unix-based systems
        return ctypes.CDLL("libcuda.so.1")


# Helper: check CUDA errors
def _check_cuda(result: int) -> None:
    if result == 0:
        return
    err_str = ctypes.c_char_p()
    libcuda = _get_cuda_library()  # Get reference to CUDA library
    libcuda.cuGetErrorString(result, ctypes.byref(err_str))
    error_message = (
        err_str.value.decode() if err_str.value is not None else "Unknown CUDA error"
    )
    raise RuntimeError(f"CUDA error: {error_message}")


def _get_nvrtc_library() -> ctypes.CDLL:
<<<<<<< HEAD
    # PyTorch packages NVRTC, so we can use it directly
=======
>>>>>>> f97f03c7
    # Since PyTorch already loads NVRTC, we can use the system library
    # which should be compatible with PyTorch's version
    if sys.platform == "win32":
        return ctypes.CDLL("nvrtc64_120_0.dll")
    else:
        return ctypes.CDLL("libnvrtc.so")


def _nvrtc_compile(
    kernel_source: str,
    kernel_name: str,
    compute_capability: Optional[str] = None,
    header_code: str = "",
    cuda_include_dirs: Optional[list] = None,
    nvcc_options: Optional[list] = None,
) -> bytes:
    """
    Compiles a CUDA kernel using NVRTC and returns the PTX code.

    Args:
        kernel_source (str): The CUDA kernel source code as a string
        kernel_name (str): The name of the kernel function to compile
        compute_capability (str, None): The compute capability to target (e.g., "86").
                                           If None, will detect from current device.
        header_code (str, optional): Additional header code to prepend to the kernel source
        cuda_include_dirs (list, None): List of directories containing CUDA headers
        nvcc_options (list, None): Additional options to pass to NVRTC

    Returns:
        str: The compiled PTX code
    """
    # Ensure CUDA is initialized
    import torch.cuda

    # Load NVRTC library
    libnvrtc = _get_nvrtc_library()

    # NVRTC constants
    NVRTC_SUCCESS = 0

    # Helper: check NVRTC errors
    def check_nvrtc(result: int) -> None:
        if result != NVRTC_SUCCESS:
            err_str = ctypes.c_char_p()
            libnvrtc.nvrtcGetErrorString(result, ctypes.byref(err_str))
            error_message = (
                err_str.value.decode()
                if err_str.value is not None
                else "Unknown CUDA error"
            )
            raise RuntimeError(f"CUDA error: {error_message}")

    # Add 'extern "C"' if not already present to ensure C linkage
    if (
        not kernel_source.strip().startswith('extern "C"')
        and 'extern "C"' not in kernel_source
    ):
        kernel_source = f'extern "C" {kernel_source}'

    # Combine header code and kernel source
    if header_code:
        full_source = header_code + "\n" + kernel_source
    else:
        full_source = kernel_source

    # Convert source to bytes
    source_bytes = full_source.encode("utf-8")

    # Get compute capability if not provided
    if compute_capability is None:
        props = torch.cuda.get_device_properties(torch.cuda.current_device())
        compute_capability = f"{props.major}{props.minor}"

    # Prepare compilation options
    options = []
    options.append(f"--gpu-architecture=sm_{compute_capability}".encode())

    # options.append(b"--std=c++11")  # Use C++14 standard for better compatibility

    # Add custom include directories
    if cuda_include_dirs:
        for directory in cuda_include_dirs:
            options.append(f"-I{directory}".encode())

    from torch.utils.cpp_extension import include_paths

    paths = include_paths("cuda")
    for path in paths:
        options.append(f"-I{path}".encode())

    # Add custom NVCC options
    if nvcc_options:
        for option in nvcc_options:
            options.append(option.encode("utf-8"))

    # TODO: Should we refactor flags into a common place?
    from torch.utils.cpp_extension import COMMON_NVCC_FLAGS

    # Filter out flags not supported by NVRTC
    nvrtc_compatible_flags = [
        flag for flag in COMMON_NVCC_FLAGS if flag != "--expt-relaxed-constexpr"
    ]
    options.extend([flag.encode("utf-8") for flag in nvrtc_compatible_flags])

    # Convert options to C array
    num_options = len(options)
    options_array = (ctypes.c_char_p * num_options)(*options)

    # Create program
    prog = ctypes.c_void_p()
    check_nvrtc(
        libnvrtc.nvrtcCreateProgram(
            ctypes.byref(prog),
            source_bytes,
            f"{kernel_name}.cu".encode(),
            0,
            None,
            None,
        )
    )

    # Compile program
    res = libnvrtc.nvrtcCompileProgram(prog, num_options, options_array)

    # Handle compilation errors
    if res != NVRTC_SUCCESS:
        # Get log
        log_size = ctypes.c_size_t()
        libnvrtc.nvrtcGetProgramLogSize(prog, ctypes.byref(log_size))
        log = ctypes.create_string_buffer(log_size.value)
        libnvrtc.nvrtcGetProgramLog(prog, log)
        raise RuntimeError(f"Kernel compilation failed:\n{log.value.decode()}")

    # Get PTX
    ptx_size = ctypes.c_size_t()
    check_nvrtc(libnvrtc.nvrtcGetPTXSize(prog, ctypes.byref(ptx_size)))
    ptx = ctypes.create_string_buffer(ptx_size.value)
    check_nvrtc(libnvrtc.nvrtcGetPTX(prog, ptx))
    libnvrtc.nvrtcDestroyProgram(ctypes.byref(prog))

    return ptx.value


class _CudaModule:
    def __init__(self, module: ctypes.c_void_p) -> None:
        self._module = module
        self._kernels: dict[str, _CudaKernel] = {}

    def __getattr__(self, name: str) -> "_CudaKernel":
        if name in self._kernels:
            return self._kernels[name]

        # Import the CUDA library inside the method
        from torch.cuda._utils import _get_cuda_library

        libcuda = _get_cuda_library()

        func = ctypes.c_void_p()
        try:
            _check_cuda(
                libcuda.cuModuleGetFunction(
                    ctypes.byref(func), self._module, name.encode("utf-8")
                )
            )
            kernel = _CudaKernel(func, self._module)
            self._kernels[name] = kernel
            return kernel

        except RuntimeError as err:
            raise AttributeError(f"No kernel named '{name}' in this module") from err


class _CudaKernel:
    """
    Represents a compiled CUDA kernel that can be called with PyTorch tensors.
    """

    def __init__(self, func: ctypes.c_void_p, module: ctypes.c_void_p) -> None:
        self.func = func
        self.module = module

    def __call__(
        self,
        grid: tuple[int, int, int] = (1, 1, 1),
        block: tuple[int, int, int] = (1, 1, 1),
        args: Optional[list] = None,
        shared_mem: int = 0,
        stream: Optional[Any] = None,
    ) -> None:
        """
        Call the compiled CUDA kernel

        Args:
            grid (tuple): Grid dimensions (grid_x, grid_y, grid_z)
            block (tuple): Block dimensions (block_x, block_y, block_z)
            args (list): List of arguments to pass to the kernel.
                         PyTorch tensor arguments will be automatically converted to pointers.
            shared_mem (int): Shared memory size in bytes
            stream (torch.cuda.Stream): CUDA stream to use. If None, uses current stream.
        """
        import torch

        libcuda = torch.cuda._utils._get_cuda_library()

        if not args:
            args = []

        # Process arguments and convert tensors to pointers
        processed_args: list[ctypes.c_void_p] = []
        c_args = []

        for arg in args:
            if isinstance(arg, torch.Tensor):
                if not arg.is_cuda and not (arg.is_cpu and arg.is_pinned()):
                    raise ValueError(
                        "All tensor arguments must be CUDA tensors or pinned CPU tensors"
                    )
                # Get pointer to tensor data
                ptr = ctypes.c_void_p(arg.data_ptr())
                processed_args.append(ptr)
                c_args.append(ctypes.byref(ptr))
            elif isinstance(arg, int):
                # Convert integers to C int
                c_int = ctypes.c_int(arg)
                # Store the C int for reference keeping, not in processed_args
                c_args.append(ctypes.byref(c_int))
            # TODO: Python floats are actually doubles
            elif isinstance(arg, float):
                # Convert floats to C float
                c_float = ctypes.c_float(arg)
                # Store the C float for reference keeping, not in processed_args
                c_args.append(ctypes.byref(c_float))
            else:
                raise TypeError(f"Unsupported argument type: {type(arg)}")

        # Convert to array of void pointers
        c_args_array = (ctypes.c_void_p * len(c_args))()
        for i, arg in enumerate(c_args):
            c_args_array[i] = ctypes.cast(arg, ctypes.c_void_p)

        # Get the stream
        if stream is None:
            # Defer import to avoid circular imports
            import torch.cuda

            stream = torch.cuda.current_stream()

        _check_cuda(
            libcuda.cuLaunchKernel(
                self.func,
                grid[0],
                grid[1],
                grid[2],
                block[0],
                block[1],
                block[2],
                shared_mem,
                stream._as_parameter_,
                c_args_array,
                None,
            )
        )


def _cuda_load_module(
    ptx: Union[str, bytes], kernel_names: Optional[list[str]] = None
) -> Union[_CudaModule, dict[str, "_CudaKernel"]]:
    """
    Loads a CUDA module from PTX code and returns a module object that can access kernels.

    Args:
        ptx (bytes or str): The PTX code to load
        kernel_names (list, optional): List of kernel names to extract from the module.
                                      If None, will return a module object with __getattr__.

    Returns:
        object: If kernel_names is None, returns a module object with __getattr__ to access kernels.
               If kernel_names is provided, returns a dict mapping kernel names to _CudaKernel objects.
    """
    # Ensure CUDA is initialized
    import torch.cuda

    # Load CUDA driver library
    libcuda = _get_cuda_library()

    # Convert PTX to bytes if it's a string
    if isinstance(ptx, str):
        ptx = ptx.encode("utf-8")

    # Load PTX module
    module = ctypes.c_void_p()
    # Get the current stream without directly importing torch.cuda at module level
    stream = torch.cuda.current_stream()
    with stream:
        _check_cuda(libcuda.cuModuleLoadData(ctypes.byref(module), ptx))

    if not kernel_names:
        return _CudaModule(module)

    # Return specific kernels
    kernels = {}
    for name in kernel_names:
        func = ctypes.c_void_p()
        _check_cuda(
            libcuda.cuModuleGetFunction(
                ctypes.byref(func), module, name.encode("utf-8")
            )
        )
        kernels[name] = _CudaKernel(func, module)
    return kernels


def _get_device_index(
    device: Any, optional: bool = False, allow_cpu: bool = False
) -> int:
    r"""Get the device index from :attr:`device`, which can be a torch.device object, a Python integer, or ``None``.

    If :attr:`device` is a torch.device object, returns the device index if it
    is a CUDA device. Note that for a CUDA device without a specified index,
    i.e., ``torch.device('cuda')``, this will return the current default CUDA
    device if :attr:`optional` is ``True``. If :attr:`allow_cpu` is ``True``,
    CPU devices will be accepted and ``-1`` will be returned in this case.

    If :attr:`device` is a Python integer, it is returned as is.

    If :attr:`device` is ``None``, this will return the current default CUDA
    device if :attr:`optional` is ``True``.
    """
    if isinstance(device, int):
        return device
    if isinstance(device, str):
        device = torch.device(device)
    if isinstance(device, torch.device):
        if allow_cpu:
            if device.type not in ["cuda", "cpu"]:
                raise ValueError(f"Expected a cuda or cpu device, but got: {device}")
        elif device.type != "cuda":
            raise ValueError(f"Expected a cuda device, but got: {device}")
    if not torch.jit.is_scripting():
        if isinstance(device, torch.cuda.device):
            return device.idx
    return _torch_get_device_index(device, optional, allow_cpu)<|MERGE_RESOLUTION|>--- conflicted
+++ resolved
@@ -30,10 +30,6 @@
 
 
 def _get_nvrtc_library() -> ctypes.CDLL:
-<<<<<<< HEAD
-    # PyTorch packages NVRTC, so we can use it directly
-=======
->>>>>>> f97f03c7
     # Since PyTorch already loads NVRTC, we can use the system library
     # which should be compatible with PyTorch's version
     if sys.platform == "win32":
