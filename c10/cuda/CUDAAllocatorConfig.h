#pragma once

#include <c10/core/AllocatorConfig.h>
#include <c10/cuda/CUDAMacros.h>
#include <c10/util/Deprecated.h>
#include <c10/util/Exception.h>
#include <c10/util/env.h>

namespace c10::cuda::CUDACachingAllocator {

<<<<<<< HEAD
// Keep this for backwards compatibility
class C10_CUDA_API C10_DEPRECATED_MESSAGE(
    "CUDAAllocatorConfig is deprecated. Please use c10::CachingAllocator::AllocatorConfig instead.")
    CUDAAllocatorConfig : public CachingAllocator::AllocatorConfig {
=======
enum class Expandable_Segments_Handle_Type : int {
  UNSPECIFIED = 0,
  POSIX_FD = 1,
  FABRIC_HANDLE = 2,
};

// Environment config parser
class C10_CUDA_API CUDAAllocatorConfig {
>>>>>>> f45f4838
 public:
  static bool expandable_segments() {
    return CachingAllocator::AllocatorConfig::use_expandable_segments();
  }

  static Expandable_Segments_Handle_Type expandable_segments_handle_type() {
    return instance().m_expandable_segments_handle_type;
  }

  static void set_expandable_segments_handle_type(
      Expandable_Segments_Handle_Type handle_type) {
    instance().m_expandable_segments_handle_type = handle_type;
  }

  static bool release_lock_on_cudamalloc() {
    return CachingAllocator::AllocatorConfig::
        use_release_lock_on_device_malloc();
  }

  /** Pinned memory allocator settings */
  static bool pinned_use_cuda_host_register() {
    return CachingAllocator::AllocatorConfig::pinned_use_device_host_register();
  }
<<<<<<< HEAD
=======

  static bool pinned_use_background_threads() {
    return instance().m_pinned_use_background_threads;
  }

  static size_t pinned_max_register_threads() {
    // Based on the benchmark results, we see better allocation performance
    // with 8 threads. However on future systems, we may need more threads
    // and limiting this to 128 threads.
    return 128;
  }

  // This is used to round-up allocation size to nearest power of 2 divisions.
  // More description below in function roundup_power2_next_division
  // As ane example, if we want 4 divisions between 2's power, this can be done
  // using env variable: PYTORCH_CUDA_ALLOC_CONF=roundup_power2_divisions:4
  static size_t roundup_power2_divisions(size_t size);

  static std::vector<size_t> roundup_power2_divisions() {
    return instance().m_roundup_power2_divisions;
  }

  static size_t max_non_split_rounding_size() {
    return instance().m_max_non_split_rounding_size;
  }

  static std::string last_allocator_settings() {
    std::lock_guard<std::mutex> lock(
        instance().m_last_allocator_settings_mutex);
    return instance().m_last_allocator_settings;
  }

  static CUDAAllocatorConfig& instance() {
    static CUDAAllocatorConfig* s_instance = ([]() {
      auto inst = new CUDAAllocatorConfig();
      auto env = c10::utils::get_env("PYTORCH_CUDA_ALLOC_CONF");
#ifdef USE_ROCM
      // convenience for ROCm users, allow alternative HIP token
      if (!env.has_value()) {
        env = c10::utils::get_env("PYTORCH_HIP_ALLOC_CONF");
      }
#endif
      inst->parseArgs(env);
      return inst;
    })();
    return *s_instance;
  }

  void parseArgs(const std::optional<std::string>& env);

 private:
  CUDAAllocatorConfig();

  static void lexArgs(const std::string& env, std::vector<std::string>& config);
  static void consumeToken(
      const std::vector<std::string>& config,
      size_t i,
      const char c);
  size_t parseMaxSplitSize(const std::vector<std::string>& config, size_t i);
  size_t parseMaxNonSplitRoundingSize(
      const std::vector<std::string>& config,
      size_t i);
  size_t parseGarbageCollectionThreshold(
      const std::vector<std::string>& config,
      size_t i);
  size_t parseRoundUpPower2Divisions(
      const std::vector<std::string>& config,
      size_t i);
  size_t parseAllocatorConfig(
      const std::vector<std::string>& config,
      size_t i,
      bool& used_cudaMallocAsync);
  size_t parsePinnedUseCudaHostRegister(
      const std::vector<std::string>& config,
      size_t i);
  size_t parsePinnedNumRegisterThreads(
      const std::vector<std::string>& config,
      size_t i);
  size_t parsePinnedUseBackgroundThreads(
      const std::vector<std::string>& config,
      size_t i);

  std::atomic<size_t> m_max_split_size;
  std::atomic<size_t> m_max_non_split_rounding_size;
  std::vector<size_t> m_roundup_power2_divisions;
  std::atomic<double> m_garbage_collection_threshold;
  std::atomic<size_t> m_pinned_num_register_threads;
  std::atomic<bool> m_expandable_segments;
  std::atomic<Expandable_Segments_Handle_Type>
      m_expandable_segments_handle_type;
  std::atomic<bool> m_release_lock_on_cudamalloc;
  std::atomic<bool> m_pinned_use_cuda_host_register;
  std::atomic<bool> m_pinned_use_background_threads;
  std::string m_last_allocator_settings;
  std::mutex m_last_allocator_settings_mutex;
>>>>>>> f45f4838
};

// Keep this for backwards compatibility
using c10::CachingAllocator::setAllocatorSettings;

} // namespace c10::cuda::CUDACachingAllocator<|MERGE_RESOLUTION|>--- conflicted
+++ resolved
@@ -8,21 +8,16 @@
 
 namespace c10::cuda::CUDACachingAllocator {
 
-<<<<<<< HEAD
-// Keep this for backwards compatibility
-class C10_CUDA_API C10_DEPRECATED_MESSAGE(
-    "CUDAAllocatorConfig is deprecated. Please use c10::CachingAllocator::AllocatorConfig instead.")
-    CUDAAllocatorConfig : public CachingAllocator::AllocatorConfig {
-=======
 enum class Expandable_Segments_Handle_Type : int {
   UNSPECIFIED = 0,
   POSIX_FD = 1,
   FABRIC_HANDLE = 2,
 };
 
-// Environment config parser
-class C10_CUDA_API CUDAAllocatorConfig {
->>>>>>> f45f4838
+// Keep this for backwards compatibility
+class C10_CUDA_API C10_DEPRECATED_MESSAGE(
+    "CUDAAllocatorConfig is deprecated. Please use c10::CachingAllocator::AllocatorConfig instead.")
+    CUDAAllocatorConfig : public CachingAllocator::AllocatorConfig {
  public:
   static bool expandable_segments() {
     return CachingAllocator::AllocatorConfig::use_expandable_segments();
@@ -46,104 +41,11 @@
   static bool pinned_use_cuda_host_register() {
     return CachingAllocator::AllocatorConfig::pinned_use_device_host_register();
   }
-<<<<<<< HEAD
-=======
-
-  static bool pinned_use_background_threads() {
-    return instance().m_pinned_use_background_threads;
-  }
-
-  static size_t pinned_max_register_threads() {
-    // Based on the benchmark results, we see better allocation performance
-    // with 8 threads. However on future systems, we may need more threads
-    // and limiting this to 128 threads.
-    return 128;
-  }
-
-  // This is used to round-up allocation size to nearest power of 2 divisions.
-  // More description below in function roundup_power2_next_division
-  // As ane example, if we want 4 divisions between 2's power, this can be done
-  // using env variable: PYTORCH_CUDA_ALLOC_CONF=roundup_power2_divisions:4
-  static size_t roundup_power2_divisions(size_t size);
-
-  static std::vector<size_t> roundup_power2_divisions() {
-    return instance().m_roundup_power2_divisions;
-  }
-
-  static size_t max_non_split_rounding_size() {
-    return instance().m_max_non_split_rounding_size;
-  }
-
-  static std::string last_allocator_settings() {
-    std::lock_guard<std::mutex> lock(
-        instance().m_last_allocator_settings_mutex);
-    return instance().m_last_allocator_settings;
-  }
-
-  static CUDAAllocatorConfig& instance() {
-    static CUDAAllocatorConfig* s_instance = ([]() {
-      auto inst = new CUDAAllocatorConfig();
-      auto env = c10::utils::get_env("PYTORCH_CUDA_ALLOC_CONF");
-#ifdef USE_ROCM
-      // convenience for ROCm users, allow alternative HIP token
-      if (!env.has_value()) {
-        env = c10::utils::get_env("PYTORCH_HIP_ALLOC_CONF");
-      }
-#endif
-      inst->parseArgs(env);
-      return inst;
-    })();
-    return *s_instance;
-  }
-
-  void parseArgs(const std::optional<std::string>& env);
 
  private:
-  CUDAAllocatorConfig();
-
-  static void lexArgs(const std::string& env, std::vector<std::string>& config);
-  static void consumeToken(
-      const std::vector<std::string>& config,
-      size_t i,
-      const char c);
-  size_t parseMaxSplitSize(const std::vector<std::string>& config, size_t i);
-  size_t parseMaxNonSplitRoundingSize(
-      const std::vector<std::string>& config,
-      size_t i);
-  size_t parseGarbageCollectionThreshold(
-      const std::vector<std::string>& config,
-      size_t i);
-  size_t parseRoundUpPower2Divisions(
-      const std::vector<std::string>& config,
-      size_t i);
-  size_t parseAllocatorConfig(
-      const std::vector<std::string>& config,
-      size_t i,
-      bool& used_cudaMallocAsync);
-  size_t parsePinnedUseCudaHostRegister(
-      const std::vector<std::string>& config,
-      size_t i);
-  size_t parsePinnedNumRegisterThreads(
-      const std::vector<std::string>& config,
-      size_t i);
-  size_t parsePinnedUseBackgroundThreads(
-      const std::vector<std::string>& config,
-      size_t i);
-
-  std::atomic<size_t> m_max_split_size;
-  std::atomic<size_t> m_max_non_split_rounding_size;
-  std::vector<size_t> m_roundup_power2_divisions;
-  std::atomic<double> m_garbage_collection_threshold;
-  std::atomic<size_t> m_pinned_num_register_threads;
-  std::atomic<bool> m_expandable_segments;
   std::atomic<Expandable_Segments_Handle_Type>
-      m_expandable_segments_handle_type;
-  std::atomic<bool> m_release_lock_on_cudamalloc;
-  std::atomic<bool> m_pinned_use_cuda_host_register;
-  std::atomic<bool> m_pinned_use_background_threads;
-  std::string m_last_allocator_settings;
-  std::mutex m_last_allocator_settings_mutex;
->>>>>>> f45f4838
+      m_expandable_segments_handle_type{
+          Expandable_Segments_Handle_Type::UNSPECIFIED};
 };
 
 // Keep this for backwards compatibility
